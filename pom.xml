<?xml version="1.0" encoding="UTF-8"?>
<project xmlns="http://maven.apache.org/POM/4.0.0" xmlns:xsi="http://www.w3.org/2001/XMLSchema-instance" xsi:schemaLocation="http://maven.apache.org/POM/4.0.0 http://maven.apache.org/maven-v4_0_0.xsd">
    <modelVersion>4.0.0</modelVersion>

    <name>OpenTripPlanner</name>
    <description>The OpenTripPlanner multimodal journey planning system</description>
    <url>http://opentripplanner.org</url>
    <groupId>org.opentripplanner</groupId>
    <artifactId>otp</artifactId>
    <version>2.1.0-SNAPSHOT</version>
    <packaging>jar</packaging>

    <licenses>
        <license>
            <name>GNU Lesser General Public License</name>
            <url>https://www.gnu.org/licenses/lgpl-3.0.txt</url>
        </license>
    </licenses>

    <!-- Developer entries are provided for only first six contributors on the Github stats page for to the 2.x branch.
       For other contributors, see https://github.com/opentripplanner/OpenTripPlanner/graphs/contributors -->
    <developers>
        <developer>
            <name>Andrew Byrd</name>
            <email>andrew@fastmail.net</email>
            <organization>Conveyal</organization>
            <organizationUrl>http://conveyal.com/</organizationUrl>
        </developer>
        <developer>
            <name>Matt Conway</name>
            <email>matt@indicatrix.org</email>
            <organization>Conveyal</organization>
            <organizationUrl>http://conveyal.com/</organizationUrl>
        </developer>
        <developer>
            <name>Thomas Gran</name>
            <email>tgr@capraconsulting.no</email>
            <organization>Ruter and Entur</organization>
            <organizationUrl>http://entur.org/</organizationUrl>
        </developer>
        <developer>
            <name>Laurent Grégoire</name>
            <email>laurent.gregoire@protonmail.ch</email>
            <organization>Mecatran</organization>
            <organizationUrl>http://www.mecatran.com/</organizationUrl>
        </developer>
        <developer>
            <name>Gard Mellemstrand</name>
            <email>gard.mellemstrand@entur.org</email>
            <organization>Entur</organization>
            <organizationUrl>http://entur.org/</organizationUrl>
        </developer>
        <developer>
            <name>David Novalis Turner</name>
            <email>novalis@novalis.org</email>
            <organization>Ex-OpenPlans</organization>
            <organizationUrl>http://openplans.org/</organizationUrl>
        </developer>
    </developers>

    <scm>
        <connection>scm:git:http://github.com/opentripplanner/OpenTripPlanner.git</connection>
        <developerConnection>scm:git:ssh://git@github.com/opentripplanner/OpenTripPlanner.git</developerConnection>
        <url>http://github.com/opentripplanner/OpenTripPlanner</url>
    </scm>

    <properties>
        <!-- Lib versions - keep list sorted on property name -->
        <geotools.version>21.2</geotools.version>
        <geotools.wfs.version>16.5</geotools.wfs.version>
        <jackson.version>2.10.1</jackson.version>
        <jersey.version>2.18</jersey.version>
        <!-- Other properties -->
        <project.build.sourceEncoding>UTF-8</project.build.sourceEncoding>
    </properties>

    <distributionManagement>
        <!-- We are using Sonatype Nexus Staging instead of Maven Release plugin.
             Only a snapshot repo should be configured. Releases are done from that snapshot staging repo. -->
        <snapshotRepository>
            <id>ossrh</id>
            <url>https://oss.sonatype.org/content/repositories/snapshots</url>
        </snapshotRepository>
    </distributionManagement>

    <build>
        <!-- Filtering will perform substitution on maven-version.properties, see git commit id plugin below. -->
        <resources>
            <resource>
                <directory>src/main/resources</directory>
                <filtering>true</filtering>
            </resource>
            <resource>
                <directory>src/ext/resources</directory>
                <filtering>true</filtering>
            </resource>
            <resource>
                <directory>src/client</directory>
                <targetPath>client</targetPath>
                <filtering>false</filtering>
            </resource>
        </resources>
        <testResources>
            <testResource>
                <directory>src/test/resources</directory>
            </testResource>
            <testResource>
                <directory>src/ext-test/resources</directory>
            </testResource>
            <testResource>
                <!-- Shell scripts to start up OTP, need to be filtered to insert the JAR file name. -->
                <!-- These are treated as testResources rather than resources to keep them out of the JAR. -->
                <!-- The staging repo will reject a JAR containing them as they use traversal paths (../..). -->
                <directory>src/scripts</directory>
                <filtering>true</filtering>
                <!-- Copy the scripts up into the root of the repo, not /target/classes -->
                <targetPath>../..</targetPath>
            </testResource>
        </testResources>
        <pluginManagement>
            <plugins>
                <!-- m2eclipse lifecycle mapping configuration. This controls which Maven build goals should
                be performed during incremental builds within the Eclipse IDE. There are sensible defaults
                for most plugins, but some others require manual configuration with <action><ignore /> or
                <action><execute /> filters. This section only affects incremental builds within Eclipse,
                not command-line Maven builds. That's why it's a pluginManagement without an accompanying plugin. -->
                <plugin>
                    <groupId>org.eclipse.m2e</groupId>
                    <artifactId>lifecycle-mapping</artifactId>
                    <version>1.0.0</version>
                    <configuration>
                        <lifecycleMappingMetadata>
                            <pluginExecutions>
                                <pluginExecution>
                                    <pluginExecutionFilter>
                                        <groupId>org.apache.maven.plugins</groupId>
                                        <artifactId>maven-dependency-plugin</artifactId>
                                        <versionRange>[1.0,)</versionRange>
                                        <goals>
                                            <goal>copy-dependencies</goal>
                                        </goals>
                                    </pluginExecutionFilter>
                                    <action>
                                        <ignore />
                                    </action>
                                </pluginExecution>
                                <pluginExecution>
                                    <pluginExecutionFilter>
                                        <groupId>pl.project13.maven</groupId>
                                        <artifactId>git-commit-id-plugin</artifactId>
                                        <versionRange>[1.0,)</versionRange>
                                        <goals>
                                            <goal>revision</goal>
                                        </goals>
                                    </pluginExecutionFilter>
                                    <action>
                                        <execute />
                                    </action>
                                </pluginExecution>
                            </pluginExecutions>
                        </lifecycleMappingMetadata>
                    </configuration>
                </plugin>
            </plugins>
        </pluginManagement>

        <plugins>
            <plugin>
                <groupId>org.apache.maven.plugins</groupId>
                <artifactId>maven-compiler-plugin</artifactId>
                <version>3.8.1</version>
                <configuration>
                    <!-- Target Java versions -->
                    <release>11</release>
                </configuration>
            </plugin>
            <plugin>
                <groupId>org.apache.maven.plugins</groupId>
                <artifactId>maven-jar-plugin</artifactId>
                <version>3.2.0</version>
                <configuration>
                    <archive>
                        <manifestEntries>
                            <!-- For Java 11 Modules, specify a module name. Do not create module-info.java until all
                                 our dependencies specify a module name. -->
                            <Automatic-Module-Name>org.opentripplanner.otp</Automatic-Module-Name>
                        </manifestEntries>
                    </archive>
                </configuration>
                <executions>
                    <execution>
                        <!-- OTP includes an empty javadoc.jar file. See docs/javadoc/README.md -->
                        <id>package-javadoc</id>
                        <phase>package</phase>
                        <goals><goal>jar</goal></goals>
                        <configuration>
                            <classesDirectory>${basedir}/docs/javadoc</classesDirectory>
                            <classifier>javadoc</classifier>
                        </configuration>
                    </execution>
                </executions>
            </plugin>
            <plugin>
                <!-- Recommended way to deploy to OSSRH , which allows deferred manual release to Central. -->
                <groupId>org.sonatype.plugins</groupId>
                <artifactId>nexus-staging-maven-plugin</artifactId>
                <version>1.6.7</version>
                <extensions>true</extensions>
                <configuration>
                    <serverId>ossrh</serverId>
                    <nexusUrl>https://oss.sonatype.org/</nexusUrl>
                    <autoReleaseAfterClose>true</autoReleaseAfterClose>
                </configuration>
            </plugin>
            <plugin>
                <groupId>com.webcohesion.enunciate</groupId>
                <artifactId>enunciate-maven-plugin</artifactId>
                <version>2.12.0</version>
                <executions>
                    <execution>
                        <!-- override default binding to process-sources phase (enunciate generates web services). -->
                        <phase>site</phase>
                        <goals>
                            <goal>docs</goal>
                        </goals>
                    </execution>
                </executions>
                <configuration>
                    <docsDir>${project.build.directory}/site/enunciate</docsDir>
                </configuration>
            </plugin>
            <plugin>
                <!-- OTP includes an empty javadoc.jar file. See docs/javadoc/README.md -->
                <groupId>org.apache.maven.plugins</groupId>
                <artifactId>maven-javadoc-plugin</artifactId>
                <version>3.2.0</version>
<<<<<<< HEAD
                <configuration>
                    <skip>true</skip>
                    <!-- Turn off strict Javadoc checking -->
                    <doclint>none</doclint>
                    <!-- We get tons of errors about classes not existing, maybe due to multiple source roots.
                         For now we're excluding almost everything just to create dummy Javadoc JARs. -->
                    <excludePackageNames>org.opentripplanner.*</excludePackageNames>
                </configuration>
                <executions>
                    <!-- Compress Javadoc into JAR and include that JAR when deploying.
                         Required for deployments to Maven Central. -->
                    <execution>
                        <id>attach-javadocs</id>
                        <goals>
                            <goal>jar</goal>
                        </goals>
                    </execution>
                </executions>
=======
                <configuration><skip>true</skip></configuration>
>>>>>>> ab3529e6
            </plugin>
            <plugin>
                <groupId>org.apache.maven.plugins</groupId>
                <artifactId>maven-source-plugin</artifactId>
                <version>3.1.0</version>
                <executions>
                    <execution>
                        <id>attach-sources</id>
                        <goals>
                            <goal>jar-no-fork</goal>
                        </goals>
                    </execution>
                </executions>
            </plugin>
            <plugin>
                <groupId>org.codehaus.mojo</groupId>
                <artifactId>build-helper-maven-plugin</artifactId>
                <version>3.0.0</version>
                <executions>
                    <execution>
                        <id>build-helper-generate-sources</id>
                        <phase>generate-sources</phase>
                        <goals>
                            <goal>add-source</goal>
                        </goals>
                        <configuration>
                            <sources>
                                <source>src/main/java</source>
                                <source>src/ext/java</source>
                            </sources>
                        </configuration>
                    </execution>
                    <execution>
                        <id>build-helper-generate-test-sources</id>
                        <phase>generate-test-sources</phase>
                        <goals>
                            <goal>add-test-source</goal>
                        </goals>
                        <configuration>
                            <sources>
                                <source>src/test/java</source>
                                <source>src/ext-test/java</source>
                            </sources>
                        </configuration>
                    </execution>
                </executions>
            </plugin>
            <plugin>
                <groupId>org.apache.maven.plugins</groupId>
                <artifactId>maven-gpg-plugin</artifactId>
                <version>1.5</version>
                <executions>
                    <execution>
                        <id>sign-artifacts</id>
                        <!-- We sign in the verify phase, which means it will happen for install and deploy but not package. -->
                        <phase>verify</phase>
                        <goals>
                            <goal>sign</goal>
                        </goals>
                    </execution>
                </executions>
            </plugin>
            <plugin>
                <groupId>org.apache.maven.plugins</groupId>
                <artifactId>maven-surefire-plugin</artifactId>
                <version>2.19.1</version>
                <configuration>
                    <!-- we have to fork the JVM during tests so that the argLine is passed along -->
                    <forkCount>3</forkCount>
                    <!-- enable the restricted reflection under Java 11 so that the ObjectDiffer works -->
                    <argLine>
                        -Xmx2G
                        -Dfile.encoding=UTF-8
                        --illegal-access=permit
                        --add-opens java.base/java.lang.module=ALL-UNNAMED
                        --add-opens java.base/jdk.internal.reflect=ALL-UNNAMED
                        --add-opens java.base/jdk.internal.misc=ALL-UNNAMED
                        --add-opens java.base/jdk.internal.loader=ALL-UNNAMED
                        --add-opens java.base/jdk.internal.ref=ALL-UNNAMED
                        --add-opens java.base/jdk.internal.util=ALL-UNNAMED
                        --add-opens java.base/jdk.internal.util.jar=ALL-UNNAMED
                        --add-opens java.base/jdk.internal.module=ALL-UNNAMED
                        --add-opens java.base/java.lang=ALL-UNNAMED
                    </argLine>
                    <!-- Jenkins needs XML test reports to determine whether the build is stable. -->
                    <disableXmlReport>false</disableXmlReport>
                </configuration>
            </plugin>
            <plugin>
                <!-- Get current Git commit information for use in MavenVersion class.
                  Commit information is stored in Maven variables, which are then substituted
                  into the properties file. The plugin has a mode to generate a git.properties file,
                  but we need the Maven project version as well, so we perform substitution. -->
                <groupId>pl.project13.maven</groupId>
                <artifactId>git-commit-id-plugin</artifactId>
                <version>4.0.0</version>
                <executions>
                    <execution>
                        <goals>
                            <goal>revision</goal>
                        </goals>
                    </execution>
                </executions>
                <configuration>
                    <verbose>false</verbose>
                    <includeOnlyProperties>
                        <!-- Including each property used reduce the plugin execution time. -->
                        <includeOnlyProperty>project.version</includeOnlyProperty>
                        <includeOnlyProperty>git.commit.id</includeOnlyProperty>
                        <includeOnlyProperty>git.commit.id.describe</includeOnlyProperty>
                        <includeOnlyProperty>git.commit.time</includeOnlyProperty>
                        <includeOnlyProperty>git.build.time</includeOnlyProperty>
                        <includeOnlyProperty>git.branch</includeOnlyProperty>
                        <includeOnlyProperty>git.dirty</includeOnlyProperty>
                    </includeOnlyProperties>
                </configuration>
            </plugin>

            <!-- There used to be a dependency-plugin:copy-dependencies plugin entry
              here, but the shade-plugin will explode the dependencies even if they aren't
              manually copied in. -->
            <plugin>
                <!-- We want to create a standalone jar that can be run on the command
                  line. Java does not really allow this - you cannot place jars inside of jars.
                  You must either provide all the dependency jars to the user (usually lib/
                  under the directory containing the runnable jar) or explode all the jars
                  and repackage them into a single jar. The problem is that while class files
                  are nicely organized into the package namespace and should not collide, the
                  META-INF directories of the jars will collide. Maven's standard assembly
                  plugin does not account for this and will just clobber metadata. This then
                  causes runtime errors, particularly with Spring. Instead, we use the shade
                  plugin which has transformers that will for example append files of the same
                  name rather than overwrite them in the combined JAR. NB: Don't use a version
                  of the shade plugin older than 1.3.2, as it fixed MSHADE-76 (files not merged
                  properly if some input files are missing a terminating newline) -->
                <groupId>org.apache.maven.plugins</groupId>
                <artifactId>maven-shade-plugin</artifactId>
                <version>3.2.1</version>
                <executions>
                    <execution>
                        <phase>package</phase>
                        <goals>
                            <goal>shade</goal>
                        </goals>
                        <configuration>
                            <filters>
                                <filter>
                                    <!-- exclude signatures from merged JAR to avoid invalid signature messages -->
                                    <artifact>*:*</artifact>
                                    <excludes>
                                        <exclude>META-INF/*.SF</exclude>
                                        <exclude>META-INF/*.DSA</exclude>
                                        <exclude>META-INF/*.RSA</exclude>
                                    </excludes>
                                </filter>
                            </filters>
                            <!-- The shaded JAR will not be the main artifact for the project, it will be attached
                              for deployment in the way source and docs are. -->
                            <shadedArtifactAttached>true</shadedArtifactAttached>
                            <shadedClassifierName>shaded</shadedClassifierName>
                            <!-- MinimizeJar removes unused classes, (classes not imported explicitly by name).
                              We have eliminated most Jersey auto-scanning, but there is still some need for include
                              filters to force-include classes that are dynamically loaded by name/auto-scanned. -->
                            <!-- This roughly halves the size of the OTP JAR, bringing it down to around 20 MB.
                              <minimizeJar>true</minimizeJar>
                              <filters> <filter> <artifact>com.sun.jersey:*</artifact> <includes> <include>**</include>
                              </includes> </filter> <filter> <artifact>org.opentripplanner:*</artifact>
                              <includes> <include>**</include> </includes> </filter> </filters> -->
                            <transformers>
                                <transformer implementation="org.apache.maven.plugins.shade.resource.ServicesResourceTransformer" />
                                <transformer implementation="org.apache.maven.plugins.shade.resource.ManifestResourceTransformer">
                                    <manifestEntries>
                                        <Main-Class>org.opentripplanner.standalone.OTPMain</Main-Class>
                                        <!-- The ImageIO lines allow some image reader plugins to work
                                             https://stackoverflow.com/questions/7051603/jai-vendorname-null#18495658 -->
                                        <Specification-Title>Java Advanced Imaging Image I/O
                                            Tools
                                        </Specification-Title>
                                        <Specification-Version>1.1</Specification-Version>
                                        <Specification-Vendor>Sun Microsystems, Inc.</Specification-Vendor>
                                        <Implementation-Title>com.sun.media.imageio</Implementation-Title>
                                        <Implementation-Version>1.1</Implementation-Version>
                                        <Implementation-Vendor>Sun Microsystems, Inc.</Implementation-Vendor>
                                        <Extension-Name>com.sun.media.imageio</Extension-Name>
                                    </manifestEntries>
                                </transformer>
                            </transformers>
                        </configuration>
                    </execution>
                </executions>
            </plugin>
        </plugins>
    </build>

    <repositories>
        <!-- Hack to force maven to check central first. Maven central is inherited from the superpom,
          but ends up at the end of the list. Though most of the time the artifact is in central,
          Maven tries to download from every other repository and fails before checking central.
          Do not change the id from central2 to central, otherwise the entry will be ignored. -->
        <repository>
          <id>central2</id>
          <name>Check central first to avoid a lot of not found warnings</name>
          <url>https://repo.maven.apache.org/maven2</url>
        </repository>
        <repository>
            <id>osgeo</id>
            <name>Open Source Geospatial Foundation Repository</name>
            <url>https://repo.osgeo.org/repository/release/</url>
        </repository>
        <repository>
            <id>geosolutions</id>
            <name>GeoSolutions Repository</name>
            <url>https://maven.geo-solutions.it/</url>
        </repository>
        <repository>
            <id>onebusaway-releases</id>
            <name>Onebusaway Releases Repo</name>
            <url>https://repo.camsys-apps.com/releases/</url>
        </repository>
    </repositories>

    <dependencyManagement>
        <dependencies>
            <dependency>
                <!-- This make sure all google libraries are using compatible versions. -->
                <groupId>com.google.cloud</groupId>
                <artifactId>libraries-bom</artifactId>
                <version>14.4.1</version>
                <type>pom</type>
                <scope>import</scope>
            </dependency>
        </dependencies>
    </dependencyManagement>

    <dependencies>
        <!-- Logging library, implements slf4j logging API -->
        <dependency>
            <groupId>ch.qos.logback</groupId>
            <artifactId>logback-classic</artifactId>
            <version>1.0.13</version>
        </dependency>
        <!-- Jersey uses java.util logging, redirect it to slf4j API (we use the Logback implementation) -->
        <dependency>
            <groupId>org.slf4j</groupId>
            <artifactId>jul-to-slf4j</artifactId>
            <version>1.7.6</version>
        </dependency>

        <!-- GEOTOOLS AND JTS TOPOLOGY: geometry, rasters and projections. -->
        <!-- GEOTOOLS includes JTS as a transitive dependency. -->
        <dependency>
            <groupId>org.geotools</groupId>
            <artifactId>gt-main</artifactId>
            <version>${geotools.version}</version>
        </dependency>
        <dependency>
            <groupId>org.geotools</groupId>
            <artifactId>gt-geojson</artifactId>
            <version>${geotools.version}</version>
        </dependency>
        <dependency>
            <groupId>org.geotools</groupId>
            <artifactId>gt-referencing</artifactId>
            <version>${geotools.version}</version>
        </dependency>
        <dependency>
            <groupId>org.geotools</groupId>
            <artifactId>gt-coverage</artifactId>
            <version>${geotools.version}</version>
        </dependency>
        <dependency>
            <groupId>org.geotools</groupId>
            <artifactId>gt-arcgrid</artifactId>
            <version>${geotools.version}</version>
        </dependency>
        <dependency>
            <groupId>org.geotools</groupId>
            <artifactId>gt-shapefile</artifactId>
            <version>${geotools.version}</version>
        </dependency>
        <dependency>
            <groupId>org.geotools</groupId>
            <artifactId>gt-geotiff</artifactId>
            <version>${geotools.version}</version>
        </dependency>
        <dependency>
            <groupId>org.geotools</groupId>
            <artifactId>gt-opengis</artifactId>
            <version>${geotools.version}</version>
        </dependency>
        <dependency>
            <groupId>org.geotools</groupId>
            <artifactId>gt-wfs</artifactId>
            <version>${geotools.wfs.version}</version>
        </dependency>
        <!-- provides EPSG database for projections (shapefile loading) -->
        <dependency>
            <groupId>org.geotools</groupId>
            <artifactId>gt-epsg-hsql</artifactId>
            <version>${geotools.version}</version>
        </dependency>

        <!-- TODO: this should be replaced by Jackson serialization -->
        <dependency>
            <groupId>de.grundid.opendatalab</groupId>
            <artifactId>geojson-jackson</artifactId>
            <version>1.2</version>
            <!-- We explicitly exclude jackson-core/databind as we use a more recent
                 version than the one geojson-jackson depends on, and the two seems to
                 be somehow incompatible. -->
            <exclusions>
                <exclusion>
                    <groupId>com.fasterxml.jackson.core</groupId>
                    <artifactId>jackson-core</artifactId>
                </exclusion>
                <exclusion>
                    <groupId>com.fasterxml.jackson.core</groupId>
                    <artifactId>jackson-databind</artifactId>
                </exclusion>
            </exclusions>
        </dependency>

        <!--
            Netex XML document - JAXB generated Java model.
            This is generated using the official Netex schema(v1.0) and support the entire model,
            not just the Nordic/Norwegian profile witch is currently supported by OTP.
         -->
        <dependency>
            <groupId>org.entur</groupId>
            <artifactId>netex-java-model</artifactId>
            <version>1.0.11</version>
        </dependency>

        <!-- SIRI -->
        <dependency>
            <groupId>org.entur</groupId>
            <artifactId>siri-java-model</artifactId>
            <version>0.12</version>
        </dependency>

        <!-- XML <-> protobuf-mapper for SIRI-->
        <dependency>
            <groupId>org.entur</groupId>
            <artifactId>siri-protobuf-mapper</artifactId>
            <version>0.5</version>
        </dependency>

        <!--
            The jaxb-api provides annotations like XmlElement indicating how classes should be (de)serialized.
            The jaxb-runtime pulls in the jaxb-api of the same version transitively. But we specify both api and
            runtime dependencies anyway here at the top level to prevent transitive dependencies from pulling in
            mismatched versions. This is overriding an older version of jaxb-api pulled in by the netex-java-model.
        -->
        <dependency>
            <groupId>javax.xml.bind</groupId>
            <artifactId>jaxb-api</artifactId>
            <version>2.3.1</version>
        </dependency>
        <!-- JAXB API Implementation no longer supplied with Java 11+ -->
        <dependency>
            <groupId>org.glassfish.jaxb</groupId>
            <artifactId>jaxb-runtime</artifactId>
            <version>2.3.2</version>
        </dependency>

        <!-- TESTING -->
        <dependency>
            <groupId>junit</groupId>
            <artifactId>junit</artifactId>
            <version>4.11</version>
            <scope>test</scope>
        </dependency>
        <dependency>
            <groupId>org.mockito</groupId>
            <artifactId>mockito-all</artifactId>
            <version>1.10.19</version>
            <scope>test</scope>
        </dependency>
        <!-- Provides some shared serializers for Kryo. Introduces transitive dependencies on Guava, Trove, and Kryo. -->
        <!-- Also provides classes for testing that a round trip through serialization reproduces the same network. -->
        <dependency>
            <groupId>com.conveyal</groupId>
            <artifactId>kryo-tools</artifactId>
            <version>1.3.0</version>
        </dependency>
        <!-- Jersey annontation-driven REST web services (JAX-RS implementation) -->
        <dependency>
            <groupId>org.glassfish.jersey.core</groupId>
            <artifactId>jersey-server</artifactId>
            <version>${jersey.version}</version>
        </dependency>
        <!-- Deploy Jersey apps in stand-alone Grizzly server instead of a servlet container. -->
        <dependency>
            <groupId>org.glassfish.jersey.containers</groupId>
            <artifactId>jersey-container-grizzly2-http</artifactId>
            <version>${jersey.version}</version>
        </dependency>

        <!-- Jackson modules. -->
        <dependency>
           <groupId>com.fasterxml.jackson.core</groupId>
           <artifactId>jackson-core</artifactId>
            <version>${jackson.version}</version>
        </dependency>
        <dependency>
           <groupId>com.fasterxml.jackson.core</groupId>
           <artifactId>jackson-databind</artifactId>
            <version>${jackson.version}</version>
        </dependency>
        <!-- Jackson modules to serialize Jersey response objects to JSON. -->
        <dependency>
            <groupId>com.fasterxml.jackson.jaxrs</groupId>
            <artifactId>jackson-jaxrs-json-provider</artifactId>
            <version>${jackson.version}</version>
        </dependency>

        <!--
          Google library imports
          The version is imported using google libraries-bom, see dep.management
        -->

        <!-- Google Cloud Storage - as OTP DataSource -->
        <dependency>
            <groupId>com.google.cloud</groupId>
            <artifactId>google-cloud-storage</artifactId>
        </dependency>

        <!-- Google Cloud Pubsub for SIRI-updater-->
        <dependency>
            <groupId>com.google.cloud</groupId>
            <artifactId>google-cloud-pubsub</artifactId>
        </dependency>

        <!-- Google Protocol Buffers compact binary serialization format -->
        <dependency>
            <groupId>com.google.protobuf</groupId>
            <artifactId>protobuf-java</artifactId>
        </dependency>

        <!-- Asynchronous Websocket-capable client, for message-driven incremental GTFS-RT -->
        <!-- AsyncHttpClient Websockets need a newer version of Grizzly than Jersey does. -->
        <dependency>
            <groupId>com.ning</groupId>
            <artifactId>async-http-client</artifactId>
            <version>1.8.12</version>
        </dependency>
        <!-- OTHER DEPENDENCIES -->
        <dependency>
            <groupId>javax.servlet</groupId>
            <artifactId>servlet-api</artifactId>
            <version>2.5</version>
            <!-- this dependency is provided by the servlet container, but we want to ensure the expected version. -->
            <scope>provided</scope>
        </dependency>
        <dependency>
            <groupId>javax.annotation</groupId>
            <artifactId>jsr250-api</artifactId>
            <version>1.0</version>
        </dependency>
        <dependency>
            <groupId>javax.inject</groupId>
            <artifactId>javax.inject</artifactId>
            <version>1</version>
        </dependency>
        <!-- OBA GTFS loader -->
        <dependency>
            <groupId>org.onebusaway</groupId>
            <artifactId>onebusaway-gtfs</artifactId>
            <version>1.3.87</version>
        </dependency>
        <!-- Processing is used for the debug GUI (though we could probably use just Java2D) -->
        <dependency>
            <groupId>org.processing</groupId>
            <artifactId>core</artifactId>
            <version>1.0.7</version>
        </dependency>
        <!-- Joda Time is a widely used replacement for flaky Java time classes. -->
        <dependency>
            <groupId>joda-time</groupId>
            <artifactId>joda-time</artifactId>
            <version>2.1</version>
        </dependency>
        <!-- FlexJSON deserializes JSON in Nominatim/Yahoo/Google geocoder modules. -->
        <!-- Could be done with Jackson JSON trees. -->
        <dependency>
            <groupId>net.sf.flexjson</groupId>
            <artifactId>flexjson</artifactId>
            <version>2.0</version>
        </dependency>
        <!-- Used in DegreeGridNEDTileSource to fetch tiles from Amazon S3 -->
        <dependency>
            <groupId>net.java.dev.jets3t</groupId>
            <artifactId>jets3t</artifactId>
            <version>0.8.1</version>
        </dependency>
        <!-- OpenStreetMap protobuf (PBF) definitions and parser -->
        <dependency>
            <groupId>org.openstreetmap.osmosis</groupId>
            <artifactId>osmosis-osm-binary</artifactId>
            <version>0.47.3</version>
        </dependency>
        <!-- Command line parameter parsing -->
        <dependency>
            <groupId>com.beust</groupId>
            <artifactId>jcommander</artifactId>
            <version>1.78</version>
        </dependency>
        <dependency>
            <groupId>org.apache.commons</groupId>
            <artifactId>commons-math3</artifactId>
            <version>3.6.1</version>
        </dependency>
        <dependency>
            <groupId>com.graphql-java</groupId>
            <artifactId>graphql-java</artifactId>
            <version>14.0</version>
        </dependency>
        <dependency>
            <groupId>org.apache.httpcomponents</groupId>
            <artifactId>httpclient</artifactId>
            <version>4.5.5</version>
        </dependency>
        <dependency>
            <groupId>commons-cli</groupId>
            <artifactId>commons-cli</artifactId>
            <version>1.4</version>
            <scope>test</scope>
        </dependency>
        <dependency>
            <groupId>net.sourceforge.javacsv</groupId>
            <artifactId>javacsv</artifactId>
            <version>2.0</version>
        </dependency>
        <!-- Lombok -->
        <dependency>
            <groupId>org.projectlombok</groupId>
            <artifactId>lombok</artifactId>
            <version>1.18.12</version>
            <scope>provided</scope>
        </dependency>
        <dependency>
            <groupId>org.eclipse.paho</groupId>
            <artifactId>org.eclipse.paho.client.mqttv3</artifactId>
            <version>1.2.0</version>
        </dependency>
        <dependency>
            <groupId>com.wdtinc</groupId>
            <artifactId>mapbox-vector-tile</artifactId>
            <version>3.1.0</version>
        </dependency>
    </dependencies>
</project><|MERGE_RESOLUTION|>--- conflicted
+++ resolved
@@ -234,28 +234,7 @@
                 <groupId>org.apache.maven.plugins</groupId>
                 <artifactId>maven-javadoc-plugin</artifactId>
                 <version>3.2.0</version>
-<<<<<<< HEAD
-                <configuration>
-                    <skip>true</skip>
-                    <!-- Turn off strict Javadoc checking -->
-                    <doclint>none</doclint>
-                    <!-- We get tons of errors about classes not existing, maybe due to multiple source roots.
-                         For now we're excluding almost everything just to create dummy Javadoc JARs. -->
-                    <excludePackageNames>org.opentripplanner.*</excludePackageNames>
-                </configuration>
-                <executions>
-                    <!-- Compress Javadoc into JAR and include that JAR when deploying.
-                         Required for deployments to Maven Central. -->
-                    <execution>
-                        <id>attach-javadocs</id>
-                        <goals>
-                            <goal>jar</goal>
-                        </goals>
-                    </execution>
-                </executions>
-=======
                 <configuration><skip>true</skip></configuration>
->>>>>>> ab3529e6
             </plugin>
             <plugin>
                 <groupId>org.apache.maven.plugins</groupId>
