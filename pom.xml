<?xml version="1.0" encoding="UTF-8"?>
<project xmlns="http://maven.apache.org/POM/4.0.0" xmlns:xsi="http://www.w3.org/2001/XMLSchema-instance" xsi:schemaLocation="http://maven.apache.org/POM/4.0.0 http://maven.apache.org/maven-v4_0_0.xsd">
    <modelVersion>4.0.0</modelVersion>

    <name>OpenTripPlanner</name>
    <description>The OpenTripPlanner multimodal journey planning system</description>
    <url>http://opentripplanner.org</url>

<<<<<<< HEAD
    <groupId>se.skanetrafiken</groupId>
    <artifactId>resesok-otp</artifactId>
    <version>1.2.0-SNAPSHOT</version>
=======
    <groupId>org.opentripplanner</groupId>
    <artifactId>otp</artifactId>
    <version>1.3.10.RB-SNAPSHOT</version>
>>>>>>> fc15d6f5
    <packaging>jar</packaging>

    <licenses>
        <license>
            <name>GNU Lesser General Public License</name>
            <url>https://www.gnu.org/licenses/lgpl-3.0.txt</url>
        </license>
    </licenses>

    <scm>
        <connection>scm:git:ssh://git@ssh.dev.azure.com:v3/Skanetrafiken2/Tokyo/resesok-otp.git</connection>
        <developerConnection>scm:git:ssh://git@ssh.dev.azure.com:v3/Skanetrafiken2/Tokyo/resesok-otp.git</developerConnection>
        <tag>HEAD</tag>
    </scm>

    <properties>
        <geotools.version>20.1</geotools.version>
        <jackson.version>2.8.7</jackson.version>
        <project.build.sourceEncoding>UTF-8</project.build.sourceEncoding>
        <aws.version>1.11.502</aws.version>
        <jaxb.java.time.adapters.version>1.1.3</jaxb.java.time.adapters.version>
    </properties>

    <distributionManagement>
        <repository>
            <id>skanetrafiken-releases</id>
            <name>Skanetrafiken releases</name>
            <url>https://nexus-dev.skanetrafiken.se/repository/maven-releases/</url>
        </repository>
    </distributionManagement>

    <build>

        <!-- Filtering will perform substitution on maven-version.properties, see git commit id plugin below. -->
        <resources>
            <resource>
                <directory>src/main/resources</directory>
                <filtering>true</filtering>
            </resource>
            <resource>
                <!-- shell scripts to start up OTP, need to be filtered to get JAR file name -->
                <directory>src/scripts</directory>
                <filtering>true</filtering>
                <!-- Copy the scripts up into the root of the repo, not /target/classes -->
                <targetPath>../..</targetPath>
            </resource>
            <resource>
                <directory>src/client</directory>
                <targetPath>client</targetPath>
                <filtering>false</filtering>
            </resource>
        </resources>

        <plugins>
            <plugin>
                <groupId>org.apache.maven.plugins</groupId>
                <artifactId>maven-compiler-plugin</artifactId>
                <version>3.8.0</version>
                <configuration>
                    <!-- Target Java versions -->
                    <source>11</source>
                    <target>11</target>
                </configuration>
            </plugin>

            <plugin>
                <groupId>org.apache.maven.plugins</groupId>
                <artifactId>maven-deploy-plugin</artifactId>
                <version>2.8.2</version>
                <configuration>
                    <skip>true</skip>
                </configuration>
            </plugin>

            <plugin>
                <groupId>org.sonatype.plugins</groupId>
                <artifactId>nexus-staging-maven-plugin</artifactId>
                <version>1.6.7</version>
                <extensions>true</extensions>
                <executions>
                    <execution>
                        <id>default-deploy</id>
                        <phase>deploy</phase>
                        <goals>
                            <goal>deploy</goal>
                        </goals>
                    </execution>
                </executions>
                <configuration>
                    <serverId>skanetrafiken-releases</serverId>
                    <nexusUrl>https://nexus-dev.skanetrafiken.se/</nexusUrl>
                    <autoReleaseAfterClose>true</autoReleaseAfterClose>
                    <skipStaging>true</skipStaging>
                </configuration>
            </plugin>
            <plugin>
                <groupId>com.webcohesion.enunciate</groupId>
                <artifactId>enunciate-maven-plugin</artifactId>
                <version>2.4.0</version>
                <executions>
                    <execution>
                        <!-- override default binding to process-sources phase (enunciate generates web services). -->
                        <phase>site</phase>
                        <goals>
                            <goal>docs</goal>
                        </goals>
                    </execution>
                </executions>
                <configuration>
                    <docsDir>${project.build.directory}/site/enunciate</docsDir>
                </configuration>
            </plugin>
            <plugin>
                <!-- This plugin must be configured both here (for attach-javadoc during release)
                and in "reports" (for site generation), preferably with identical version numbers. -->
                <groupId>org.apache.maven.plugins</groupId>
                <artifactId>maven-javadoc-plugin</artifactId>
                <version>3.0.1</version>
                <configuration>
                    <!-- Turn off strict Javadoc checking -->
                    <additionalOptions>-Xdoclint:none</additionalOptions>
                </configuration>
                <executions>
                    <!-- Compress Javadoc into JAR and include that JAR when deploying. -->
                    <execution>
                        <id>attach-javadocs</id>
                        <goals>
                            <goal>jar</goal>
                        </goals>
                    </execution>
                </executions>
            </plugin>
            <plugin>
                <groupId>org.apache.maven.plugins</groupId>
                <artifactId>maven-release-plugin</artifactId>
                <version>2.5.2</version>
                <dependencies>
                    <dependency>
                        <groupId>org.apache.maven.scm</groupId>
                        <artifactId>maven-scm-provider-gitexe</artifactId>
                        <version>1.9.2</version>
                    </dependency>
                </dependencies>
                <configuration>
                    <!-- The site generation step can fail. Run it in release:prepare to make sure it
                    works before tagging the release. -->
                    <preparationGoals>clean verify site</preparationGoals>
                </configuration>
            </plugin>
            <plugin>
                <groupId>org.apache.maven.plugins</groupId>
                <artifactId>maven-source-plugin</artifactId>
                <executions>
                    <execution>
                        <id>attach-sources</id>
                        <goals>
                            <goal>jar-no-fork</goal>
                        </goals>
                    </execution>
                </executions>
            </plugin>

            <plugin>
                <groupId>org.apache.maven.plugins</groupId>
                <artifactId>maven-surefire-plugin</artifactId>
                <version>2.20</version>
                <configuration>
                    <useSystemClassLoader>false</useSystemClassLoader>
<!--
                     <argLine>-Xmx2G</argLine>
-->
                    <argLine>${surefireArgLine}</argLine>
                    <!-- Jenkins needs XML test reports to determine whether the build is stable. -->
                    <disableXmlReport>false</disableXmlReport>
                </configuration>
            </plugin>
            <plugin>
                <!-- Get current Git commit information for use in MavenVersion class.
                  Commit information is stored in Maven variables, which are then substituted
                  into the properties file. The plugin has a mode to generate a git.properties file,
                  but we need the Maven project version as well, so we perform substitution. -->
                <groupId>pl.project13.maven</groupId>
                <artifactId>git-commit-id-plugin</artifactId>
                <version>2.1.15</version>
                <executions>
                    <execution>
                        <goals>
                            <goal>revision</goal>
                        </goals>
                    </execution>
                </executions>
                <configuration>
                    <verbose>false</verbose>
                    <dotGitDirectory>${project.basedir}.git</dotGitDirectory>
                    <failOnNoGitDirectory>false</failOnNoGitDirectory>
                    <failOnUnableToExtractRepoInfo>false</failOnUnableToExtractRepoInfo>
                </configuration>
            </plugin>

            <!-- There used to be a dependency-plugin:copy-dependencies plugin entry
              here, but the shade-plugin will explode the dependencies even if they aren't
              manually copied in. -->

            <plugin>
                <!-- We want to create a standalone jar that can be run on the command
                  line. Java does not really allow this - you cannot place jars inside of jars.
                  You must either provide all the dependency jars to the user (usually lib/
                  under the directory containing the runnable jar) or explode all the jars
                  and repackage them into a single jar. The problem is that while class files
                  are nicely organized into the package namespace and should not collide, the
                  META-INF directories of the jars will collide. Maven's standard assembly
                  plugin does not account for this and will just clobber metadata. This then
                  causes runtime errors, particularly with Spring. Instead, we use the shade
                  plugin which has transformers that will for example append files of the same
                  name rather than overwrite them in the combined JAR. NB: Don't use a version
                  of the shade plugin older than 1.3.2, as it fixed MSHADE-76 (files not merged
                  properly if some input files are missing a terminating newline) -->
                <groupId>org.apache.maven.plugins</groupId>
                <artifactId>maven-shade-plugin</artifactId>
                <version>2.2</version>
                <executions>
                    <execution>
                        <phase>package</phase>
                        <goals>
                            <goal>shade</goal>
                        </goals>
                        <configuration>
                            <filters>
                                <filter>
                                    <!-- exclude signatures from merged JAR to avoid invalid signature messages -->
                                    <artifact>*:*</artifact>
                                    <excludes>
                                        <exclude>META-INF/*.SF</exclude>
                                        <exclude>META-INF/*.DSA</exclude>
                                        <exclude>META-INF/*.RSA</exclude>
                                    </excludes>
                                </filter>
                            </filters>
                            <!-- The shaded JAR will not be the main artifact for the project, it will be attached
                              for deployment in the way source and docs are. -->
                            <shadedArtifactAttached>true</shadedArtifactAttached>
                            <shadedClassifierName>shaded</shadedClassifierName>
                            <!-- MinimizeJar removes unused classes, (classes not imported explicitly by name).
                              We have eliminated most Jersey auto-scanning, but there is still some need for include
                              filters to force-include classes that are dynamically loaded by name/auto-scanned. -->
                            <!-- This roughly halves the size of the OTP JAR, bringing it down to around 20 MB.
                              <minimizeJar>true</minimizeJar>
                              <filters> <filter> <artifact>com.sun.jersey:*</artifact> <includes> <include>**</include>
                              </includes> </filter> <filter> <artifact>org.opentripplanner:*</artifact>
                              <includes> <include>**</include> </includes> </filter> </filters> -->
                            <transformers>
                                <transformer implementation="org.apache.maven.plugins.shade.resource.ServicesResourceTransformer" />
                                <transformer implementation="org.apache.maven.plugins.shade.resource.ManifestResourceTransformer">
                                    <manifestEntries>
                                        <Main-Class>org.opentripplanner.standalone.OTPMain</Main-Class>
                                        <!-- The ImageIO lines allow some image reader plugins to work (TODO elaborate) -->
                                        <Specification-Title>Java Advanced Imaging Image I/O
                                            Tools
                                        </Specification-Title>
                                        <Specification-Version>1.1</Specification-Version>
                                        <Specification-Vendor>Sun Microsystems, Inc.</Specification-Vendor>
                                        <Implementation-Title>com.sun.media.imageio</Implementation-Title>
                                        <Implementation-Version>1.1</Implementation-Version>
                                        <Implementation-Vendor>Sun Microsystems, Inc.</Implementation-Vendor>
                                        <Extension-Name>com.sun.media.imageio</Extension-Name>
                                    </manifestEntries>
                                </transformer>
                            </transformers>
                        </configuration>
                    </execution>
                </executions>
            </plugin>
        </plugins>
    </build>

    <reporting>
        <!--
        Reporting plugin versions cannot be managed with entries in <build><plugins><pluginmanagement>
        but would need a separate <reporting><plugins><pluginmanagement> section.
        -->
        <plugins>
            <plugin>
                <groupId>org.apache.maven.plugins</groupId>
                <artifactId>maven-project-info-reports-plugin</artifactId>
                <version>2.7</version>
                <reportSets>
                    <reportSet>
                        <reports>
                            <!-- empty: disable project-info reports -->
                        </reports>
                    </reportSet>
                </reportSets>
            </plugin>
            <plugin>
                <!-- This plugin must be configured both here (for site generation) and in "build"
                (for attach-javadoc during release), preferably with identical version numbers. -->
                <groupId>org.apache.maven.plugins</groupId>
                <artifactId>maven-javadoc-plugin</artifactId>
                <version>3.0.1</version>
                <configuration>
                    <!-- Turn off strict Javadoc checking -->
                    <additionalOptions>-Xdoclint:none</additionalOptions>
                </configuration>
                <reportSets>
                    <reportSet>
                        <reports>
                            <!-- enable only aggregate-level javadoc generation -->
                            <report>aggregate</report>
                        </reports>
                    </reportSet>
                </reportSets>
            </plugin>
        </plugins>
    </reporting>

<<<<<<< HEAD
=======
    <repositories>
        <!-- Hack to force maven to check central first. Maven central is inherited from the superpom,
          but ends up at the end of the list. Though most of the time the artifact is in central,
          Maven tries to download from every other repository and fails before checking central.
          Do not change the id from central2 to central, otherwise the entry will be ignored. -->
        <repository>
            <id>central2</id>
            <name>check central first to avoid a lot of not found warnings</name>
            <url>https://repo1.maven.org/maven2</url>
        </repository>
        <repository>
            <id>download.java.net</id>
            <name>Java.net Repository for Maven</name>
            <url>http://download.java.net/maven/2/</url>
        </repository>
        <repository>
            <id>osgeo</id>
            <name>OSGeo Release Repository</name>
            <url>https://repo.osgeo.org/repository/release/</url>
        </repository>
        <repository>
            <id>axis</id>
            <name>axis</name>
            <url>https://people.apache.org/repo/m1-ibiblio-rsync-repository/org.apache.axis2/</url>
        </repository>
        <repository>
            <id>conveyal</id>
            <name>Conveyal Maven Repository</name>
            <url>https://maven.conveyal.com/</url>
        </repository>
        <repository>
            <id>onebusaway-releases</id>
            <name>Onebusaway Releases Repo</name>
            <url>http://nexus.onebusaway.org/content/repositories/releases/</url>
        </repository>
    </repositories>

    <dependencyManagement>
        <dependencies>
            <dependency>
                <!-- This make sure all google libraries are using compatible versions. -->
                <groupId>com.google.cloud</groupId>
                <artifactId>libraries-bom</artifactId>
                <version>14.4.1</version>
                <type>pom</type>
                <scope>import</scope>
            </dependency>
        </dependencies>
    </dependencyManagement>

>>>>>>> fc15d6f5
    <dependencies>
        <dependency>
            <groupId>com.sun.activation</groupId>
            <artifactId>javax.activation</artifactId>
            <version>1.2.0</version>
        </dependency>
        <dependency>
            <groupId>javax.xml.bind</groupId>
            <artifactId>jaxb-api</artifactId>
            <version>2.3.0</version>
        </dependency>
        <dependency>
            <groupId>org.glassfish.jaxb</groupId>
            <artifactId>jaxb-runtime</artifactId>
            <version>2.3.0.1</version>
        </dependency>
        <!-- Amazon AWS client libraries -->
        <dependency>
            <groupId>com.amazonaws</groupId>
            <artifactId>aws-java-sdk-s3</artifactId>
            <version>${aws.version}</version>
        </dependency>
        <dependency>
            <groupId>com.amazonaws</groupId>
            <artifactId>aws-java-sdk-ec2</artifactId>
            <version>${aws.version}</version>
        </dependency>
        <dependency>
            <groupId>com.amazonaws</groupId>
            <artifactId>aws-java-sdk-sqs</artifactId>
            <version>${aws.version}</version>
        </dependency>

<<<<<<< HEAD
        <dependency>
            <groupId>com.google.cloud</groupId>
            <artifactId>google-cloud-storage</artifactId>
            <version>1.113.2</version>
        </dependency>
=======
>>>>>>> fc15d6f5

        <!-- Kryo serialization, used to save graphs to disk. -->
        <dependency>
            <groupId>com.esotericsoftware</groupId>
            <artifactId>kryo</artifactId>
            <version>4.0.2</version>
        </dependency>

        <!-- Google dependencies are sett in the dependency managment section using a BOM. -->

        <!-- Guava provides improved collections, among other things. -->
        <dependency>
            <groupId>com.google.guava</groupId>
            <artifactId>guava</artifactId>
        </dependency>
        <dependency>
            <groupId>com.google.cloud</groupId>
            <artifactId>google-cloud-storage</artifactId>
        </dependency>
        <dependency>
            <groupId>com.google.cloud</groupId>
            <artifactId>google-cloud-pubsub</artifactId>
        </dependency>
        <!-- Google Protocol Buffers compact binary serialization format -->
        <dependency>
            <groupId>com.google.protobuf</groupId>
            <artifactId>protobuf-java</artifactId>
        </dependency>

        <!-- Extra serializers for Kryo -->
        <dependency>
            <groupId>de.ruedigermoeller</groupId>
            <artifactId>fst</artifactId>
            <version>2.34</version>
        </dependency>
        <!-- XXX: temporary fox for the build that is currently broken because some transitive deps are not handled correctly -->
        <dependency>
            <groupId>commons-beanutils</groupId>
            <artifactId>commons-beanutils</artifactId>
            <version>1.9.2</version>
        </dependency>
        <dependency>
            <groupId>de.javakaffee</groupId>
            <artifactId>kryo-serializers</artifactId>
            <version>0.42</version>
        </dependency>
        <!-- Logging library, implements slf4j logging API -->
        <dependency>
            <groupId>ch.qos.logback</groupId>
            <artifactId>logback-classic</artifactId>
            <version>1.0.13</version>
        </dependency>
        <!-- Jersey uses java.util logging, redirect it to slf4j API (we use the Logback implementation) -->
        <dependency>
            <groupId>org.slf4j</groupId>
            <artifactId>jul-to-slf4j</artifactId>
            <version>1.7.6</version>
        </dependency>
        <!-- AWS SDK uses Java commons logging. Redirect it to the slf4j API (we use the Logback implementation) -->
        <!-- Why does this work? It seems like we'd need to declare JCL "provided" to avoid using the true JCL. -->
        <dependency>
            <groupId>org.slf4j</groupId>
            <artifactId>jcl-over-slf4j</artifactId>
            <version>1.7.6</version>
        </dependency>
        <!-- Trove provides optimized map/set collections for native types (int, long...) -->
        <dependency>
            <groupId>net.sf.trove4j</groupId>
            <artifactId>trove4j</artifactId>
            <version>3.0.3</version>
        </dependency>

        <!-- GEOTOOLS AND JTS TOPOLOGY: geometry, rasters and projections. -->
        <!-- GEOTOOLS includes JTS as a transitive dependency. -->
        <dependency>
            <groupId>org.geotools</groupId>
            <artifactId>gt-geojson</artifactId>
            <version>${geotools.version}</version>
        </dependency>
        <dependency>
            <groupId>org.geotools</groupId>
            <artifactId>gt-referencing</artifactId>
            <version>${geotools.version}</version>
        </dependency>
        <dependency>
            <groupId>org.geotools</groupId>
            <artifactId>gt-referencing3D</artifactId>
            <version>${geotools.version}</version>
        </dependency>
        <dependency>
            <groupId>org.geotools</groupId>
            <artifactId>gt-coverage</artifactId>
            <version>${geotools.version}</version>
        </dependency>
        <dependency>
            <groupId>org.geotools</groupId>
            <artifactId>gt-arcgrid</artifactId>
            <version>${geotools.version}</version>
        </dependency>
        <dependency>
            <groupId>org.geotools</groupId>
            <artifactId>gt-shapefile</artifactId>
            <version>${geotools.version}</version>
        </dependency>
        <dependency>
            <groupId>org.geotools</groupId>
            <artifactId>gt-geotiff</artifactId>
            <version>${geotools.version}</version>
        </dependency>
        <dependency>
            <groupId>org.geotools</groupId>
            <artifactId>gt-wfs</artifactId>
            <version>16.5</version>
        </dependency>
        <!-- provides EPSG database for projections (shapefile loading) -->
        <dependency>
            <groupId>org.geotools</groupId>
            <artifactId>gt-epsg-hsql</artifactId>
            <version>${geotools.version}</version>
        </dependency>

        <!-- TODO: this should be replaced by Jackson serialization -->
        <dependency>
            <groupId>de.grundid.opendatalab</groupId>
            <artifactId>geojson-jackson</artifactId>
            <version>1.2</version>
            <!-- We explicitely exclude jackson-core/databind as we use a more recent
                 version than the one geojson-jackson depends on, and the two seems to
                 be somehow incompatible. -->
            <exclusions>
                <exclusion>
                    <groupId>com.fasterxml.jackson.core</groupId>
                    <artifactId>jackson-core</artifactId>
                </exclusion>
                <exclusion>
                    <groupId>com.fasterxml.jackson.core</groupId>
                    <artifactId>jackson-databind</artifactId>
                </exclusion>
            </exclusions>
        </dependency>

        <dependency>
            <groupId>com.conveyal</groupId>
            <artifactId>jackson2-geojson</artifactId>
            <version>0.9</version>
        </dependency>

        <!-- SIRI -->
        <dependency>
            <groupId>org.entur</groupId>
            <artifactId>siri-java-model</artifactId>
            <version>0.12</version>
        </dependency>

        <dependency>
            <groupId>org.entur</groupId>
            <artifactId>siri-protobuf-mapper</artifactId>
            <version>0.2</version>
        </dependency>

        <dependency>
            <groupId>org.apache.activemq</groupId>
            <artifactId>activemq-client</artifactId>
            <version>5.13.4</version>
        </dependency>

        <dependency>
            <groupId>com.migesok</groupId>
            <artifactId>jaxb-java-time-adapters</artifactId>
            <version>${jaxb.java.time.adapters.version}</version>
        </dependency>

        <!-- TESTING -->
        <dependency>
            <groupId>junit</groupId>
            <artifactId>junit</artifactId>
            <version>4.8.1</version>
            <scope>test</scope>
        </dependency>
        <dependency>
            <groupId>org.mockito</groupId>
            <artifactId>mockito-all</artifactId>
            <version>1.10.19</version>
            <scope>test</scope>
        </dependency>

        <!-- Jersey annontation-driven REST web services (JAX-RS implementation) -->
        <dependency>
            <groupId>org.glassfish.jersey.core</groupId>
            <artifactId>jersey-server</artifactId>
            <version>2.23</version>
        </dependency>
        <dependency>
            <groupId>org.glassfish.jersey.media</groupId>
            <artifactId>jersey-media-multipart</artifactId>
            <version>2.23</version>
        </dependency>
        <!-- Deploy Jersey apps in stand-alone Grizzly server instead of a servlet container. -->
        <dependency>
            <groupId>org.glassfish.jersey.containers</groupId>
            <artifactId>jersey-container-grizzly2-http</artifactId>
            <version>2.23</version>
        </dependency>

        <!-- Jackson modules. -->
        <dependency>
           <groupId>com.fasterxml.jackson.core</groupId>
           <artifactId>jackson-core</artifactId>
            <version>${jackson.version}</version>
        </dependency>
        <dependency>
           <groupId>com.fasterxml.jackson.core</groupId>
           <artifactId>jackson-databind</artifactId>
            <version>${jackson.version}</version>
        </dependency>
        <!-- Jackson modules to serialize Jersey response objects to JSON. -->
        <dependency>
            <groupId>com.fasterxml.jackson.jaxrs</groupId>
            <artifactId>jackson-jaxrs-json-provider</artifactId>
            <version>${jackson.version}</version>
        </dependency>
        <!-- Jackson modules to serialize Jersey response objects to XML. -->
        <dependency>
            <groupId>com.fasterxml.jackson.jaxrs</groupId>
            <artifactId>jackson-jaxrs-xml-provider</artifactId>
            <version>${jackson.version}</version>
        </dependency>

        <!-- Asynchronous Websocket-capable client, for message-driven incremental GTFS-RT -->
        <!-- AsyncHttpClient Websockets need a newer version of Grizzly than Jersey does. -->
        <dependency>
            <groupId>com.ning</groupId>
            <artifactId>async-http-client</artifactId>
            <version>1.8.12</version>
        </dependency>

        <!-- OTHER DEPENDENCIES -->
        <dependency>
            <groupId>javax.servlet</groupId>
            <artifactId>servlet-api</artifactId>
            <version>2.5</version>
            <scope>provided</scope> <!-- this dependency is provided by the servlet container -->
        </dependency>
        <dependency>
            <groupId>javax.annotation</groupId>
            <artifactId>jsr250-api</artifactId>
            <version>1.0</version>
        </dependency>
        <dependency>
            <groupId>javax.inject</groupId>
            <artifactId>javax.inject</artifactId>
            <version>1</version>
        </dependency>
        <!-- OBA GTFS loader -->
        <dependency>
            <groupId>org.onebusaway</groupId>
            <artifactId>onebusaway-gtfs</artifactId>
            <version>1.3.41</version>
        </dependency>

        <!-- Processing is used for the debug GUI (though we could probably use just Java2D) -->
        <dependency>
            <groupId>org.processing</groupId>
            <artifactId>core</artifactId>
            <version>1.0.7</version>
        </dependency>
        <!-- Joda Time is a widely used replacement for flaky Java time classes. -->
        <dependency>
            <groupId>joda-time</groupId>
            <artifactId>joda-time</artifactId>
            <version>2.1</version>
        </dependency>
        <!-- PNGJ is used for making Analyst TimeGrids-->
        <dependency>
            <groupId>ar.com.hjg</groupId>
            <artifactId>pngj</artifactId>
            <version>2.0.1</version>
        </dependency>
        <!-- FlexJSON deserializes JSON in Nominatim/Yahoo/Google geocoder modules. -->
        <!-- Could be done with Jackson JSON trees. -->
        <dependency>
            <groupId>net.sf.flexjson</groupId>
            <artifactId>flexjson</artifactId>
            <version>2.0</version>
        </dependency>
        <!-- Apache Axis: Used in NEDDownloader to fetch elevation tiles. -->
        <dependency>
            <groupId>org.apache.axis</groupId>
            <artifactId>axis</artifactId>
            <version>1.4</version>
        </dependency>
        <!-- Apache Axis: Used in NEDDownloader to fetch elevation tiles. -->
        <dependency>
            <groupId>org.apache.axis</groupId>
            <artifactId>axis-jaxrpc</artifactId>
            <version>1.4</version>
        </dependency>
        <dependency>
            <groupId>org.apache.commons</groupId>
            <artifactId>commons-compress</artifactId>
            <version>1.0</version>
        </dependency>
        <dependency>
            <groupId>commons-discovery</groupId>
            <artifactId>commons-discovery</artifactId>
            <version>0.4</version>
        </dependency>
        <!-- Used in DegreeGridNEDTileSource to fetch tiles from Amazon S3 -->
        <dependency>
            <groupId>net.java.dev.jets3t</groupId>
            <artifactId>jets3t</artifactId>
            <version>0.8.1</version>
        </dependency>
        <!-- OpenStreetMap protobuf (PBF) definitions -->
        <!-- Based on osmpbf version 1.3.3 (https://github.com/scrosby/OSM-binary/tree/v1.3.3)
             with protobuf version upgraded to 3.8.0
             See https://github.com/entur/OSM-binary
        -->
        <dependency>
            <groupId>crosby.binary</groupId>
            <artifactId>osmpbf</artifactId>
            <version>1.3.3-protobuf-3.8.0</version>
            <!--classifier>20150914.191218-1</classifier-->
            <!-- Specifying snapshot -->
        </dependency>
        <!-- Command line parameter parsing -->
        <dependency>
            <groupId>com.beust</groupId>
            <artifactId>jcommander</artifactId>
            <version>1.30</version>
        </dependency>
        <!-- CSV parser -->
        <dependency>
            <groupId>net.sourceforge.javacsv</groupId>
            <artifactId>javacsv</artifactId>
            <version>2.0</version>
        </dependency>
        <dependency>
            <groupId>org.apache.httpcomponents</groupId>
            <artifactId>httpclient</artifactId>
            <version>4.5</version>
        </dependency>
        <dependency>
            <groupId>org.apache.commons</groupId>
            <artifactId>commons-math3</artifactId>
            <version>3.0</version>
        </dependency>

        <!-- Lucene for sophisticated text search -->
        <dependency>
            <groupId>org.apache.lucene</groupId>
            <artifactId>lucene-core</artifactId>
            <version>4.7.1</version>
        </dependency>
        <dependency>
            <groupId>org.apache.lucene</groupId>
            <artifactId>lucene-queries</artifactId>
            <version>4.7.1</version>
        </dependency>
        <dependency>
            <groupId>org.apache.lucene</groupId>
            <artifactId>lucene-analyzers-common</artifactId>
            <version>4.7.1</version>
        </dependency>
        <dependency>
            <groupId>org.apache.lucene</groupId>
            <artifactId>lucene-queryparser</artifactId>
            <version>4.7.1</version>
        </dependency>
        <dependency>
            <groupId>com.graphql-java</groupId>
            <artifactId>graphql-java</artifactId>
            <version>9.2</version>
        </dependency>
        <!-- Support for OTP scripting -->
        <dependency>
            <groupId>bsf</groupId>
            <artifactId>bsf</artifactId>
            <version>2.4.0</version>
        </dependency>
        <!-- support for OpenTraffic data -->
        <dependency>
            <groupId>io.opentraffic</groupId>
            <artifactId>traffic-engine</artifactId>
            <version>0.2</version>
        </dependency>

        <dependency>
            <groupId>org.entur</groupId>
            <artifactId>netex-java-model</artifactId>
            <version>1.0.11</version>
        </dependency>
        <!-- OTP 2.0 will adopt routing methods based on those in R5. This also contains a serialization test framework. -->
        <!-- r5 is needed only so that we can delegate Analyst work to it -->
        <dependency>
            <groupId>com.conveyal</groupId>
            <artifactId>r5</artifactId>
            <version>4.4.0</version>
            <exclusions>
                <exclusion>
                    <artifactId>slf4j-simple</artifactId>
                    <groupId>org.slf4j</groupId>
                </exclusion>
                <exclusion>
                    <groupId>com.graphql-java</groupId>
                    <artifactId>graphql-java</artifactId>
                </exclusion>
            </exclusions>
        </dependency>

        <dependency>
            <groupId>org.geotools</groupId>
            <artifactId>gt-opengis</artifactId>
            <version>${geotools.version}</version>
        </dependency>

        <!-- gtfs-lib is a transitive dependency to r5, which also is a snapshot dependency -->
        <dependency>
            <groupId>com.conveyal</groupId>
            <artifactId>gtfs-lib</artifactId>
            <!--version>0.2</version-->
            <!--classifier>20160307.194541-8</classifier-->
            <version>0.2-SNAPSHOT</version>
            <scope>test</scope>
        </dependency>
        <dependency>
            <groupId>com.jayway.jsonpath</groupId>
            <artifactId>json-path</artifactId>
            <version>2.3.0</version>
            <scope>test</scope>
        </dependency>
    </dependencies>

    <!--
  Default sample commands:

  mvn -Pf8-build         ... build Docker images and create OpenShift deployment configs
  mvn -Pf8-deploy        ... f8-build + push to Docker registry + applying deployment config to OpenShift
  mvn -Pf8-local-deploy ... deployment for a single node setup without pushing to a registry

  For individual goal usage please consult the fabric8 documentation
  -->

    <profiles>
		<profile>
			<id>junit-report</id>
			<build>
				<plugins>

			<plugin>
				<groupId>org.jacoco</groupId>
				<artifactId>jacoco-maven-plugin</artifactId>
				<version>0.8.5</version>
		        <executions>
			        <!--
			            Prepares the property pointing to the JaCoCo runtime agent which
			            is passed as VM argument when Maven the Surefire plugin is executed.
			        -->
			        <execution>
			            <id>pre-unit-test</id>
			            <goals>
			                <goal>prepare-agent</goal>
			            </goals>
			            <configuration>
			                <!-- Sets the path to the file which contains the execution data. -->
			                <destFile>${project.build.directory}/coverage-reports/jacoco-ut.exec</destFile>
			                <!--
			                    Sets the name of the property containing the settings
			                    for JaCoCo runtime agent.
			                -->
			                <propertyName>surefireArgLine</propertyName>
			            </configuration>
			        </execution>
			        <!--
			            Ensures that the code coverage report for unit tests is created after
			            unit tests have been run.
			        -->
			        <execution>
			            <id>post-unit-test</id>
			            <phase>test</phase>
			            <goals>
			                <goal>report</goal>
			            </goals>
			            <configuration>
			                <!-- Sets the path to the file which contains the execution data. -->
			                <dataFile>${project.build.directory}/coverage-reports/jacoco-ut.exec</dataFile>
			                <!-- Sets the output directory for the code coverage report. -->
			                <outputDirectory>${project.reporting.outputDirectory}/jacoco-ut</outputDirectory>
			            </configuration>
			        </execution>
		        </executions>
			</plugin>
			<plugin>
			    <groupId>org.apache.maven.plugins</groupId>
			    <artifactId>maven-failsafe-plugin</artifactId>
			    <version>2.15</version>
			    <executions>
			        <!--
			            Ensures that both integration-test and verify goals of the Failsafe Maven
			            plugin are executed.
			        -->
			        <execution>
			            <id>integration-tests</id>
			            <goals>
			                <goal>integration-test</goal>
			                <goal>verify</goal>
			            </goals>
			            <configuration>
			                <!-- Sets the VM argument line used when integration tests are run. -->
			                <argLine>${failsafeArgLine}</argLine>
			                <!--
			                    Skips integration tests if the value of skip.integration.tests property
			                    is true
			                -->
			            </configuration>
			        </execution>
			    </executions>
			</plugin>
				</plugins>
			</build>
		</profile>
        <profile>
            <id>rutebanken</id>
            <properties>
                <fabric8.imagePullPolicySnapshot>Always</fabric8.imagePullPolicySnapshot>
                <fabric8.recreate>true</fabric8.recreate>
            </properties>
            <build>
                <!-- Missing fabric8:apply, as this crashed (probably due to missing fabric8) -->
                <defaultGoal>clean install docker:build docker:push fabric8:json</defaultGoal>
            </build>
        </profile>
        <profile>
            <id>f8-build</id>
            <build>
                <defaultGoal>clean install docker:build fabric8:json</defaultGoal>
            </build>
        </profile>
        <profile>
            <id>f8-deploy</id>
            <properties>
                <fabric8.imagePullPolicySnapshot>Always</fabric8.imagePullPolicySnapshot>
                <fabric8.recreate>true</fabric8.recreate>
            </properties>
            <build>
                <defaultGoal>clean install docker:build docker:push fabric8:json fabric8:apply</defaultGoal>
            </build>
        </profile>
        <profile>
            <id>f8-local-deploy</id>
            <properties>
                <fabric8.recreate>true</fabric8.recreate>
            </properties>
            <build>
                <defaultGoal>clean install docker:build fabric8:json fabric8:apply</defaultGoal>
            </build>
        </profile>
    </profiles>


</project><|MERGE_RESOLUTION|>--- conflicted
+++ resolved
@@ -6,15 +6,9 @@
     <description>The OpenTripPlanner multimodal journey planning system</description>
     <url>http://opentripplanner.org</url>
 
-<<<<<<< HEAD
     <groupId>se.skanetrafiken</groupId>
     <artifactId>resesok-otp</artifactId>
-    <version>1.2.0-SNAPSHOT</version>
-=======
-    <groupId>org.opentripplanner</groupId>
-    <artifactId>otp</artifactId>
-    <version>1.3.10.RB-SNAPSHOT</version>
->>>>>>> fc15d6f5
+    <version>1.1.1</version>
     <packaging>jar</packaging>
 
     <licenses>
@@ -330,45 +324,6 @@
         </plugins>
     </reporting>
 
-<<<<<<< HEAD
-=======
-    <repositories>
-        <!-- Hack to force maven to check central first. Maven central is inherited from the superpom,
-          but ends up at the end of the list. Though most of the time the artifact is in central,
-          Maven tries to download from every other repository and fails before checking central.
-          Do not change the id from central2 to central, otherwise the entry will be ignored. -->
-        <repository>
-            <id>central2</id>
-            <name>check central first to avoid a lot of not found warnings</name>
-            <url>https://repo1.maven.org/maven2</url>
-        </repository>
-        <repository>
-            <id>download.java.net</id>
-            <name>Java.net Repository for Maven</name>
-            <url>http://download.java.net/maven/2/</url>
-        </repository>
-        <repository>
-            <id>osgeo</id>
-            <name>OSGeo Release Repository</name>
-            <url>https://repo.osgeo.org/repository/release/</url>
-        </repository>
-        <repository>
-            <id>axis</id>
-            <name>axis</name>
-            <url>https://people.apache.org/repo/m1-ibiblio-rsync-repository/org.apache.axis2/</url>
-        </repository>
-        <repository>
-            <id>conveyal</id>
-            <name>Conveyal Maven Repository</name>
-            <url>https://maven.conveyal.com/</url>
-        </repository>
-        <repository>
-            <id>onebusaway-releases</id>
-            <name>Onebusaway Releases Repo</name>
-            <url>http://nexus.onebusaway.org/content/repositories/releases/</url>
-        </repository>
-    </repositories>
-
     <dependencyManagement>
         <dependencies>
             <dependency>
@@ -382,7 +337,6 @@
         </dependencies>
     </dependencyManagement>
 
->>>>>>> fc15d6f5
     <dependencies>
         <dependency>
             <groupId>com.sun.activation</groupId>
@@ -415,16 +369,6 @@
             <artifactId>aws-java-sdk-sqs</artifactId>
             <version>${aws.version}</version>
         </dependency>
-
-<<<<<<< HEAD
-        <dependency>
-            <groupId>com.google.cloud</groupId>
-            <artifactId>google-cloud-storage</artifactId>
-            <version>1.113.2</version>
-        </dependency>
-=======
->>>>>>> fc15d6f5
-
         <!-- Kryo serialization, used to save graphs to disk. -->
         <dependency>
             <groupId>com.esotericsoftware</groupId>
