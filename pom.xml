--- conflicted
+++ resolved
@@ -22,11 +22,7 @@
     </scm>
 
     <properties>
-<<<<<<< HEAD
-        <otp.serialization.version.id>27</otp.serialization.version.id>
-=======
         <otp.serialization.version.id>28</otp.serialization.version.id>
->>>>>>> f5877554
         <!-- Lib versions - keep list sorted on property name -->
         <geotools.version>26.4</geotools.version>
         <jackson.version>2.13.2</jackson.version>
