--- conflicted
+++ resolved
@@ -22,11 +22,7 @@
     </scm>
 
     <properties>
-<<<<<<< HEAD
-        <otp.serialization.version.id>EN-0014</otp.serialization.version.id>
-=======
         <otp.serialization.version.id>EN-0015</otp.serialization.version.id>
->>>>>>> 4809ea23
         <!-- Lib versions - keep list sorted on property name -->
         <geotools.version>25.2</geotools.version>
         <jackson.version>2.12.5</jackson.version>
