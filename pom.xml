--- conflicted
+++ resolved
@@ -22,11 +22,7 @@
     </scm>
 
     <properties>
-<<<<<<< HEAD
-        <otp.serialization.version.id>EN-0006</otp.serialization.version.id>
-=======
-        <otp.serialization.version.id>601</otp.serialization.version.id>
->>>>>>> 73479419
+        <otp.serialization.version.id>EN-0007</otp.serialization.version.id>
         <!-- Lib versions - keep list sorted on property name -->
         <geotools.version>21.2</geotools.version>
         <geotools.wfs.version>16.5</geotools.wfs.version>
