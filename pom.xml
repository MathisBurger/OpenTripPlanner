<?xml version="1.0" encoding="UTF-8"?>
<project xmlns="http://maven.apache.org/POM/4.0.0" xmlns:xsi="http://www.w3.org/2001/XMLSchema-instance" xsi:schemaLocation="http://maven.apache.org/POM/4.0.0 http://maven.apache.org/maven-v4_0_0.xsd">
    <modelVersion>4.0.0</modelVersion>

    <name>OpenTripPlanner</name>
    <description>The OpenTripPlanner multimodal journey planning system</description>
    <url>http://opentripplanner.org</url>

    <groupId>se.skanetrafiken</groupId>
    <artifactId>resesok-otp</artifactId>
    <version>1.2-SNAPSHOT</version>
    <packaging>jar</packaging>

    <licenses>
        <license>
            <name>GNU Lesser General Public License</name>
            <url>https://www.gnu.org/licenses/lgpl-3.0.txt</url>
        </license>
    </licenses>

<<<<<<< HEAD
    <scm>
        <connection>scm:git:ssh://git@ssh.dev.azure.com:v3/Skanetrafiken2/Tokyo/resesok-otp.git</connection>
        <developerConnection>scm:git:ssh://git@ssh.dev.azure.com:v3/Skanetrafiken2/Tokyo/resesok-otp.git</developerConnection>
        <tag>HEAD</tag>
=======
    <!-- Developer entries are provided only for Steering Committee members.
       For other contributors, see https://github.com/opentripplanner/OpenTripPlanner/graphs/contributors -->
    <developers>
        <developer>
            <name>Andrew Byrd</name>
            <email>andrew@fastmail.net</email>
            <organization>Conveyal</organization>
            <organizationUrl>http://conveyal.com/</organizationUrl>
        </developer>
        <developer>
            <name>David Emory</name>
            <email>david.emory@gmail.com</email>
            <organization>Conveyal</organization>
            <organizationUrl>http://conveyal.com/</organizationUrl>
        </developer>
        <developer>
            <name>Matt Conway</name>
            <email>matt@indicatrix.org</email>
            <organization>Conveyal</organization>
            <organizationUrl>http://conveyal.com/</organizationUrl>
        </developer>
        <developer>
            <name>Thomas Gran</name>
            <email>tgr@capraconsulting.no</email>
            <organization>Ruter and Entur</organization>
            <organizationUrl>http://entur.org/</organizationUrl>
        </developer>
        <developer>
            <name>Laurent Grégoire</name>
            <email>laurent.gregoire@protonmail.ch</email>
            <organization>Mecatran</organization>
            <organizationUrl>http://www.mecatran.com/</organizationUrl>
        </developer>
        <developer>
            <name>Gard Mellemstrand</name>
            <email>gard.mellemstrand@entur.org</email>
            <organization>Entur</organization>
            <organizationUrl>http://entur.org/</organizationUrl>
        </developer>
        <developer>
            <name>David Novalis Turner</name>
            <email>novalis@novalis.org</email>
            <organization>Ex-OpenPlans</organization>
            <organizationUrl>http://openplans.org/</organizationUrl>
        </developer>
    </developers>

    <scm>
        <connection>scm:git:http://github.com/entur/OpenTripPlanner.git</connection>
        <developerConnection>scm:git:ssh://git@github.com/entur/OpenTripPlanner.git</developerConnection>
        <url>http://github.com/entur/OpenTripPlanner</url>
>>>>>>> d8e385c3
    </scm>

    <properties>
        <geotools.version>20.1</geotools.version>
        <jackson.version>2.12.2</jackson.version>
        <project.build.sourceEncoding>UTF-8</project.build.sourceEncoding>
        <aws.version>1.11.502</aws.version>
        <jaxb.java.time.adapters.version>1.1.3</jaxb.java.time.adapters.version>
    </properties>

    <distributionManagement>
        <repository>
            <id>skanetrafiken-releases</id>
            <name>Skanetrafiken releases</name>
            <url>https://nexus-dev.skanetrafiken.se/repository/maven-releases/</url>
        </repository>
    </distributionManagement>

    <build>

        <!-- Filtering will perform substitution on maven-version.properties, see git commit id plugin below. -->
        <resources>
            <resource>
                <directory>src/main/resources</directory>
                <filtering>true</filtering>
            </resource>
            <resource>
                <!-- shell scripts to start up OTP, need to be filtered to get JAR file name -->
                <directory>src/scripts</directory>
                <filtering>true</filtering>
                <!-- Copy the scripts up into the root of the repo, not /target/classes -->
                <targetPath>../..</targetPath>
            </resource>
            <resource>
                <directory>src/client</directory>
                <targetPath>client</targetPath>
                <filtering>false</filtering>
            </resource>
        </resources>

        <plugins>
            <plugin>
                <groupId>org.apache.maven.plugins</groupId>
                <artifactId>maven-compiler-plugin</artifactId>
                <version>3.8.0</version>
                <configuration>
                    <!-- Target Java versions -->
                    <source>11</source>
                    <target>11</target>
                </configuration>
            </plugin>

            <plugin>
                <groupId>org.apache.maven.plugins</groupId>
                <artifactId>maven-deploy-plugin</artifactId>
                <version>2.8.2</version>
                <configuration>
                    <skip>true</skip>
                </configuration>
            </plugin>

            <plugin>
                <groupId>org.sonatype.plugins</groupId>
                <artifactId>nexus-staging-maven-plugin</artifactId>
                <version>1.6.7</version>
                <extensions>true</extensions>
                <executions>
                    <execution>
                        <id>default-deploy</id>
                        <phase>deploy</phase>
                        <goals>
                            <goal>deploy</goal>
                        </goals>
                    </execution>
                </executions>
                <configuration>
                    <serverId>skanetrafiken-releases</serverId>
                    <nexusUrl>https://nexus-dev.skanetrafiken.se/</nexusUrl>
                    <autoReleaseAfterClose>true</autoReleaseAfterClose>
                    <skipStaging>true</skipStaging>
                </configuration>
            </plugin>
            <plugin>
                <groupId>com.webcohesion.enunciate</groupId>
                <artifactId>enunciate-maven-plugin</artifactId>
                <version>2.4.0</version>
                <executions>
                    <execution>
                        <!-- override default binding to process-sources phase (enunciate generates web services). -->
                        <phase>site</phase>
                        <goals>
                            <goal>docs</goal>
                        </goals>
                    </execution>
                </executions>
                <configuration>
                    <docsDir>${project.build.directory}/site/enunciate</docsDir>
                </configuration>
            </plugin>
            <plugin>
                <!-- This plugin must be configured both here (for attach-javadoc during release)
                and in "reports" (for site generation), preferably with identical version numbers. -->
                <groupId>org.apache.maven.plugins</groupId>
                <artifactId>maven-javadoc-plugin</artifactId>
                <version>3.0.1</version>
                <configuration>
                    <skip>true</skip>
                </configuration>
            </plugin>
            <plugin>
                <groupId>org.apache.maven.plugins</groupId>
                <artifactId>maven-release-plugin</artifactId>
                <version>2.5.2</version>
                <dependencies>
                    <dependency>
                        <groupId>org.apache.maven.scm</groupId>
                        <artifactId>maven-scm-provider-gitexe</artifactId>
                        <version>1.9.2</version>
                    </dependency>
                </dependencies>
                <configuration>
                    <!-- The site generation step can fail. Run it in release:prepare to make sure it
                    works before tagging the release. -->
                    <preparationGoals>clean verify site</preparationGoals>
                </configuration>
            </plugin>
            <plugin>
                <groupId>org.apache.maven.plugins</groupId>
                <artifactId>maven-source-plugin</artifactId>
                <executions>
                    <execution>
                        <id>attach-sources</id>
                        <goals>
                            <goal>jar-no-fork</goal>
                        </goals>
                    </execution>
                </executions>
            </plugin>

            <plugin>
                <groupId>org.apache.maven.plugins</groupId>
                <artifactId>maven-surefire-plugin</artifactId>
                <version>2.20</version>
                <configuration>
                    <useSystemClassLoader>false</useSystemClassLoader>
<!--
                     <argLine>-Xmx2G</argLine>
-->
                    <argLine>${surefireArgLine}</argLine>
                    <!-- Jenkins needs XML test reports to determine whether the build is stable. -->
                    <disableXmlReport>false</disableXmlReport>
                </configuration>
            </plugin>
            <plugin>
                <!-- Get current Git commit information for use in MavenVersion class.
                  Commit information is stored in Maven variables, which are then substituted
                  into the properties file. The plugin has a mode to generate a git.properties file,
                  but we need the Maven project version as well, so we perform substitution. -->
                <groupId>pl.project13.maven</groupId>
                <artifactId>git-commit-id-plugin</artifactId>
                <version>4.0.0</version>
                <executions>
                    <execution>
                        <goals>
                            <goal>revision</goal>
                        </goals>
                    </execution>
                </executions>
                <configuration>
                    <verbose>false</verbose>
                    <includeOnlyProperties>
                        <!-- Including each property used reduce the plugin execution time. -->
                        <includeOnlyProperty>project.version</includeOnlyProperty>
                        <includeOnlyProperty>git.commit.id</includeOnlyProperty>
                        <includeOnlyProperty>git.commit.id.describe</includeOnlyProperty>
                        <includeOnlyProperty>git.commit.time</includeOnlyProperty>
                        <includeOnlyProperty>git.build.time</includeOnlyProperty>
                        <includeOnlyProperty>git.branch</includeOnlyProperty>
                        <includeOnlyProperty>git.dirty</includeOnlyProperty>
                    </includeOnlyProperties>
                </configuration>
            </plugin>

            <!-- There used to be a dependency-plugin:copy-dependencies plugin entry
              here, but the shade-plugin will explode the dependencies even if they aren't
              manually copied in. -->

            <plugin>
                <!-- We want to create a standalone jar that can be run on the command
                  line. Java does not really allow this - you cannot place jars inside of jars.
                  You must either provide all the dependency jars to the user (usually lib/
                  under the directory containing the runnable jar) or explode all the jars
                  and repackage them into a single jar. The problem is that while class files
                  are nicely organized into the package namespace and should not collide, the
                  META-INF directories of the jars will collide. Maven's standard assembly
                  plugin does not account for this and will just clobber metadata. This then
                  causes runtime errors, particularly with Spring. Instead, we use the shade
                  plugin which has transformers that will for example append files of the same
                  name rather than overwrite them in the combined JAR. NB: Don't use a version
                  of the shade plugin older than 1.3.2, as it fixed MSHADE-76 (files not merged
                  properly if some input files are missing a terminating newline) -->
                <groupId>org.apache.maven.plugins</groupId>
                <artifactId>maven-shade-plugin</artifactId>
                <version>2.2</version>
                <executions>
                    <execution>
                        <phase>package</phase>
                        <goals>
                            <goal>shade</goal>
                        </goals>
                        <configuration>
                            <filters>
                                <filter>
                                    <!-- exclude signatures from merged JAR to avoid invalid signature messages -->
                                    <artifact>*:*</artifact>
                                    <excludes>
                                        <exclude>META-INF/*.SF</exclude>
                                        <exclude>META-INF/*.DSA</exclude>
                                        <exclude>META-INF/*.RSA</exclude>
                                    </excludes>
                                </filter>
                            </filters>
                            <!-- The shaded JAR will not be the main artifact for the project, it will be attached
                              for deployment in the way source and docs are. -->
                            <shadedArtifactAttached>true</shadedArtifactAttached>
                            <shadedClassifierName>shaded</shadedClassifierName>
                            <!-- MinimizeJar removes unused classes, (classes not imported explicitly by name).
                              We have eliminated most Jersey auto-scanning, but there is still some need for include
                              filters to force-include classes that are dynamically loaded by name/auto-scanned. -->
                            <!-- This roughly halves the size of the OTP JAR, bringing it down to around 20 MB.
                              <minimizeJar>true</minimizeJar>
                              <filters> <filter> <artifact>com.sun.jersey:*</artifact> <includes> <include>**</include>
                              </includes> </filter> <filter> <artifact>org.opentripplanner:*</artifact>
                              <includes> <include>**</include> </includes> </filter> </filters> -->
                            <transformers>
                                <transformer implementation="org.apache.maven.plugins.shade.resource.ServicesResourceTransformer" />
                                <transformer implementation="org.apache.maven.plugins.shade.resource.ManifestResourceTransformer">
                                    <manifestEntries>
                                        <Main-Class>org.opentripplanner.standalone.OTPMain</Main-Class>
                                        <!-- The ImageIO lines allow some image reader plugins to work (TODO elaborate) -->
                                        <Specification-Title>Java Advanced Imaging Image I/O
                                            Tools
                                        </Specification-Title>
                                        <Specification-Version>1.1</Specification-Version>
                                        <Specification-Vendor>Sun Microsystems, Inc.</Specification-Vendor>
                                        <Implementation-Title>com.sun.media.imageio</Implementation-Title>
                                        <Implementation-Version>1.1</Implementation-Version>
                                        <Implementation-Vendor>Sun Microsystems, Inc.</Implementation-Vendor>
                                        <Extension-Name>com.sun.media.imageio</Extension-Name>
                                    </manifestEntries>
                                </transformer>
                            </transformers>
                        </configuration>
                    </execution>
                </executions>
            </plugin>
        </plugins>
    </build>

    <reporting>
        <!--
        Reporting plugin versions cannot be managed with entries in <build><plugins><pluginmanagement>
        but would need a separate <reporting><plugins><pluginmanagement> section.
        -->
        <plugins>
            <plugin>
                <groupId>org.apache.maven.plugins</groupId>
                <artifactId>maven-project-info-reports-plugin</artifactId>
                <version>2.7</version>
                <reportSets>
                    <reportSet>
                        <reports>
                            <!-- empty: disable project-info reports -->
                        </reports>
                    </reportSet>
                </reportSets>
            </plugin>
            <plugin>
                <!-- This plugin must be configured both here (for site generation) and in "build"
                (for attach-javadoc during release), preferably with identical version numbers. -->
                <groupId>org.apache.maven.plugins</groupId>
                <artifactId>maven-javadoc-plugin</artifactId>
                <version>3.0.1</version>
                <configuration>
                    <!-- Turn off strict Javadoc checking -->
                    <additionalOptions>-Xdoclint:none</additionalOptions>
                </configuration>
                <reportSets>
                    <reportSet>
                        <reports>
                            <!-- enable only aggregate-level javadoc generation -->
                            <report>aggregate</report>
                        </reports>
                    </reportSet>
                </reportSets>
            </plugin>
        </plugins>
    </reporting>

    <dependencyManagement>
        <dependencies>
            <dependency>
                <!-- This make sure all google libraries are using compatible versions. -->
                <groupId>com.google.cloud</groupId>
                <artifactId>libraries-bom</artifactId>
                <version>14.4.1</version>
                <type>pom</type>
                <scope>import</scope>
            </dependency>
        </dependencies>
    </dependencyManagement>

    <dependencies>
        <dependency>
            <groupId>com.azure</groupId>
            <artifactId>azure-core</artifactId>
            <version>1.14.0</version>
        </dependency>
        <dependency>
            <groupId>com.azure</groupId>
            <artifactId>azure-messaging-servicebus</artifactId>
            <version>7.1.0</version>
        </dependency>
        <dependency>
            <groupId>com.microsoft.azure</groupId>
            <artifactId>azure-servicebus</artifactId>
            <version>3.6.2</version>
        </dependency>
        <dependency>
            <groupId>com.azure.resourcemanager</groupId>
            <artifactId>azure-resourcemanager-servicebus</artifactId>
            <version>2.3.0</version>
        </dependency>
        <dependency>
            <groupId>com.sun.activation</groupId>
            <artifactId>javax.activation</artifactId>
            <version>1.2.0</version>
        </dependency>
        <dependency>
            <groupId>javax.xml.bind</groupId>
            <artifactId>jaxb-api</artifactId>
            <version>2.3.0</version>
        </dependency>
        <dependency>
            <groupId>org.glassfish.jaxb</groupId>
            <artifactId>jaxb-runtime</artifactId>
            <version>2.3.0.1</version>
        </dependency>
        <!-- Amazon AWS client libraries -->
        <dependency>
            <groupId>com.amazonaws</groupId>
            <artifactId>aws-java-sdk-s3</artifactId>
            <version>${aws.version}</version>
        </dependency>
        <dependency>
            <groupId>com.amazonaws</groupId>
            <artifactId>aws-java-sdk-ec2</artifactId>
            <version>${aws.version}</version>
        </dependency>
        <dependency>
            <groupId>com.amazonaws</groupId>
            <artifactId>aws-java-sdk-sqs</artifactId>
            <version>${aws.version}</version>
        </dependency>
        <!-- Kryo serialization, used to save graphs to disk. -->
        <dependency>
            <groupId>com.esotericsoftware</groupId>
            <artifactId>kryo</artifactId>
            <version>4.0.2</version>
        </dependency>

        <!-- Google dependencies are sett in the dependency managment section using a BOM. -->

        <!-- Guava provides improved collections, among other things. -->
        <dependency>
            <groupId>com.google.guava</groupId>
            <artifactId>guava</artifactId>
        </dependency>
        <dependency>
            <groupId>com.google.cloud</groupId>
            <artifactId>google-cloud-storage</artifactId>
        </dependency>
        <dependency>
            <groupId>com.google.cloud</groupId>
            <artifactId>google-cloud-pubsub</artifactId>
        </dependency>
        <!-- Google Protocol Buffers compact binary serialization format -->
        <dependency>
            <groupId>com.google.protobuf</groupId>
            <artifactId>protobuf-java</artifactId>
        </dependency>

        <!-- Extra serializers for Kryo -->
        <dependency>
            <groupId>de.ruedigermoeller</groupId>
            <artifactId>fst</artifactId>
            <version>2.34</version>
        </dependency>
        <!-- XXX: temporary fox for the build that is currently broken because some transitive deps are not handled correctly -->
        <dependency>
            <groupId>commons-beanutils</groupId>
            <artifactId>commons-beanutils</artifactId>
            <version>1.9.2</version>
        </dependency>
        <dependency>
            <groupId>de.javakaffee</groupId>
            <artifactId>kryo-serializers</artifactId>
            <version>0.42</version>
        </dependency>
        <!-- Logging library, implements slf4j logging API -->
        <dependency>
            <groupId>ch.qos.logback</groupId>
            <artifactId>logback-classic</artifactId>
            <version>1.0.13</version>
        </dependency>
        <!-- Jersey uses java.util logging, redirect it to slf4j API (we use the Logback implementation) -->
        <dependency>
            <groupId>org.slf4j</groupId>
            <artifactId>jul-to-slf4j</artifactId>
            <version>1.7.6</version>
        </dependency>
        <!-- AWS SDK uses Java commons logging. Redirect it to the slf4j API (we use the Logback implementation) -->
        <!-- Why does this work? It seems like we'd need to declare JCL "provided" to avoid using the true JCL. -->
        <dependency>
            <groupId>org.slf4j</groupId>
            <artifactId>jcl-over-slf4j</artifactId>
            <version>1.7.6</version>
        </dependency>
        <!-- Trove provides optimized map/set collections for native types (int, long...) -->
        <dependency>
            <groupId>net.sf.trove4j</groupId>
            <artifactId>trove4j</artifactId>
            <version>3.0.3</version>
        </dependency>

        <!-- GEOTOOLS AND JTS TOPOLOGY: geometry, rasters and projections. -->
        <!-- GEOTOOLS includes JTS as a transitive dependency. -->
        <dependency>
            <groupId>org.geotools</groupId>
            <artifactId>gt-geojson</artifactId>
            <version>${geotools.version}</version>
        </dependency>
        <dependency>
            <groupId>org.geotools</groupId>
            <artifactId>gt-referencing</artifactId>
            <version>${geotools.version}</version>
        </dependency>
        <dependency>
            <groupId>org.geotools</groupId>
            <artifactId>gt-referencing3D</artifactId>
            <version>${geotools.version}</version>
        </dependency>
        <dependency>
            <groupId>org.geotools</groupId>
            <artifactId>gt-coverage</artifactId>
            <version>${geotools.version}</version>
        </dependency>
        <dependency>
            <groupId>org.geotools</groupId>
            <artifactId>gt-arcgrid</artifactId>
            <version>${geotools.version}</version>
        </dependency>
        <dependency>
            <groupId>org.geotools</groupId>
            <artifactId>gt-shapefile</artifactId>
            <version>${geotools.version}</version>
        </dependency>
        <dependency>
            <groupId>org.geotools</groupId>
            <artifactId>gt-geotiff</artifactId>
            <version>${geotools.version}</version>
        </dependency>
        <dependency>
            <groupId>org.geotools</groupId>
            <artifactId>gt-wfs</artifactId>
            <version>16.5</version>
        </dependency>
        <!-- provides EPSG database for projections (shapefile loading) -->
        <dependency>
            <groupId>org.geotools</groupId>
            <artifactId>gt-epsg-hsql</artifactId>
            <version>${geotools.version}</version>
        </dependency>

        <!-- TODO: this should be replaced by Jackson serialization -->
        <dependency>
            <groupId>de.grundid.opendatalab</groupId>
            <artifactId>geojson-jackson</artifactId>
            <version>1.2</version>
            <!-- We explicitely exclude jackson-core/databind as we use a more recent
                 version than the one geojson-jackson depends on, and the two seems to
                 be somehow incompatible. -->
            <exclusions>
                <exclusion>
                    <groupId>com.fasterxml.jackson.core</groupId>
                    <artifactId>jackson-core</artifactId>
                </exclusion>
                <exclusion>
                    <groupId>com.fasterxml.jackson.core</groupId>
                    <artifactId>jackson-databind</artifactId>
                </exclusion>
            </exclusions>
        </dependency>

        <dependency>
            <groupId>com.conveyal</groupId>
            <artifactId>jackson2-geojson</artifactId>
            <version>0.9</version>
        </dependency>

        <!-- SIRI -->
        <dependency>
            <groupId>org.entur</groupId>
            <artifactId>siri-java-model</artifactId>
            <version>0.12</version>
        </dependency>

        <dependency>
            <groupId>org.entur</groupId>
            <artifactId>siri-protobuf-mapper</artifactId>
            <version>0.6</version>
        </dependency>

        <dependency>
            <groupId>org.apache.activemq</groupId>
            <artifactId>activemq-client</artifactId>
            <version>5.13.4</version>
        </dependency>

        <dependency>
            <groupId>com.migesok</groupId>
            <artifactId>jaxb-java-time-adapters</artifactId>
            <version>${jaxb.java.time.adapters.version}</version>
        </dependency>

        <!-- TESTING -->
        <dependency>
            <groupId>junit</groupId>
            <artifactId>junit</artifactId>
            <version>4.8.1</version>
            <scope>test</scope>
        </dependency>
        <dependency>
            <groupId>org.mockito</groupId>
            <artifactId>mockito-all</artifactId>
            <version>1.10.19</version>
            <scope>test</scope>
        </dependency>

        <!-- Jersey annontation-driven REST web services (JAX-RS implementation) -->
        <dependency>
            <groupId>org.glassfish.jersey.core</groupId>
            <artifactId>jersey-server</artifactId>
            <version>2.23</version>
        </dependency>
        <dependency>
            <groupId>org.glassfish.jersey.media</groupId>
            <artifactId>jersey-media-multipart</artifactId>
            <version>2.23</version>
        </dependency>
        <!-- Deploy Jersey apps in stand-alone Grizzly server instead of a servlet container. -->
        <dependency>
            <groupId>org.glassfish.jersey.containers</groupId>
            <artifactId>jersey-container-grizzly2-http</artifactId>
            <version>2.23</version>
        </dependency>

        <!-- Jackson modules. -->
        <dependency>
           <groupId>com.fasterxml.jackson.core</groupId>
           <artifactId>jackson-core</artifactId>
            <version>${jackson.version}</version>
        </dependency>
        <dependency>
           <groupId>com.fasterxml.jackson.core</groupId>
           <artifactId>jackson-databind</artifactId>
            <version>${jackson.version}</version>
        </dependency>
        <!-- Jackson modules to serialize Jersey response objects to JSON. -->
        <dependency>
            <groupId>com.fasterxml.jackson.jaxrs</groupId>
            <artifactId>jackson-jaxrs-json-provider</artifactId>
            <version>${jackson.version}</version>
        </dependency>
        <!-- Jackson modules to serialize Jersey response objects to XML. -->
        <dependency>
            <groupId>com.fasterxml.jackson.jaxrs</groupId>
            <artifactId>jackson-jaxrs-xml-provider</artifactId>
            <version>${jackson.version}</version>
        </dependency>

        <!-- Asynchronous Websocket-capable client, for message-driven incremental GTFS-RT -->
        <!-- AsyncHttpClient Websockets need a newer version of Grizzly than Jersey does. -->
        <dependency>
            <groupId>com.ning</groupId>
            <artifactId>async-http-client</artifactId>
            <version>1.8.12</version>
        </dependency>

        <!-- OTHER DEPENDENCIES -->
        <dependency>
            <groupId>javax.servlet</groupId>
            <artifactId>servlet-api</artifactId>
            <version>2.5</version>
            <scope>provided</scope> <!-- this dependency is provided by the servlet container -->
        </dependency>
        <dependency>
            <groupId>javax.annotation</groupId>
            <artifactId>jsr250-api</artifactId>
            <version>1.0</version>
        </dependency>
        <dependency>
            <groupId>javax.inject</groupId>
            <artifactId>javax.inject</artifactId>
            <version>1</version>
        </dependency>
        <!-- OBA GTFS loader -->
        <dependency>
            <groupId>org.onebusaway</groupId>
            <artifactId>onebusaway-gtfs</artifactId>
            <version>1.3.41</version>
        </dependency>

        <!-- Processing is used for the debug GUI (though we could probably use just Java2D) -->
        <dependency>
            <groupId>org.processing</groupId>
            <artifactId>core</artifactId>
            <version>1.0.7</version>
        </dependency>
        <!-- Joda Time is a widely used replacement for flaky Java time classes. -->
        <dependency>
            <groupId>joda-time</groupId>
            <artifactId>joda-time</artifactId>
            <version>2.1</version>
        </dependency>
        <!-- PNGJ is used for making Analyst TimeGrids-->
        <dependency>
            <groupId>ar.com.hjg</groupId>
            <artifactId>pngj</artifactId>
            <version>2.0.1</version>
        </dependency>
        <!-- FlexJSON deserializes JSON in Nominatim/Yahoo/Google geocoder modules. -->
        <!-- Could be done with Jackson JSON trees. -->
        <dependency>
            <groupId>net.sf.flexjson</groupId>
            <artifactId>flexjson</artifactId>
            <version>2.0</version>
        </dependency>
        <!-- Apache Axis: Used in NEDDownloader to fetch elevation tiles. -->
        <dependency>
            <groupId>org.apache.axis</groupId>
            <artifactId>axis</artifactId>
            <version>1.4</version>
        </dependency>
        <!-- Apache Axis: Used in NEDDownloader to fetch elevation tiles. -->
        <dependency>
            <groupId>org.apache.axis</groupId>
            <artifactId>axis-jaxrpc</artifactId>
            <version>1.4</version>
        </dependency>
        <dependency>
            <groupId>org.apache.commons</groupId>
            <artifactId>commons-compress</artifactId>
            <version>1.0</version>
        </dependency>
        <dependency>
            <groupId>commons-discovery</groupId>
            <artifactId>commons-discovery</artifactId>
            <version>0.4</version>
        </dependency>
        <!-- Used in DegreeGridNEDTileSource to fetch tiles from Amazon S3 -->
        <dependency>
            <groupId>net.java.dev.jets3t</groupId>
            <artifactId>jets3t</artifactId>
            <version>0.8.1</version>
        </dependency>
        <!-- OpenStreetMap protobuf (PBF) definitions -->
        <!-- Based on osmpbf version 1.3.3 (https://github.com/scrosby/OSM-binary/tree/v1.3.3)
             with protobuf version upgraded to 3.8.0
             See https://github.com/entur/OSM-binary
        -->
        <dependency>
            <groupId>crosby.binary</groupId>
            <artifactId>osmpbf</artifactId>
            <version>1.3.3-protobuf-3.8.0</version>
            <!--classifier>20150914.191218-1</classifier-->
            <!-- Specifying snapshot -->
        </dependency>
        <!-- Command line parameter parsing -->
        <dependency>
            <groupId>com.beust</groupId>
            <artifactId>jcommander</artifactId>
            <version>1.30</version>
        </dependency>
        <!-- CSV parser -->
        <dependency>
            <groupId>net.sourceforge.javacsv</groupId>
            <artifactId>javacsv</artifactId>
            <version>2.0</version>
        </dependency>
        <dependency>
            <groupId>org.apache.httpcomponents</groupId>
            <artifactId>httpclient</artifactId>
            <version>4.5</version>
        </dependency>
        <dependency>
            <groupId>org.apache.commons</groupId>
            <artifactId>commons-math3</artifactId>
            <version>3.0</version>
        </dependency>

        <!-- Lucene for sophisticated text search -->
        <dependency>
            <groupId>org.apache.lucene</groupId>
            <artifactId>lucene-core</artifactId>
            <version>4.7.1</version>
        </dependency>
        <dependency>
            <groupId>org.apache.lucene</groupId>
            <artifactId>lucene-queries</artifactId>
            <version>4.7.1</version>
        </dependency>
        <dependency>
            <groupId>org.apache.lucene</groupId>
            <artifactId>lucene-analyzers-common</artifactId>
            <version>4.7.1</version>
        </dependency>
        <dependency>
            <groupId>org.apache.lucene</groupId>
            <artifactId>lucene-queryparser</artifactId>
            <version>4.7.1</version>
        </dependency>
        <dependency>
            <groupId>com.graphql-java</groupId>
            <artifactId>graphql-java</artifactId>
            <version>9.2</version>
        </dependency>
        <!-- Support for OTP scripting -->
        <dependency>
            <groupId>bsf</groupId>
            <artifactId>bsf</artifactId>
            <version>2.4.0</version>
        </dependency>
        <!-- support for OpenTraffic data -->
        <dependency>
            <groupId>io.opentraffic</groupId>
            <artifactId>traffic-engine</artifactId>
            <version>0.2</version>
        </dependency>

        <dependency>
            <groupId>org.entur</groupId>
            <artifactId>netex-java-model</artifactId>
            <version>1.0.11</version>
        </dependency>
        <!-- OTP 2.0 will adopt routing methods based on those in R5. This also contains a serialization test framework. -->
        <!-- r5 is needed only so that we can delegate Analyst work to it -->
        <dependency>
            <groupId>com.conveyal</groupId>
            <artifactId>r5</artifactId>
            <version>4.4.0</version>
            <exclusions>
                <exclusion>
                    <artifactId>slf4j-simple</artifactId>
                    <groupId>org.slf4j</groupId>
                </exclusion>
                <exclusion>
                    <groupId>com.graphql-java</groupId>
                    <artifactId>graphql-java</artifactId>
                </exclusion>
            </exclusions>
        </dependency>

        <dependency>
            <groupId>org.geotools</groupId>
            <artifactId>gt-opengis</artifactId>
            <version>${geotools.version}</version>
        </dependency>

        <!-- gtfs-lib is a transitive dependency to r5, which also is a snapshot dependency -->
        <dependency>
            <groupId>com.conveyal</groupId>
            <artifactId>gtfs-lib</artifactId>
            <!--version>0.2</version-->
            <!--classifier>20160307.194541-8</classifier-->
            <version>0.2-SNAPSHOT</version>
            <scope>test</scope>
        </dependency>
        <dependency>
            <groupId>com.jayway.jsonpath</groupId>
            <artifactId>json-path</artifactId>
            <version>2.3.0</version>
            <scope>test</scope>
        </dependency>
    </dependencies>

    <!--
  Default sample commands:

  mvn -Pf8-build         ... build Docker images and create OpenShift deployment configs
  mvn -Pf8-deploy        ... f8-build + push to Docker registry + applying deployment config to OpenShift
  mvn -Pf8-local-deploy ... deployment for a single node setup without pushing to a registry

  For individual goal usage please consult the fabric8 documentation
  -->

    <profiles>
		<profile>
			<id>junit-report</id>
			<build>
				<plugins>

			<plugin>
				<groupId>org.jacoco</groupId>
				<artifactId>jacoco-maven-plugin</artifactId>
				<version>0.8.5</version>
		        <executions>
			        <!--
			            Prepares the property pointing to the JaCoCo runtime agent which
			            is passed as VM argument when Maven the Surefire plugin is executed.
			        -->
			        <execution>
			            <id>pre-unit-test</id>
			            <goals>
			                <goal>prepare-agent</goal>
			            </goals>
			            <configuration>
			                <!-- Sets the path to the file which contains the execution data. -->
			                <destFile>${project.build.directory}/coverage-reports/jacoco-ut.exec</destFile>
			                <!--
			                    Sets the name of the property containing the settings
			                    for JaCoCo runtime agent.
			                -->
			                <propertyName>surefireArgLine</propertyName>
			            </configuration>
			        </execution>
			        <!--
			            Ensures that the code coverage report for unit tests is created after
			            unit tests have been run.
			        -->
			        <execution>
			            <id>post-unit-test</id>
			            <phase>test</phase>
			            <goals>
			                <goal>report</goal>
			            </goals>
			            <configuration>
			                <!-- Sets the path to the file which contains the execution data. -->
			                <dataFile>${project.build.directory}/coverage-reports/jacoco-ut.exec</dataFile>
			                <!-- Sets the output directory for the code coverage report. -->
			                <outputDirectory>${project.reporting.outputDirectory}/jacoco-ut</outputDirectory>
			            </configuration>
			        </execution>
		        </executions>
			</plugin>
			<plugin>
			    <groupId>org.apache.maven.plugins</groupId>
			    <artifactId>maven-failsafe-plugin</artifactId>
			    <version>2.15</version>
			    <executions>
			        <!--
			            Ensures that both integration-test and verify goals of the Failsafe Maven
			            plugin are executed.
			        -->
			        <execution>
			            <id>integration-tests</id>
			            <goals>
			                <goal>integration-test</goal>
			                <goal>verify</goal>
			            </goals>
			            <configuration>
			                <!-- Sets the VM argument line used when integration tests are run. -->
			                <argLine>${failsafeArgLine}</argLine>
			                <!--
			                    Skips integration tests if the value of skip.integration.tests property
			                    is true
			                -->
			            </configuration>
			        </execution>
			    </executions>
			</plugin>
				</plugins>
			</build>
		</profile>
        <profile>
            <id>rutebanken</id>
            <properties>
                <fabric8.imagePullPolicySnapshot>Always</fabric8.imagePullPolicySnapshot>
                <fabric8.recreate>true</fabric8.recreate>
            </properties>
            <build>
                <!-- Missing fabric8:apply, as this crashed (probably due to missing fabric8) -->
                <defaultGoal>clean install docker:build docker:push fabric8:json</defaultGoal>
            </build>
        </profile>
        <profile>
            <id>f8-build</id>
            <build>
                <defaultGoal>clean install docker:build fabric8:json</defaultGoal>
            </build>
        </profile>
        <profile>
            <id>f8-deploy</id>
            <properties>
                <fabric8.imagePullPolicySnapshot>Always</fabric8.imagePullPolicySnapshot>
                <fabric8.recreate>true</fabric8.recreate>
            </properties>
            <build>
                <defaultGoal>clean install docker:build docker:push fabric8:json fabric8:apply</defaultGoal>
            </build>
        </profile>
        <profile>
            <id>f8-local-deploy</id>
            <properties>
                <fabric8.recreate>true</fabric8.recreate>
            </properties>
            <build>
                <defaultGoal>clean install docker:build fabric8:json fabric8:apply</defaultGoal>
            </build>
        </profile>
    </profiles>


</project><|MERGE_RESOLUTION|>--- conflicted
+++ resolved
@@ -18,64 +18,10 @@
         </license>
     </licenses>
 
-<<<<<<< HEAD
     <scm>
         <connection>scm:git:ssh://git@ssh.dev.azure.com:v3/Skanetrafiken2/Tokyo/resesok-otp.git</connection>
         <developerConnection>scm:git:ssh://git@ssh.dev.azure.com:v3/Skanetrafiken2/Tokyo/resesok-otp.git</developerConnection>
         <tag>HEAD</tag>
-=======
-    <!-- Developer entries are provided only for Steering Committee members.
-       For other contributors, see https://github.com/opentripplanner/OpenTripPlanner/graphs/contributors -->
-    <developers>
-        <developer>
-            <name>Andrew Byrd</name>
-            <email>andrew@fastmail.net</email>
-            <organization>Conveyal</organization>
-            <organizationUrl>http://conveyal.com/</organizationUrl>
-        </developer>
-        <developer>
-            <name>David Emory</name>
-            <email>david.emory@gmail.com</email>
-            <organization>Conveyal</organization>
-            <organizationUrl>http://conveyal.com/</organizationUrl>
-        </developer>
-        <developer>
-            <name>Matt Conway</name>
-            <email>matt@indicatrix.org</email>
-            <organization>Conveyal</organization>
-            <organizationUrl>http://conveyal.com/</organizationUrl>
-        </developer>
-        <developer>
-            <name>Thomas Gran</name>
-            <email>tgr@capraconsulting.no</email>
-            <organization>Ruter and Entur</organization>
-            <organizationUrl>http://entur.org/</organizationUrl>
-        </developer>
-        <developer>
-            <name>Laurent Grégoire</name>
-            <email>laurent.gregoire@protonmail.ch</email>
-            <organization>Mecatran</organization>
-            <organizationUrl>http://www.mecatran.com/</organizationUrl>
-        </developer>
-        <developer>
-            <name>Gard Mellemstrand</name>
-            <email>gard.mellemstrand@entur.org</email>
-            <organization>Entur</organization>
-            <organizationUrl>http://entur.org/</organizationUrl>
-        </developer>
-        <developer>
-            <name>David Novalis Turner</name>
-            <email>novalis@novalis.org</email>
-            <organization>Ex-OpenPlans</organization>
-            <organizationUrl>http://openplans.org/</organizationUrl>
-        </developer>
-    </developers>
-
-    <scm>
-        <connection>scm:git:http://github.com/entur/OpenTripPlanner.git</connection>
-        <developerConnection>scm:git:ssh://git@github.com/entur/OpenTripPlanner.git</developerConnection>
-        <url>http://github.com/entur/OpenTripPlanner</url>
->>>>>>> d8e385c3
     </scm>
 
     <properties>
