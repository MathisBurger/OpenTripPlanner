--- conflicted
+++ resolved
@@ -8,11 +8,7 @@
 
     <groupId>org.opentripplanner</groupId>
     <artifactId>otp</artifactId>
-<<<<<<< HEAD
     <version>2.1.0-SNAPSHOT</version>
-=======
-    <version>2.0.0-rc2-SNAPSHOT</version>
->>>>>>> f8f7a9eb
     <packaging>jar</packaging>
 
     <licenses>
