<?xml version="1.0" encoding="UTF-8"?>
<project xmlns="http://maven.apache.org/POM/4.0.0" xmlns:xsi="http://www.w3.org/2001/XMLSchema-instance" xsi:schemaLocation="http://maven.apache.org/POM/4.0.0 http://maven.apache.org/maven-v4_0_0.xsd">
    <modelVersion>4.0.0</modelVersion>

    <name>OpenTripPlanner</name>
    <description>The OpenTripPlanner multimodal journey planning system</description>
    <url>http://opentripplanner.org</url>
    <groupId>org.opentripplanner</groupId>
    <artifactId>otp</artifactId>
    <version>2.1.0-entur-112</version>
    <packaging>jar</packaging>

    <licenses>
        <license>
            <name>GNU Lesser General Public License</name>
            <url>https://www.gnu.org/licenses/lgpl-3.0.txt</url>
        </license>
    </licenses>

    <scm>
        <url>http://github.com/opentripplanner/OpenTripPlanner</url>
    </scm>

    <properties>
<<<<<<< HEAD
        <otp.serialization.version.id>EN-0017</otp.serialization.version.id>
=======
        <otp.serialization.version.id>14</otp.serialization.version.id>
>>>>>>> 62149878
        <!-- Lib versions - keep list sorted on property name -->
        <geotools.version>25.2</geotools.version>
        <jackson.version>2.12.5</jackson.version>
        <jersey.version>2.34</jersey.version>
        <junit.version>5.7.2</junit.version>
        <micrometer.version>1.7.4</micrometer.version>
        <!-- Other properties -->
        <project.build.sourceEncoding>UTF-8</project.build.sourceEncoding>
        <GITHUB_REPOSITORY>opentripplanner/OpenTripPlanner</GITHUB_REPOSITORY>
    </properties>

    <distributionManagement>
        <snapshotRepository>
            <id>snapshots</id>
            <name>entur2-snapshots</name>
            <url>https://entur2.jfrog.io/entur2/libs-snapshot-local</url>
        </snapshotRepository>
    </distributionManagement>

    <build>
        <!--
        Filtering will perform substitution on otp-project-info.properties,
        see git commit id plugin below.
        -->
        <resources>
            <resource>
                <directory>src/main/resources</directory>
                <filtering>true</filtering>
            </resource>
            <resource>
                <directory>src/ext/resources</directory>
                <filtering>true</filtering>
            </resource>
            <resource>
                <directory>src/client</directory>
                <targetPath>client</targetPath>
                <filtering>false</filtering>
            </resource>
            <resource>
                <!-- Shell scripts to start up OTP, need to be filtered to insert the JAR file name. -->
                <!-- These are treated as testResources rather than resources to keep them out of the JAR. -->
                <!-- The staging repo will reject a JAR containing them as they use traversal paths (../..). -->
                <directory>src/scripts</directory>
                <filtering>true</filtering>
                <!-- Copy the scripts up into the root of the repo, not /target/classes -->
                <targetPath>../..</targetPath>
            </resource>
        </resources>
        <testResources>
            <testResource>
                <directory>src/test/resources</directory>
            </testResource>
            <testResource>
                <directory>src/ext-test/resources</directory>
            </testResource>
        </testResources>
        <pluginManagement>
            <plugins>
                <!-- m2eclipse lifecycle mapping configuration. This controls which Maven build goals should
                be performed during incremental builds within the Eclipse IDE. There are sensible defaults
                for most plugins, but some others require manual configuration with <action><ignore /> or
                <action><execute /> filters. This section only affects incremental builds within Eclipse,
                not command-line Maven builds. That's why it's a pluginManagement without an accompanying plugin. -->
                <plugin>
                    <groupId>org.eclipse.m2e</groupId>
                    <artifactId>lifecycle-mapping</artifactId>
                    <version>1.0.0</version>
                    <configuration>
                        <lifecycleMappingMetadata>
                            <pluginExecutions>
                                <pluginExecution>
                                    <pluginExecutionFilter>
                                        <groupId>org.apache.maven.plugins</groupId>
                                        <artifactId>maven-dependency-plugin</artifactId>
                                        <versionRange>[1.0,)</versionRange>
                                        <goals>
                                            <goal>copy-dependencies</goal>
                                        </goals>
                                    </pluginExecutionFilter>
                                    <action>
                                        <ignore />
                                    </action>
                                </pluginExecution>
                                <pluginExecution>
                                    <pluginExecutionFilter>
                                        <groupId>io.github.git-commit-id</groupId>
                                        <artifactId>git-commit-id-maven-plugin</artifactId>
                                        <versionRange>5.0.0</versionRange>
                                        <goals>
                                            <goal>revision</goal>
                                        </goals>
                                    </pluginExecutionFilter>
                                    <action>
                                        <execute />
                                    </action>
                                </pluginExecution>
                            </pluginExecutions>
                        </lifecycleMappingMetadata>
                    </configuration>
                </plugin>
            </plugins>
        </pluginManagement>

        <plugins>
            <plugin>
                <groupId>org.apache.maven.plugins</groupId>
                <artifactId>maven-compiler-plugin</artifactId>
                <version>3.8.1</version>
                <configuration>
                    <!-- Target Java versions -->
                    <release>11</release>
                </configuration>
            </plugin>
            <plugin>
                <groupId>org.apache.maven.plugins</groupId>
                <artifactId>maven-jar-plugin</artifactId>
                <version>3.2.0</version>
                <configuration>
                    <archive>
                        <manifestEntries>
                            <!-- For Java 11 Modules, specify a module name. Do not create module-info.java until all
                                 our dependencies specify a module name. -->
                            <Automatic-Module-Name>org.opentripplanner.otp</Automatic-Module-Name>
                            <OTP-Serialization-Version-Id>${otp.serialization.version.id}</OTP-Serialization-Version-Id>
                        </manifestEntries>
                    </archive>
                </configuration>
            </plugin>
            <plugin>
                <groupId>com.webcohesion.enunciate</groupId>
                <artifactId>enunciate-maven-plugin</artifactId>
                <version>2.12.0</version>
                <executions>
                    <execution>
                        <!-- override default binding to process-sources phase (enunciate generates web services). -->
                        <phase>site</phase>
                        <goals>
                            <goal>docs</goal>
                        </goals>
                    </execution>
                </executions>
                <configuration>
                    <docsDir>${project.build.directory}/site/enunciate</docsDir>
                </configuration>
            </plugin>
            <plugin>
                <groupId>org.apache.maven.plugins</groupId>
                <artifactId>maven-source-plugin</artifactId>
                <version>3.1.0</version>
                <executions>
                    <execution>
                        <id>attach-sources</id>
                        <goals>
                            <goal>jar-no-fork</goal>
                        </goals>
                    </execution>
                </executions>
            </plugin>
            <plugin>
                <groupId>org.codehaus.mojo</groupId>
                <artifactId>build-helper-maven-plugin</artifactId>
                <version>3.0.0</version>
                <executions>
                    <execution>
                        <id>build-helper-generate-sources</id>
                        <phase>generate-sources</phase>
                        <goals>
                            <goal>add-source</goal>
                        </goals>
                        <configuration>
                            <sources>
                                <source>src/main/java</source>
                                <source>src/ext/java</source>
                            </sources>
                        </configuration>
                    </execution>
                    <execution>
                        <id>build-helper-generate-test-sources</id>
                        <phase>generate-test-sources</phase>
                        <goals>
                            <goal>add-test-source</goal>
                        </goals>
                        <configuration>
                            <sources>
                                <source>src/test/java</source>
                                <source>src/ext-test/java</source>
                            </sources>
                        </configuration>
                    </execution>
                </executions>
            </plugin>
            <plugin>
                <groupId>org.apache.maven.plugins</groupId>
                <artifactId>maven-surefire-plugin</artifactId>
                <version>3.0.0-M5</version>
                <configuration>
                    <!-- we have to fork the JVM during tests so that the argLine is passed along -->
                    <forkCount>3</forkCount>
                    <!-- enable the restricted reflection under Java 11 so that the ObjectDiffer works -->
                    <argLine>
                        -Xmx2G
                        -Dfile.encoding=UTF-8
                        --illegal-access=permit
                        --add-opens java.base/java.lang.module=ALL-UNNAMED
                        --add-opens java.base/jdk.internal.reflect=ALL-UNNAMED
                        --add-opens java.base/jdk.internal.misc=ALL-UNNAMED
                        --add-opens java.base/jdk.internal.loader=ALL-UNNAMED
                        --add-opens java.base/jdk.internal.ref=ALL-UNNAMED
                        --add-opens java.base/jdk.internal.util=ALL-UNNAMED
                        --add-opens java.base/jdk.internal.util.jar=ALL-UNNAMED
                        --add-opens java.base/jdk.internal.module=ALL-UNNAMED
                        --add-opens java.base/java.lang=ALL-UNNAMED
                    </argLine>
                    <!-- Jenkins needs XML test reports to determine whether the build is stable. -->
                    <disableXmlReport>false</disableXmlReport>
                </configuration>
            </plugin>
            <plugin>
                <!-- Get current Git commit information for use in MavenVersion class.
                  Commit information is stored in Maven variables, which are then substituted
                  into the properties file. The plugin has a mode to generate a git.properties file,
                  but we need the Maven project version as well, so we perform substitution. -->
                <groupId>io.github.git-commit-id</groupId>
                <artifactId>git-commit-id-maven-plugin</artifactId>
                <version>5.0.0</version>
                <executions>
                    <execution>
                        <goals>
                            <goal>revision</goal>
                        </goals>
                    </execution>
                </executions>
                <configuration>
                    <verbose>false</verbose>
                    <includeOnlyProperties>
                        <!-- Including each property used reduce the plugin execution time. -->
                        <includeOnlyProperty>git.commit.id</includeOnlyProperty>
                        <includeOnlyProperty>git.commit.id.describe</includeOnlyProperty>
                        <includeOnlyProperty>git.commit.time</includeOnlyProperty>
                        <includeOnlyProperty>git.build.time</includeOnlyProperty>
                        <includeOnlyProperty>git.branch</includeOnlyProperty>
                        <includeOnlyProperty>git.dirty</includeOnlyProperty>
                    </includeOnlyProperties>
                </configuration>
            </plugin>

            <!-- There used to be a dependency-plugin:copy-dependencies plugin entry
              here, but the shade-plugin will explode the dependencies even if they aren't
              manually copied in. -->
            <plugin>
                <!-- We want to create a standalone jar that can be run on the command
                  line. Java does not really allow this - you cannot place jars inside of jars.
                  You must either provide all the dependency jars to the user (usually lib/
                  under the directory containing the runnable jar) or explode all the jars
                  and repackage them into a single jar. The problem is that while class files
                  are nicely organized into the package namespace and should not collide, the
                  META-INF directories of the jars will collide. Maven's standard assembly
                  plugin does not account for this and will just clobber metadata. This then
                  causes runtime errors, particularly with Spring. Instead, we use the shade
                  plugin which has transformers that will for example append files of the same
                  name rather than overwrite them in the combined JAR. NB: Don't use a version
                  of the shade plugin older than 1.3.2, as it fixed MSHADE-76 (files not merged
                  properly if some input files are missing a terminating newline) -->
                <groupId>org.apache.maven.plugins</groupId>
                <artifactId>maven-shade-plugin</artifactId>
                <version>3.2.1</version>
                <executions>
                    <execution>
                        <phase>package</phase>
                        <goals>
                            <goal>shade</goal>
                        </goals>
                        <configuration>
                            <filters>
                                <filter>
                                    <!-- exclude signatures from merged JAR to avoid invalid signature messages -->
                                    <artifact>*:*</artifact>
                                    <excludes>
                                        <exclude>META-INF/*.SF</exclude>
                                        <exclude>META-INF/*.DSA</exclude>
                                        <exclude>META-INF/*.RSA</exclude>
                                    </excludes>
                                </filter>
                            </filters>
                            <!-- The shaded JAR will not be the main artifact for the project, it will be attached
                              for deployment in the way source and docs are. -->
                            <shadedArtifactAttached>true</shadedArtifactAttached>
                            <shadedClassifierName>shaded</shadedClassifierName>
                            <!-- MinimizeJar removes unused classes, (classes not imported explicitly by name).
                              We have eliminated most Jersey auto-scanning, but there is still some need for include
                              filters to force-include classes that are dynamically loaded by name/auto-scanned. -->
                            <!-- This roughly halves the size of the OTP JAR, bringing it down to around 20 MB.
                              <minimizeJar>true</minimizeJar>
                              <filters> <filter> <artifact>com.sun.jersey:*</artifact> <includes> <include>**</include>
                              </includes> </filter> <filter> <artifact>org.opentripplanner:*</artifact>
                              <includes> <include>**</include> </includes> </filter> </filters> -->
                            <transformers>
                                <transformer implementation="org.apache.maven.plugins.shade.resource.ServicesResourceTransformer" />
                                <transformer implementation="org.apache.maven.plugins.shade.resource.ManifestResourceTransformer">
                                    <manifestEntries>
                                        <Main-Class>org.opentripplanner.standalone.OTPMain</Main-Class>
                                        <!-- The ImageIO lines allow some image reader plugins to work
                                             https://stackoverflow.com/questions/7051603/jai-vendorname-null#18495658 -->
                                        <Specification-Title>Java Advanced Imaging Image I/O
                                            Tools
                                        </Specification-Title>
                                        <Specification-Version>1.1</Specification-Version>
                                        <Specification-Vendor>Sun Microsystems, Inc.</Specification-Vendor>
                                        <Implementation-Title>com.sun.media.imageio</Implementation-Title>
                                        <Implementation-Version>1.1</Implementation-Version>
                                        <Implementation-Vendor>Sun Microsystems, Inc.</Implementation-Vendor>
                                        <Extension-Name>com.sun.media.imageio</Extension-Name>
                                    </manifestEntries>
                                </transformer>
                            </transformers>
                        </configuration>
                    </execution>
                </executions>
            </plugin>
        </plugins>
    </build>

    <repositories>
        <!-- Hack to force maven to check central first. Maven central is inherited from the superpom,
          but ends up at the end of the list. Though most of the time the artifact is in central,
          Maven tries to download from every other repository and fails before checking central.
          Do not change the id from central2 to central, otherwise the entry will be ignored. -->
        <repository>
          <id>central2</id>
          <name>Check central first to avoid a lot of not found warnings</name>
          <url>https://repo.maven.apache.org/maven2</url>
        </repository>
        <repository>
            <id>osgeo</id>
            <name>Open Source Geospatial Foundation Repository</name>
            <url>https://repo.osgeo.org/repository/release/</url>
        </repository>
        <repository>
            <id>geosolutions</id>
            <name>GeoSolutions Repository</name>
            <url>https://maven.geo-solutions.it/</url>
        </repository>
        <repository>
            <id>onebusaway-releases</id>
            <name>Onebusaway Releases Repo</name>
            <url>https://repo.camsys-apps.com/releases/</url>
        </repository>
    </repositories>

    <dependencyManagement>
        <dependencies>
            <dependency>
                <!-- This make sure all google libraries are using compatible versions. -->
                <groupId>com.google.cloud</groupId>
                <artifactId>libraries-bom</artifactId>
                <version>14.4.1</version>
                <type>pom</type>
                <scope>import</scope>
            </dependency>
        </dependencies>
    </dependencyManagement>

    <dependencies>
        <!-- Logging library, implements slf4j logging API -->
        <dependency>
            <groupId>ch.qos.logback</groupId>
            <artifactId>logback-classic</artifactId>
            <version>1.2.5</version>
        </dependency>
        <!-- Jersey uses java.util logging, redirect it to slf4j API (we use the Logback implementation) -->
        <dependency>
            <groupId>org.slf4j</groupId>
            <artifactId>jul-to-slf4j</artifactId>
            <version>1.7.32</version>
        </dependency>

        <!-- GEOTOOLS AND JTS TOPOLOGY: geometry, rasters and projections. -->
        <!-- GEOTOOLS includes JTS as a transitive dependency. -->
        <dependency>
            <groupId>org.geotools</groupId>
            <artifactId>gt-main</artifactId>
            <version>${geotools.version}</version>
        </dependency>
        <dependency>
            <groupId>org.geotools</groupId>
            <artifactId>gt-geojson</artifactId>
            <version>${geotools.version}</version>
        </dependency>
        <dependency>
            <groupId>org.geotools</groupId>
            <artifactId>gt-referencing</artifactId>
            <version>${geotools.version}</version>
        </dependency>
        <dependency>
            <groupId>org.geotools</groupId>
            <artifactId>gt-coverage</artifactId>
            <version>${geotools.version}</version>
        </dependency>
        <dependency>
            <groupId>org.geotools</groupId>
            <artifactId>gt-shapefile</artifactId>
            <version>${geotools.version}</version>
        </dependency>
        <dependency>
            <groupId>org.geotools</groupId>
            <artifactId>gt-geotiff</artifactId>
            <version>${geotools.version}</version>
        </dependency>
        <dependency>
            <groupId>org.geotools</groupId>
            <artifactId>gt-opengis</artifactId>
            <version>${geotools.version}</version>
        </dependency>
        <dependency>
            <groupId>org.geotools</groupId>
            <artifactId>gt-wfs-ng</artifactId>
            <version>${geotools.version}</version>
        </dependency>
        <!-- provides EPSG database for projections (shapefile loading) -->
        <dependency>
            <groupId>org.geotools</groupId>
            <artifactId>gt-epsg-hsql</artifactId>
            <version>${geotools.version}</version>
        </dependency>

        <dependency>
            <groupId>io.micrometer</groupId>
            <artifactId>micrometer-registry-prometheus</artifactId>
            <version>${micrometer.version}</version>
        </dependency>
        <dependency>
            <groupId>io.micrometer</groupId>
            <artifactId>micrometer-jersey2</artifactId>
            <version>${micrometer.version}</version>
        </dependency>

        <!--
            Netex XML document - JAXB generated Java model.
            This is generated using the official Netex schema(v1.0) and support the entire model,
            not just the Nordic/Norwegian profile witch is currently supported by OTP.
         -->
        <dependency>
            <groupId>org.entur</groupId>
            <artifactId>netex-java-model</artifactId>
            <version>1.0.11</version>
        </dependency>

        <!-- SIRI -->
        <dependency>
            <groupId>org.entur</groupId>
            <artifactId>siri-java-model</artifactId>
            <version>0.12</version>
        </dependency>

        <!-- XML <-> protobuf-mapper for SIRI-->
        <dependency>
            <groupId>org.entur</groupId>
            <artifactId>siri-protobuf-mapper</artifactId>
            <version>0.6</version>
        </dependency>

        <dependency>
            <groupId>org.entur.gbfs</groupId>
            <artifactId>gbfs-java-model</artifactId>
            <version>2.2.3</version>
        </dependency>

        <!--
            The jaxb-api provides annotations like XmlElement indicating how classes should be (de)serialized.
            The jaxb-runtime pulls in the jaxb-api of the same version transitively. But we specify both api and
            runtime dependencies anyway here at the top level to prevent transitive dependencies from pulling in
            mismatched versions. This is overriding an older version of jaxb-api pulled in by the netex-java-model.
        -->
        <dependency>
            <groupId>javax.xml.bind</groupId>
            <artifactId>jaxb-api</artifactId>
            <version>2.3.1</version>
        </dependency>

        <!-- TESTING -->
        <dependency>
            <groupId>org.junit.jupiter</groupId>
            <artifactId>junit-jupiter-api</artifactId>
            <version>${junit.version}</version>
            <scope>test</scope>
        </dependency>
        <dependency>
            <groupId>org.junit.vintage</groupId>
            <artifactId>junit-vintage-engine</artifactId>
            <version>${junit.version}</version>
            <scope>test</scope>
        </dependency>
        <dependency>
            <groupId>org.mockito</groupId>
            <artifactId>mockito-all</artifactId>
            <version>1.10.19</version>
            <scope>test</scope>
        </dependency>
        <dependency>
            <groupId>io.github.origin-energy</groupId>
            <artifactId>java-snapshot-testing-junit5</artifactId>
            <version>2.3.0</version>
        </dependency>
        <!-- Provides some shared serializers for Kryo. Introduces transitive dependencies on Trove, and Kryo. -->
        <!-- Also provides classes for testing that a round trip through serialization reproduces the same network. -->
        <dependency>
            <groupId>com.conveyal</groupId>
            <artifactId>kryo-tools</artifactId>
            <version>1.3.0</version>
        </dependency>
        <!-- Direct dependency with -jre version, in order to not resolve to the limited -android version -->
        <dependency>
            <groupId>com.google.guava</groupId>
            <artifactId>guava</artifactId>
            <version>30.1-jre</version>
        </dependency>
        <!-- Jersey annontation-driven REST web services (JAX-RS implementation) -->
        <dependency>
            <groupId>org.glassfish.jersey.core</groupId>
            <artifactId>jersey-server</artifactId>
            <version>${jersey.version}</version>
        </dependency>
        <!-- Deploy Jersey apps in stand-alone Grizzly server instead of a servlet container. -->
        <dependency>
            <groupId>org.glassfish.jersey.containers</groupId>
            <artifactId>jersey-container-grizzly2-http</artifactId>
            <version>${jersey.version}</version>
        </dependency>
        <!-- Jackson modules to serialize Jersey response objects to JSON. -->
        <dependency>
            <groupId>org.glassfish.jersey.media</groupId>
            <artifactId>jersey-media-json-jackson</artifactId>
            <version>${jersey.version}</version>
        </dependency>
        <!-- HK2 dependency injection framework for injecting context -->
        <dependency>
            <groupId>org.glassfish.jersey.inject</groupId>
            <artifactId>jersey-hk2</artifactId>
            <version>${jersey.version}</version>
        </dependency>

        <!-- JAXB API Implementation no longer supplied with Java 11+ -->
        <dependency>
            <groupId>org.glassfish.jaxb</groupId>
            <artifactId>jaxb-runtime</artifactId>
            <version>2.3.5</version>
        </dependency>

        <!-- Jackson modules. -->
        <dependency>
           <groupId>com.fasterxml.jackson.core</groupId>
           <artifactId>jackson-core</artifactId>
            <version>${jackson.version}</version>
        </dependency>
        <dependency>
           <groupId>com.fasterxml.jackson.core</groupId>
           <artifactId>jackson-databind</artifactId>
            <version>${jackson.version}</version>
        </dependency>
        <dependency>
            <groupId>com.fasterxml.jackson.datatype</groupId>
            <artifactId>jackson-datatype-jdk8</artifactId>
            <version>${jackson.version}</version>
        </dependency>
        <dependency>
            <groupId>com.fasterxml.jackson.datatype</groupId>
            <artifactId>jackson-datatype-jsr310</artifactId>
            <version>${jackson.version}</version>
        </dependency>

        <!--
          Google library imports
          The version is imported using google libraries-bom, see dep.management
        -->

        <!-- Google Cloud Storage - as OTP DataSource -->
        <dependency>
            <groupId>com.google.cloud</groupId>
            <artifactId>google-cloud-storage</artifactId>
        </dependency>

        <!-- Google Cloud Pubsub for SIRI-updater-->
        <dependency>
            <groupId>com.google.cloud</groupId>
            <artifactId>google-cloud-pubsub</artifactId>
        </dependency>

        <!-- Google Protocol Buffers compact binary serialization format -->
        <dependency>
            <groupId>com.google.protobuf</groupId>
            <artifactId>protobuf-java</artifactId>
        </dependency>

        <!-- Asynchronous Websocket-capable client, for message-driven incremental GTFS-RT -->
        <!-- AsyncHttpClient Websockets need a newer version of Grizzly than Jersey does. -->
        <dependency>
            <groupId>com.ning</groupId>
            <artifactId>async-http-client</artifactId>
            <version>1.8.12</version>
        </dependency>
        <!-- OTHER DEPENDENCIES -->
        <dependency>
            <groupId>javax.servlet</groupId>
            <artifactId>servlet-api</artifactId>
            <version>2.5</version>
            <!-- this dependency is provided by the servlet container, but we want to ensure the expected version. -->
            <scope>provided</scope>
        </dependency>
        <dependency>
            <groupId>javax.annotation</groupId>
            <artifactId>jsr250-api</artifactId>
            <version>1.0</version>
        </dependency>
        <dependency>
            <groupId>javax.inject</groupId>
            <artifactId>javax.inject</artifactId>
            <version>1</version>
        </dependency>
        <!-- OBA GTFS loader -->
        <dependency>
            <groupId>org.onebusaway</groupId>
            <artifactId>onebusaway-gtfs</artifactId>
            <version>1.3.101</version>
        </dependency>
        <!-- Processing is used for the debug GUI (though we could probably use just Java2D) -->
        <dependency>
            <groupId>org.processing</groupId>
            <artifactId>core</artifactId>
            <version>1.0.7</version>
        </dependency>
        <!-- Used in DegreeGridNEDTileSource to fetch tiles from Amazon S3 -->
        <dependency>
            <groupId>net.java.dev.jets3t</groupId>
            <artifactId>jets3t</artifactId>
            <version>0.8.1</version>
        </dependency>
        <!-- OpenStreetMap protobuf (PBF) definitions and parser -->
        <dependency>
            <groupId>org.openstreetmap.osmosis</groupId>
            <artifactId>osmosis-osm-binary</artifactId>
            <version>0.47.3</version>
        </dependency>
        <!-- Command line parameter parsing -->
        <dependency>
            <groupId>com.beust</groupId>
            <artifactId>jcommander</artifactId>
            <version>1.78</version>
        </dependency>
        <dependency>
            <groupId>org.apache.commons</groupId>
            <artifactId>commons-math3</artifactId>
            <version>3.6.1</version>
        </dependency>
        <dependency>
            <groupId>com.graphql-java</groupId>
            <artifactId>graphql-java</artifactId>
            <version>17.2</version>
        </dependency>
        <dependency>
            <groupId>com.graphql-java</groupId>
            <artifactId>graphql-java-extended-scalars</artifactId>
            <version>17.0</version>
        </dependency>
        <dependency>
            <groupId>org.apache.httpcomponents</groupId>
            <artifactId>httpclient</artifactId>
            <version>4.5.5</version>
        </dependency>
        <dependency>
            <groupId>commons-cli</groupId>
            <artifactId>commons-cli</artifactId>
            <version>1.4</version>
            <scope>test</scope>
        </dependency>
        <dependency>
            <groupId>net.sourceforge.javacsv</groupId>
            <artifactId>javacsv</artifactId>
            <version>2.0</version>
        </dependency>
        <!-- Lombok -->
        <dependency>
            <groupId>org.projectlombok</groupId>
            <artifactId>lombok</artifactId>
            <version>1.18.20</version>
            <scope>provided</scope>
        </dependency>
        <dependency>
            <groupId>org.eclipse.paho</groupId>
            <artifactId>org.eclipse.paho.client.mqttv3</artifactId>
            <version>1.2.5</version>
        </dependency>
        <dependency>
            <groupId>com.wdtinc</groupId>
            <artifactId>mapbox-vector-tile</artifactId>
            <version>3.1.0</version>
        </dependency>
    </dependencies>

    <profiles>
        <profile>
            <id>clean-test-snapshots</id>
            <build>
                <plugins>
                    <plugin>
                        <artifactId>maven-clean-plugin</artifactId>
                        <configuration>
                            <filesets>
                                <fileset>
                                    <directory>${project.build.testSourceDirectory}</directory>
                                    <includes>
                                        <include>**/__snapshots__/*</include>
                                        <include>**/__snapshots__</include>
                                    </includes>
                                </fileset>
                            </filesets>
                        </configuration>
                    </plugin>
                </plugins>
            </build>
        </profile>
    </profiles>
</project><|MERGE_RESOLUTION|>--- conflicted
+++ resolved
@@ -22,11 +22,7 @@
     </scm>
 
     <properties>
-<<<<<<< HEAD
-        <otp.serialization.version.id>EN-0017</otp.serialization.version.id>
-=======
-        <otp.serialization.version.id>14</otp.serialization.version.id>
->>>>>>> 62149878
+        <otp.serialization.version.id>EN-0018</otp.serialization.version.id>
         <!-- Lib versions - keep list sorted on property name -->
         <geotools.version>25.2</geotools.version>
         <jackson.version>2.12.5</jackson.version>
