<?xml version="1.0" encoding="UTF-8"?>
<project xmlns="http://maven.apache.org/POM/4.0.0" xmlns:xsi="http://www.w3.org/2001/XMLSchema-instance" xsi:schemaLocation="http://maven.apache.org/POM/4.0.0 http://maven.apache.org/maven-v4_0_0.xsd">
    <modelVersion>4.0.0</modelVersion>

    <!-- Unable to use rutebanken superpom due to unknown reasons. Possible java-8 problem? -->

    <name>OpenTripPlanner</name>
    <url>http://opentripplanner.org/</url>
    <groupId>org.opentripplanner</groupId>
    <artifactId>otp</artifactId>
    <version>1.1.0.RB-SNAPSHOT</version>
    <packaging>jar</packaging>

    <scm>
      <connection>scm:git:ssh://git@github.com/rutebanken/OpenTripPlanner.git</connection>
      <developerConnection>scm:git:ssh://git@github.com/rutebanken/OpenTripPlanner.git</developerConnection>
    <tag>HEAD</tag>
  </scm>

    <properties>
        <geotools.version>10.5</geotools.version>
        <jackson.version>2.5.3</jackson.version>
        <project.build.sourceEncoding>UTF-8</project.build.sourceEncoding>
        <aws.version>1.9.39</aws.version>
    </properties>

    <distributionManagement>
      <repository>
          <id>rutebanken-repository</id>
          <name>Rutebanken Repository</name>
          <url>scpexe://localhost:2223/usr/share/nginx/html</url>
      </repository>
      <snapshotRepository>
          <id>Nexus</id>
          <url>https://nexus.rutebanken.org/content/repositories/snapshots</url>
      </snapshotRepository>
    </distributionManagement>

    <build>

        <!-- "Wagon" necessary for uploading/deploying artifacts to the Conveyal Maven repo on Amazon S3. -->
        <extensions>
            <!--
              The Spring S3 Wagon throws ResourceDoesNotExistException when it is asked to put a directory.
              The site contains a lot of subdirectories, so use the kuali s3 wagon which handles directories.
              This is only important if you're deploying the OTP site to an S3 bucket as a static web site,
              which is not a bad idea.
            -->
            <extension>
                <groupId>org.apache.maven.wagon</groupId>
                <artifactId>wagon-ssh-external</artifactId>
                <version>2.10</version>
            </extension>
        </extensions>

        <!-- Filtering will perform substitution on maven-version.properties, see git commit id plugin below. -->
        <resources>
            <resource>
                <directory>src/main/resources</directory>
                <filtering>true</filtering>
            </resource>
            <resource>
                <!-- shell scripts to start up OTP, need to be filtered to get JAR file name -->
                <directory>src/scripts</directory>
                <filtering>true</filtering>
                <!-- Copy the scripts up into the root of the repo, not /target/classes -->
                <targetPath>../..</targetPath>
            </resource>
            <resource>
                <directory>src/client</directory>
                <targetPath>client</targetPath>
                <filtering>false</filtering>
            </resource>
        </resources>

        <pluginManagement>
            <plugins>
                <!-- m2eclipse lifecycle mapping configuration. This controls which Maven build goals should
                be performed during incremental builds within the Eclipse IDE. There are sensible defaults
                for most plugins, but some others require manual configuration with <action><ignore /> or
                <action><execute /> filters. This section only affects incremental builds within Eclipse,
                not command-line Maven builds. That's why it's a pluginManagement without an accompanying plugin. -->
                <plugin>
                    <groupId>org.eclipse.m2e</groupId>
                    <artifactId>lifecycle-mapping</artifactId>
                    <version>1.0.0</version>
                    <configuration>
                        <lifecycleMappingMetadata>
                            <pluginExecutions>
                                <pluginExecution>
                                    <pluginExecutionFilter>
                                        <groupId>org.apache.maven.plugins</groupId>
                                        <artifactId>maven-dependency-plugin</artifactId>
                                        <versionRange>[1.0,)</versionRange>
                                        <goals>
                                            <goal>copy-dependencies</goal>
                                        </goals>
                                    </pluginExecutionFilter>
                                    <action>
                                        <ignore />
                                    </action>
                                </pluginExecution>
                                <pluginExecution>
                                    <pluginExecutionFilter>
                                        <groupId>pl.project13.maven</groupId>
                                        <artifactId>git-commit-id-plugin</artifactId>
                                        <versionRange>[1.0,)</versionRange>
                                        <goals>
                                            <goal>revision</goal>
                                        </goals>
                                    </pluginExecutionFilter>
                                    <action>
                                        <execute />
                                    </action>
                                </pluginExecution>
                            </pluginExecutions>
                        </lifecycleMappingMetadata>
                    </configuration>
                </plugin>
            </plugins>
        </pluginManagement>

        <plugins>
            <plugin>
                <groupId>org.apache.maven.plugins</groupId>
                <artifactId>maven-compiler-plugin</artifactId>
                <version>3.1</version>
                <configuration>
                    <!-- Target Java versions -->
                    <source>1.8</source>
                    <target>1.8</target>
                </configuration>
            </plugin>
            <plugin>
                <groupId>com.webcohesion.enunciate</groupId>
                <artifactId>enunciate-maven-plugin</artifactId>
                <version>2.4.0</version>
                <executions>
                    <execution>
                        <!-- override default binding to process-sources phase (enunciate generates web services). -->
                        <phase>site</phase>
                        <goals>
                            <goal>docs</goal>
                        </goals>
                    </execution>
                </executions>
                <configuration>
                    <docsDir>${project.build.directory}/site/enunciate</docsDir>
                </configuration>
            </plugin>
            <plugin>
                <!-- This plugin must be configured both here (for attach-javadoc during release)
                and in "reports" (for site generation), preferably with identical version numbers. -->
                <groupId>org.apache.maven.plugins</groupId>
                <artifactId>maven-javadoc-plugin</artifactId>
                <version>2.10.3</version>
                <configuration>
                    <!-- Turn off Java 8 strict Javadoc checking -->
                    <additionalparam>-Xdoclint:none</additionalparam>
                </configuration>
            </plugin>
            <plugin>
                <groupId>org.apache.maven.plugins</groupId>
                <artifactId>maven-release-plugin</artifactId>
                <version>2.5.2</version>
                <dependencies>
                    <dependency>
                        <groupId>org.apache.maven.scm</groupId>
                        <artifactId>maven-scm-provider-gitexe</artifactId>
                        <version>1.9.2</version>
                    </dependency>
                </dependencies>
                <configuration>
                    <!-- The site generation step can fail. Run it in release:prepare to make sure it
                    works before tagging the release. -->
                    <preparationGoals>clean verify site</preparationGoals>
                </configuration>
            </plugin>
            <plugin>
                <groupId>org.apache.maven.plugins</groupId>
                <artifactId>maven-source-plugin</artifactId>
                <executions>
                    <execution>
                        <id>attach-sources</id>
                        <goals><goal>jar</goal></goals>
                    </execution>
                </executions>
            </plugin>
            <plugin>
                <groupId>org.apache.maven.plugins</groupId>
                <artifactId>maven-surefire-plugin</artifactId>
                <version>2.12</version>
                <configuration>
                    <argLine>-Xmx2G</argLine>
                    <!-- Jenkins needs XML test reports to determine whether the build is stable. -->
                    <disableXmlReport>false</disableXmlReport>
                </configuration>
            </plugin>
            <plugin>
                <!-- Get current Git commit information for use in MavenVersion class.
                  Commit information is stored in Maven variables, which are then substituted
                  into the properties file. The plugin has a mode to generate a git.properties file,
                  but we need the Maven project version as well, so we perform substitution. -->
                <groupId>pl.project13.maven</groupId>
                <artifactId>git-commit-id-plugin</artifactId>
                <version>2.1.15</version>
                <executions>
                    <execution>
                        <goals>
                            <goal>revision</goal>
                        </goals>
                    </execution>
                </executions>
                <configuration>
                    <verbose>false</verbose>
                    <dotGitDirectory>${project.basedir}.git</dotGitDirectory>
                    <failOnNoGitDirectory>false</failOnNoGitDirectory>
                    <failOnUnableToExtractRepoInfo>false</failOnUnableToExtractRepoInfo>
                </configuration>
            </plugin>

            <!-- There used to be a dependency-plugin:copy-dependencies plugin entry
              here, but the shade-plugin will explode the dependencies even if they aren't
              manually copied in. -->

            <plugin>
                <!-- We want to create a standalone jar that can be run on the command
                  line. Java does not really allow this - you cannot place jars inside of jars.
                  You must either provide all the dependency jars to the user (usually lib/
                  under the directory containing the runnable jar) or explode all the jars
                  and repackage them into a single jar. The problem is that while class files
                  are nicely organized into the package namespace and should not collide, the
                  META-INF directories of the jars will collide. Maven's standard assembly
                  plugin does not account for this and will just clobber metadata. This then
                  causes runtime errors, particularly with Spring. Instead, we use the shade
                  plugin which has transformers that will for example append files of the same
                  name rather than overwrite them in the combined JAR. NB: Don't use a version
                  of the shade plugin older than 1.3.2, as it fixed MSHADE-76 (files not merged
                  properly if some input files are missing a terminating newline) -->
                <groupId>org.apache.maven.plugins</groupId>
                <artifactId>maven-shade-plugin</artifactId>
                <version>2.2</version>
                <executions>
                    <execution>
                        <phase>package</phase>
                        <goals>
                            <goal>shade</goal>
                        </goals>
                        <configuration>
                            <filters>
                                <filter>
                                    <!-- exclude signatures from merged JAR to avoid invalid signature messages -->
                                    <artifact>*:*</artifact>
                                    <excludes>
                                        <exclude>META-INF/*.SF</exclude>
                                        <exclude>META-INF/*.DSA</exclude>
                                        <exclude>META-INF/*.RSA</exclude>
                                    </excludes>
                                </filter>
                            </filters>
                            <!-- The shaded JAR will not be the main artifact for the project, it will be attached
                              for deployment in the way source and docs are. -->
                            <shadedArtifactAttached>true</shadedArtifactAttached>
                            <shadedClassifierName>shaded</shadedClassifierName>
                            <!-- MinimizeJar removes unused classes, (classes not imported explicitly by name).
                              We have eliminated most Jersey auto-scanning, but there is still some need for include
                              filters to force-include classes that are dynamically loaded by name/auto-scanned. -->
                            <!-- This roughly halves the size of the OTP JAR, bringing it down to around 20 MB.
                              <minimizeJar>true</minimizeJar>
                              <filters> <filter> <artifact>com.sun.jersey:*</artifact> <includes> <include>**</include>
                              </includes> </filter> <filter> <artifact>org.opentripplanner:*</artifact>
                              <includes> <include>**</include> </includes> </filter> </filters> -->
                            <transformers>
                                <transformer implementation="org.apache.maven.plugins.shade.resource.ServicesResourceTransformer" />
                                <transformer implementation="org.apache.maven.plugins.shade.resource.ManifestResourceTransformer">
                                    <manifestEntries>
                                        <Main-Class>org.opentripplanner.standalone.OTPMain</Main-Class>
                                        <!-- The ImageIO lines allow some image reader plugins to work (TODO elaborate) -->
                                        <Specification-Title>Java Advanced Imaging Image I/O
                                            Tools
                                        </Specification-Title>
                                        <Specification-Version>1.1</Specification-Version>
                                        <Specification-Vendor>Sun Microsystems, Inc.</Specification-Vendor>
                                        <Implementation-Title>com.sun.media.imageio</Implementation-Title>
                                        <Implementation-Version>1.1</Implementation-Version>
                                        <Implementation-Vendor>Sun Microsystems, Inc.</Implementation-Vendor>
                                        <Extension-Name>com.sun.media.imageio</Extension-Name>
                                    </manifestEntries>
                                </transformer>
                            </transformers>
                        </configuration>
                    </execution>
                </executions>
            </plugin>
        </plugins>
    </build>

    <reporting>
        <!--
        Reporting plugin versions cannot be managed with entries in <build><plugins><pluginmanagement>
        but would need a separate <reporting><plugins><pluginmanagement> section.
        -->
        <plugins>
            <plugin>
                <groupId>org.apache.maven.plugins</groupId>
                <artifactId>maven-project-info-reports-plugin</artifactId>
                <version>2.7</version>
                <reportSets>
                    <reportSet>
                        <reports>
                            <!-- empty: disable project-info reports -->
                        </reports>
                    </reportSet>
                </reportSets>
            </plugin>
            <plugin>
                <!-- This plugin must be configured both here (for site generation) and in "build"
                (for attach-javadoc during release), preferably with identical version numbers. -->
                <groupId>org.apache.maven.plugins</groupId>
                <artifactId>maven-javadoc-plugin</artifactId>
                <version>2.10.3</version>
                <configuration>
                    <!-- Turn off Java 8 strict Javadoc checking -->
                    <additionalparam>-Xdoclint:none</additionalparam>
                </configuration>
                <reportSets>
                    <reportSet>
                        <reports>
                            <!-- enable only aggregate-level javadoc generation -->
                            <report>aggregate</report>
                        </reports>
                    </reportSet>
                </reportSets>
            </plugin>
        </plugins>
    </reporting>

    <repositories>
        <!-- Hack to force maven to check central first. Maven central is inherited from the superpom,
          but ends up at the end of the list. Though most of the time the artifact is in central,
          Maven tries to download from every other repository and fails before checking central.
          Do not change the id from central2 to central, otherwise the entry will be ignored. -->
        <repository>
            <id>central2</id>
            <name>check central first to avoid a lot of not found warnings</name>
            <url>http://repo1.maven.org/maven2</url>
        </repository>
        <repository>
            <id>download.java.net</id>
            <name>Java.net Repository for Maven</name>
            <url>http://download.java.net/maven/2/</url>
        </repository>
        <repository>
            <id>osgeo</id>
            <name>Open Source Geospatial Foundation Repository</name>
            <url>http://download.osgeo.org/webdav/geotools/</url>
        </repository>
        <repository>
            <id>axis</id>
            <name>axis</name>
            <url>http://people.apache.org/repo/m1-ibiblio-rsync-repository/org.apache.axis2/</url>
        </repository>
        <repository>
            <id>conveyal</id>
            <name>Conveyal Maven Repository</name>
            <url>http://maven.conveyal.com/</url>
        </repository>
        <repository>
            <snapshots>
                <enabled>false</enabled>
            </snapshots>
            <id>bintray-macroz-graphql-java</id>
            <name>bintray</name>
            <url>http://dl.bintray.com/macroz/graphql-java</url>
        </repository>
    </repositories>

    <dependencies>
        <!-- Amazon AWS client libraries -->
        <dependency>
            <groupId>com.amazonaws</groupId>
            <artifactId>aws-java-sdk-s3</artifactId>
            <version>${aws.version}</version>
        </dependency>
        <dependency>
            <groupId>com.amazonaws</groupId>
            <artifactId>aws-java-sdk-ec2</artifactId>
            <version>${aws.version}</version>
        </dependency>
        <dependency>
            <groupId>com.amazonaws</groupId>
            <artifactId>aws-java-sdk-sqs</artifactId>
            <version>${aws.version}</version>
        </dependency>
        <!-- Fast drop-in serialization including compound value types (structs) for Java -->
        <dependency>
            <groupId>de.ruedigermoeller</groupId>
            <artifactId>fst</artifactId>
            <version>2.34</version>
        </dependency>
        <!-- Logging library, implements slf4j logging API -->
        <dependency>
            <groupId>ch.qos.logback</groupId>
            <artifactId>logback-classic</artifactId>
            <version>1.0.13</version>
        </dependency>
        <!-- Jersey uses java.util logging, redirect it to slf4j API (we use the Logback implementation) -->
        <dependency>
            <groupId>org.slf4j</groupId>
            <artifactId>jul-to-slf4j</artifactId>
            <version>1.7.6</version>
        </dependency>
        <!-- AWS SDK uses Java commons logging. Redirect it to the slf4j API (we use the Logback implementation) -->
        <!-- Why does this work? It seems like we'd need to declare JCL "provided" to avoid using the true JCL. -->
        <dependency>
            <groupId>org.slf4j</groupId>
            <artifactId>jcl-over-slf4j</artifactId>
            <version>1.7.6</version>
        </dependency>
        <!-- Guava provides improved collections, among other things. -->
        <dependency>
            <groupId>com.google.guava</groupId>
            <artifactId>guava</artifactId>
            <version>18.0</version>
        </dependency>
        <!-- Trove provides optimized map/set collections for native types (int, long...) -->
        <dependency>
            <groupId>net.sf.trove4j</groupId>
            <artifactId>trove4j</artifactId>
            <version>3.0.3</version>
        </dependency>

        <!-- GEOTOOLS AND JTS TOPOLOGY: geometry, rasters and projections. -->
        <!-- GEOTOOLS includes JTS as a transitive dependency. -->
        <dependency>
            <groupId>org.geotools</groupId>
            <artifactId>gt-geojson</artifactId>
            <version>${geotools.version}</version>
        </dependency>
        <dependency>
            <groupId>org.geotools</groupId>
            <artifactId>gt-referencing</artifactId>
            <version>${geotools.version}</version>
        </dependency>
        <dependency>
            <groupId>org.geotools</groupId>
            <artifactId>gt-coverage</artifactId>
            <version>${geotools.version}</version>
        </dependency>
        <dependency>
            <groupId>org.geotools</groupId>
            <artifactId>gt-arcgrid</artifactId>
            <version>${geotools.version}</version>
        </dependency>
        <dependency>
            <groupId>org.geotools</groupId>
            <artifactId>gt-shapefile</artifactId>
            <version>${geotools.version}</version>
        </dependency>
        <dependency>
            <groupId>org.geotools</groupId>
            <artifactId>gt-geotiff</artifactId>
            <version>${geotools.version}</version>
        </dependency>
        <dependency>
            <groupId>org.geotools</groupId>
            <artifactId>gt-wfs</artifactId>
            <version>${geotools.version}</version>
        </dependency>
        <!-- provides EPSG database for projections (shapefile loading) -->
        <dependency>
            <groupId>org.geotools</groupId>
            <artifactId>gt-epsg-hsql</artifactId>
            <version>${geotools.version}</version>
        </dependency>

        <!-- TODO: this should be replaced by Jackson serialization -->
        <dependency>
            <groupId>de.grundid.opendatalab</groupId>
            <artifactId>geojson-jackson</artifactId>
            <version>1.2</version>
            <!-- We explicitely exclude jackson-core/databind as we use a more recent
                 version than the one geojson-jackson depends on, and the two seems to
                 be somehow incompatible. -->
            <exclusions>
                <exclusion>
                    <groupId>com.fasterxml.jackson.core</groupId>
                    <artifactId>jackson-core</artifactId>
                </exclusion>
                <exclusion>
                    <groupId>com.fasterxml.jackson.core</groupId>
                    <artifactId>jackson-databind</artifactId>
                </exclusion>
            </exclusions>
        </dependency>

        <dependency>
            <groupId>com.conveyal</groupId>
            <artifactId>jackson2-geojson</artifactId>
            <version>0.8</version>
        </dependency>

        <!-- SIRI -->
        <dependency>
            <groupId>org.rutebanken</groupId>
            <artifactId>siri-java-model</artifactId>
            <version>0.1</version>
        </dependency>

        <!-- TESTING -->
        <dependency>
            <groupId>junit</groupId>
            <artifactId>junit</artifactId>
            <version>4.8.1</version>
            <scope>test</scope>
        </dependency>
        <dependency>
            <groupId>org.mockito</groupId>
            <artifactId>mockito-all</artifactId>
            <version>1.10.19</version>
            <scope>test</scope>
        </dependency>

        <!-- Jersey annontation-driven REST web services (JAX-RS implementation) -->
        <dependency>
            <groupId>org.glassfish.jersey.core</groupId>
            <artifactId>jersey-server</artifactId>
            <version>2.23</version>
        </dependency>
        <dependency>
            <groupId>org.glassfish.jersey.media</groupId>
            <artifactId>jersey-media-multipart</artifactId>
            <version>2.23</version>
        </dependency>
        <!-- Deploy Jersey apps in stand-alone Grizzly server instead of a servlet container. -->
        <dependency>
            <groupId>org.glassfish.jersey.containers</groupId>
            <artifactId>jersey-container-grizzly2-http</artifactId>
            <version>2.23</version>
        </dependency>

        <!-- Jackson modules. -->
        <dependency>
           <groupId>com.fasterxml.jackson.core</groupId>
           <artifactId>jackson-core</artifactId>
            <version>${jackson.version}</version>
        </dependency>
        <dependency>
           <groupId>com.fasterxml.jackson.core</groupId>
           <artifactId>jackson-databind</artifactId>
            <version>${jackson.version}</version>
        </dependency>
        <!-- Jackson modules to serialize Jersey response objects to JSON. -->
        <dependency>
            <groupId>com.fasterxml.jackson.jaxrs</groupId>
            <artifactId>jackson-jaxrs-json-provider</artifactId>
            <version>${jackson.version}</version>
        </dependency>
        <!-- Jackson modules to serialize Jersey response objects to XML. -->
        <dependency>
            <groupId>com.fasterxml.jackson.jaxrs</groupId>
            <artifactId>jackson-jaxrs-xml-provider</artifactId>
            <version>${jackson.version}</version>
        </dependency>

        <!-- Asynchronous Websocket-capable client, for message-driven incremental GTFS-RT -->
        <!-- AsyncHttpClient Websockets need a newer version of Grizzly than Jersey does. -->
        <dependency>
            <groupId>com.ning</groupId>
            <artifactId>async-http-client</artifactId>
            <version>1.8.12</version>
        </dependency>

        <!-- OTHER DEPENDENCIES -->
        <dependency>
            <groupId>javax.servlet</groupId>
            <artifactId>servlet-api</artifactId>
            <version>2.5</version>
            <scope>provided</scope> <!-- this dependency is provided by the servlet container -->
        </dependency>
        <dependency>
            <groupId>javax.annotation</groupId>
            <artifactId>jsr250-api</artifactId>
            <version>1.0</version>
        </dependency>
        <dependency>
            <groupId>javax.inject</groupId>
            <artifactId>javax.inject</artifactId>
            <version>1</version>
        </dependency>
        <!-- OBA GTFS loader -->
        <dependency>
            <groupId>org.onebusaway</groupId>
            <artifactId>onebusaway-gtfs</artifactId>
<<<<<<< HEAD
            <version>1.3.5-conveyal</version>
            <classifier>20160715.092402-10</classifier>
            <!-- Work around for snapshot version -->
            <!-- version>1.3.5-conveyal-SNAPSHOT</version -->
        </dependency>
        <dependency>
            <!-- NB is a transitive dep of 1.3.5-conveyal-SNAPSHOT -->
            <groupId>org.onebusaway</groupId>
            <artifactId>onebusaway-csv-entities</artifactId>
            <version>1.1.5</version>
            <classifier>20150503.062508-2</classifier>
=======
            <version>1.3.5-conveyal-SNAPSHOT-2</version>
>>>>>>> ebee036d
        </dependency>
        <!-- Processing is used for the debug GUI (though we could probably use just Java2D) -->
        <dependency>
            <groupId>org.processing</groupId>
            <artifactId>core</artifactId>
            <version>1.0.7</version>
        </dependency>
        <!-- Google Protocol Buffers compact binary serialization format -->
        <dependency>
            <groupId>com.google.protobuf</groupId>
            <artifactId>protobuf-java</artifactId>
            <version>2.6.1</version>
            <type>jar</type>
            <scope>compile</scope>
        </dependency>
        <!-- Joda Time is a widely used replacement for flaky Java time classes. -->
        <dependency>
            <groupId>joda-time</groupId>
            <artifactId>joda-time</artifactId>
            <version>2.1</version>
        </dependency>
        <!-- PNGJ is used for making Analyst TimeGrids-->
        <dependency>
            <groupId>ar.com.hjg</groupId>
            <artifactId>pngj</artifactId>
            <version>2.0.1</version>
        </dependency>
        <!-- FlexJSON deserializes JSON in Nominatim/Yahoo/Google geocoder modules. -->
        <!-- Could be done with Jackson JSON trees. -->
        <dependency>
            <groupId>net.sf.flexjson</groupId>
            <artifactId>flexjson</artifactId>
            <version>2.0</version>
        </dependency>
        <!-- Apache Axis: Used in NEDDownloader to fetch elevation tiles. -->
        <dependency>
            <groupId>org.apache.axis</groupId>
            <artifactId>axis</artifactId>
            <version>1.4</version>
        </dependency>
        <!-- Apache Axis: Used in NEDDownloader to fetch elevation tiles. -->
        <dependency>
            <groupId>org.apache.axis</groupId>
            <artifactId>axis-jaxrpc</artifactId>
            <version>1.4</version>
        </dependency>
        <dependency>
            <groupId>org.apache.commons</groupId>
            <artifactId>commons-compress</artifactId>
            <version>1.0</version>
        </dependency>
        <dependency>
            <groupId>commons-discovery</groupId>
            <artifactId>commons-discovery</artifactId>
            <version>0.4</version>
        </dependency>
        <!-- Used in DegreeGridNEDTileSource to fetch tiles from Amazon S3 -->
        <dependency>
            <groupId>net.java.dev.jets3t</groupId>
            <artifactId>jets3t</artifactId>
            <version>0.8.1</version>
        </dependency>
        <!-- OpenStreetMap protobuf (PBF) definitions -->
        <dependency>
            <groupId>crosby.binary</groupId>
            <artifactId>osmpbf</artifactId>
            <version>1.3.4</version>
            <classifier>20150914.191218-1</classifier>
            <!-- Specifying snapshot -->
        </dependency>
        <!-- Command line parameter parsing -->
        <dependency>
            <groupId>com.beust</groupId>
            <artifactId>jcommander</artifactId>
            <version>1.30</version>
        </dependency>
        <!-- CSV parser -->
        <dependency>
            <groupId>net.sourceforge.javacsv</groupId>
            <artifactId>javacsv</artifactId>
            <version>2.0</version>
        </dependency>
        <dependency>
            <groupId>org.apache.httpcomponents</groupId>
            <artifactId>httpclient</artifactId>
            <version>4.5</version>
        </dependency>
        <dependency>
            <groupId>org.apache.commons</groupId>
            <artifactId>commons-math3</artifactId>
            <version>3.0</version>
        </dependency>

        <!-- Lucene for sophisticated text search -->
        <dependency>
            <groupId>org.apache.lucene</groupId>
            <artifactId>lucene-core</artifactId>
            <version>4.7.1</version>
        </dependency>
        <dependency>
            <groupId>org.apache.lucene</groupId>
            <artifactId>lucene-queries</artifactId>
            <version>4.7.1</version>
        </dependency>
        <dependency>
            <groupId>org.apache.lucene</groupId>
            <artifactId>lucene-analyzers-common</artifactId>
            <version>4.7.1</version>
        </dependency>
        <dependency>
            <groupId>org.apache.lucene</groupId>
            <artifactId>lucene-queryparser</artifactId>
            <version>4.7.1</version>
        </dependency>

        <dependency>
            <groupId>com.graphql-java</groupId>
            <artifactId>graphql-java</artifactId>
            <version>2.2.0</version>
        </dependency>

        <!-- Support for OTP scripting -->
        <dependency>
            <groupId>bsf</groupId>
            <artifactId>bsf</artifactId>
            <version>2.4.0</version>
        </dependency>
        <!--
            Scripting language dependencies such as Groovy and Jython can double the size of the OTP JAR.
            Therefore we don't include them by default. You can either update the POM in your fork to include the
            scripting dependencies, or simply download them and add them to the classpath on the command line.
        <dependency>
            <groupId>org.codehaus.groovy</groupId>
            <artifactId>groovy-all</artifactId>
            <version>2.3.8</version>
        </dependency>
        <dependency>
            <groupId>org.python</groupId>
            <artifactId>jython</artifactId>
            <version>2.7.0</version>
        </dependency>
        -->

        <!-- support for OpenTraffic data -->
        <dependency>
            <groupId>io.opentraffic</groupId>
            <artifactId>traffic-engine</artifactId>
            <version>0.2</version>
        </dependency>

        <!-- r5 is needed only so that we can delegate Analyst work to it -->
        <dependency>
            <groupId>com.conveyal</groupId>
            <artifactId>r5</artifactId>
            <version>0.1</version>
            <classifier>20160307.111216-85</classifier>
            <!--version>0.1-SNAPSHOT</version-->
            <exclusions>
                <exclusion>
                    <artifactId>slf4j-simple</artifactId>
                    <groupId>org.slf4j</groupId>
                </exclusion>
            </exclusions>
        </dependency>

        <!-- gtfs-lib is a transitive dependency to r5, which also is a snapshot dependency -->
        <dependency>
            <groupId>com.conveyal</groupId>
            <artifactId>gtfs-lib</artifactId>
            <version>0.2</version>
            <classifier>20160307.194541-8</classifier>
            <!--version>0.2-SNAPSHOT</version-->
        </dependency>

        <!-- Transitive dependency to com.conveyal:r5 needed to be manually
            included as r5 is a snapshot  -->
        <dependency>
            <groupId>org.geotools</groupId>
            <artifactId>gt-opengis</artifactId>
            <version>14.0</version>
        </dependency>

        <!-- Transitive dependency to com.conveyal:r5 needed to be manually
            included as r5 is a snapshot  -->
        <dependency>
            <groupId>com.sparkjava</groupId>
            <artifactId>spark-core</artifactId>
            <version>2.3</version>
        </dependency>

    </dependencies>

</project><|MERGE_RESOLUTION|>--- conflicted
+++ resolved
@@ -592,21 +592,7 @@
         <dependency>
             <groupId>org.onebusaway</groupId>
             <artifactId>onebusaway-gtfs</artifactId>
-<<<<<<< HEAD
-            <version>1.3.5-conveyal</version>
-            <classifier>20160715.092402-10</classifier>
-            <!-- Work around for snapshot version -->
-            <!-- version>1.3.5-conveyal-SNAPSHOT</version -->
-        </dependency>
-        <dependency>
-            <!-- NB is a transitive dep of 1.3.5-conveyal-SNAPSHOT -->
-            <groupId>org.onebusaway</groupId>
-            <artifactId>onebusaway-csv-entities</artifactId>
-            <version>1.1.5</version>
-            <classifier>20150503.062508-2</classifier>
-=======
             <version>1.3.5-conveyal-SNAPSHOT-2</version>
->>>>>>> ebee036d
         </dependency>
         <!-- Processing is used for the debug GUI (though we could probably use just Java2D) -->
         <dependency>
