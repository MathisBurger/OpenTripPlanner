--- conflicted
+++ resolved
@@ -38,17 +38,12 @@
     // This is a configurable motor vehicle that is not a vanilla car.
     // e.g. truck, motor bike, etc.
     CUSTOM_MOTOR_VEHICLE(8),
-    PEDESTRIAN_AND_MOTOR(8 | 1),
-    BICYCLE_AND_MOTOR(8 | 2),
+    PEDESTRIAN_AND_CUSTOM_MOTOR_VEHICLE(8 | 1),
+    BICYCLE_AND_CUSTOM_MOTOR_VEHICLE(8 | 2),
     PEDESTRIAN_BICYCLE_MOTOR(8 | 2 | 1),
     ALL_DRIVING(8 | 4),
-<<<<<<< HEAD
+    PEDESTRIAN_AND_DRIVING(8 | 4 | 1),
     BICYCLE_AND_DRIVING(8 | 4 | 2),
-    PEDESTRIAN_AND_DRIVING(8 | 4 | 1),
-=======
-    PEDESTRIAN_CAR_MOTOR(8 | 4 | 1),
-    BICYCLE_CAR_MOTOR(8 | 4 | 2),
->>>>>>> 6d38484c
     ALL(8 | 4 | 2 | 1),
     CROSSHATCHED(16); // this street exists in both Beszel and Ul Qoma; traffic direction may depend on which city you're in.
 
