package org.opentripplanner.ext.flex;

import static org.junit.jupiter.api.Assertions.assertEquals;
import static org.junit.jupiter.api.Assertions.assertFalse;
import static org.junit.jupiter.api.Assertions.assertNotNull;
import static org.opentripplanner.PolylineAssert.assertThatPolylinesAreEqual;

import java.time.Instant;
import java.time.OffsetDateTime;
import java.time.ZoneId;
import java.util.List;
import java.util.Map;
import java.util.Set;
import java.util.stream.Collectors;
import org.junit.jupiter.api.BeforeAll;
import org.junit.jupiter.api.Test;
import org.locationtech.jts.geom.Coordinate;
import org.opentripplanner.ext.flex.trip.FlexTrip;
import org.opentripplanner.ext.flex.trip.ScheduledDeviatedTrip;
import org.opentripplanner.model.FeedScopedId;
import org.opentripplanner.model.FlexStopLocation;
import org.opentripplanner.model.GenericLocation;
import org.opentripplanner.model.StopTime;
import org.opentripplanner.model.plan.Itinerary;
import org.opentripplanner.routing.algorithm.raptor.router.AdditionalSearchDays;
import org.opentripplanner.routing.algorithm.raptor.router.TransitRouter;
import org.opentripplanner.routing.api.request.RoutingRequest;
import org.opentripplanner.routing.core.Fare.FareType;
import org.opentripplanner.routing.core.Money;
import org.opentripplanner.routing.core.State;
import org.opentripplanner.routing.core.WrappedCurrency;
import org.opentripplanner.routing.framework.DebugTimingAggregator;
import org.opentripplanner.routing.graph.Graph;
import org.opentripplanner.routing.graphfinder.NearbyStop;
import org.opentripplanner.routing.location.StreetLocation;
import org.opentripplanner.standalone.config.RouterConfig;
import org.opentripplanner.standalone.server.Router;
import org.opentripplanner.util.OTPFeature;
import org.opentripplanner.util.TestUtils;

/**
 * This tests that the feed for the Cobb County Flex service is processed correctly. This service
 * contains both flex zones but also scheduled stops. Inside the zone passengers can get on or off
 * anywhere so there it works more like a taxi.
 * <p>
 * Read about the details at: https://www.cobbcounty.org/transportation/cobblinc/routes-and-schedules/flex
 */
public class ScheduledDeviatedTripTest extends FlexTest {

    static Graph graph;

    float delta = 0.01f;

    @Test
    public void parseCobbCountyAsScheduledDeviatedTrip() {
        var flexTrips = graph.flexTripsById.values();
        assertFalse(flexTrips.isEmpty());
        assertEquals(72, flexTrips.size());

        assertEquals(
                Set.of(ScheduledDeviatedTrip.class),
                flexTrips.stream().map(FlexTrip::getClass).collect(
                        Collectors.toSet())
        );

        var trip = getFlexTrip();
        System.out.println(trip.getStops().stream().map(s -> s.getId().getId()).collect(Collectors.toList()));
        var stop = trip.getStops().stream().filter(s -> s.getId().getId().equals("cujv")).findFirst().get();
        assertEquals(33.85465, stop.getLat(), delta);
        assertEquals(-84.60039, stop.getLon(), delta);

        var flexZone = trip.getStops().stream().filter(s -> s.getId().getId().equals("zone_3")).findFirst().get();
        assertEquals(33.825846635310214, flexZone.getLat(), delta);
        assertEquals(-84.63430143459385, flexZone.getLon(), delta);
    }

    @Test
    public void calculateAccessTemplate() {
        var trip = getFlexTrip();
        var nearbyStop = getNearbyStop(trip);

        var accesses = trip.getFlexAccessTemplates(
                nearbyStop,
                flexDate,
                calculator,
                params
        ).collect(Collectors.toList());

        assertEquals(3, accesses.size());

        var access = accesses.get(0);
        assertEquals(1, access.fromStopIndex);
        assertEquals(1, access.toStopIndex);

    }

    @Test
    public void calculateEgressTemplate() {
        var trip = getFlexTrip();
        var nearbyStop = getNearbyStop(trip);
        var egresses = trip.getFlexEgressTemplates(
                nearbyStop,
                flexDate,
                calculator,
                params
        ).collect(Collectors.toList());

        assertEquals(3, egresses.size());

        var egress = egresses.get(0);
        assertEquals(2, egress.fromStopIndex);
        assertEquals(2, egress.toStopIndex);
    }

    @Test
    public void calculateDirectFare() {
        OTPFeature.enableFeatures(Map.of(OTPFeature.FlexRouting, true));
        var trip = getFlexTrip();

        var from = getNearbyStop(trip, "from-stop");
        var to = getNearbyStop(trip, "to-stop");

        var router = new FlexRouter(
                graph,
                new FlexParameters(300),
                OffsetDateTime.parse("2021-11-12T10:15:24-05:00").toInstant(),
                false,
                1,
                1,
                List.of(from),
                List.of(to)
        );

        var itineraries = router.createFlexOnlyItineraries();

        var itinerary = itineraries.iterator().next();
        assertFalse(itinerary.fare.fare.isEmpty());

        assertEquals(
                new Money(new WrappedCurrency("USD"), 250),
                itinerary.fare.getFare(FareType.regular)
        );

        OTPFeature.enableFeatures(Map.of(OTPFeature.FlexRouting, false));
    }


    /**
     * Trips which consist of flex and fixed-schedule stops should work in transit mode.
     * <p>
     * The flex stops will show up as intermediate stops (without a departure/arrival time) but you
     * cannot board or alight.
     */
    @Test
    public void flexTripInTransitMode() {
        var feedId = graph.getFeedIds().iterator().next();

        var router = new Router(graph, RouterConfig.DEFAULT);
        router.startup();

        // from zone 3 to zone 2
        var from = GenericLocation.fromStopId(
                "Transfer Point for Route 30",
                feedId,
                "cujv"
        );
        var to = GenericLocation.fromStopId(
                "Zone 1 - PUBLIX Super Market,Zone 1 Collection Point",
                feedId,
                "yz85"
        );

        var itineraries = getItineraries(from, to, router);

        assertEquals(2, itineraries.size());

        var itin = itineraries.get(0);
        var leg = itin.legs.get(0);

        assertEquals("cujv", leg.getFrom().stop.getId().getId());
        assertEquals("yz85", leg.getTo().stop.getId().getId());

        var intermediateStops = leg.getIntermediateStops();
        assertEquals(1, intermediateStops.size());
        assertEquals("zone_1", intermediateStops.get(0).place.stop.getId().getId());

        assertThatPolylinesAreEqual(
                leg.getLegGeometry().getPoints(),
                "kfsmEjojcOa@eBRKfBfHR|ALjBBhVArMG|OCrEGx@OhAKj@a@tAe@hA]l@MPgAnAgw@nr@cDxCm@t@c@t@c@x@_@~@]pAyAdIoAhG}@lE{AzHWhAtt@t~Aj@tAb@~AXdBHn@FlBC`CKnA_@nC{CjOa@dCOlAEz@E|BRtUCbCQ~CWjD??qBvXBl@kBvWOzAc@dDOx@sHv]aIG?q@@c@ZaB\\mA"
        );

    }

    /**
     * We add flex trips, that can potentially not have a departure and arrival time, to the trip.
     * <p>
     * Normally these trip times are interpolated/repaired during the graph build but for flex this
     * is exactly what we don't want. Here we check that the interpolation process is skipped.
     *
     * @see org.opentripplanner.gtfs.RepairStopTimesForEachTripOperation#interpolateStopTimes(List)
     */
    @Test
    public void shouldNotInterpolateFlexTimes() {
        var feedId = graph.getFeedIds().iterator().next();
        var pattern = graph.tripPatternForId.get(new FeedScopedId(feedId, "090z:0:01"));

        assertEquals(3, pattern.numberOfStops());

        var tripTimes = pattern.getScheduledTimetable().getTripTimes(0);
        var arrivalTime = tripTimes.getArrivalTime(1);

        assertEquals(StopTime.MISSING_VALUE, arrivalTime);
    }

    /**
     * Checks that trips which have continuous pick up/drop off set are parsed correctly.
     */
    @Test
    public void parseContinuousPickup() {
        var lincolnGraph = FlexTest.buildFlexGraph(LINCOLN_COUNTY_GBFS);
        assertNotNull(lincolnGraph);
    }

    private static List<Itinerary> getItineraries(
            GenericLocation from,
            GenericLocation to,
            Router router
    ) {
        RoutingRequest request = new RoutingRequest();
        Instant dateTime = TestUtils.dateInstant("America/New_York", 2021, 12, 16, 12, 0, 0);
        request.setDateTime(dateTime);
        request.from = from;
        request.to = to;

        var time = dateTime.atZone(ZoneId.of("America/New_York"));
        var additionalSearchDays = AdditionalSearchDays.defaults(time);

        var result = TransitRouter.route(
                request,
                router,
                time,
<<<<<<< HEAD
                new DebugTimingAggregator(),
                additionalSearchDays
=======
                additionalSearchDays,
                new DebugTimingAggregator()
>>>>>>> c78b1163
        );

        return result.getItineraries();
    }

    @BeforeAll
    static void setup() {
        graph = FlexTest.buildFlexGraph(COBB_FLEX_GTFS);
    }

    private static NearbyStop getNearbyStop(FlexTrip trip) {
        return getNearbyStop(trip, "nearby-stop");
    }

    private static NearbyStop getNearbyStop(FlexTrip trip, String id) {
        // getStops() returns a set of stops and the order doesn't correspond to the stop times
        // of the trip
        var stopLocation = trip.getStops()
                .stream()
                .filter(s -> s instanceof FlexStopLocation)
                .findFirst()
                .get();
        var r = new RoutingRequest();
        r.setRoutingContext(graph);
        return new NearbyStop(
                stopLocation,
                0,
                List.of(),
                null,
                new State(new StreetLocation(id, new Coordinate(0, 0), id), r)
        );
    }

    private static FlexTrip getFlexTrip() {
        var feedId = graph.getFeedIds().iterator().next();
        var tripId = new FeedScopedId(feedId, "a326c618-d42c-4bd1-9624-c314fbf8ecd8");
        return graph.flexTripsById.get(tripId);
    }
}<|MERGE_RESOLUTION|>--- conflicted
+++ resolved
@@ -239,13 +239,8 @@
                 request,
                 router,
                 time,
-<<<<<<< HEAD
-                new DebugTimingAggregator(),
-                additionalSearchDays
-=======
                 additionalSearchDays,
                 new DebugTimingAggregator()
->>>>>>> c78b1163
         );
 
         return result.getItineraries();
