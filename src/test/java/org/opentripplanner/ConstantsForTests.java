--- conflicted
+++ resolved
@@ -5,23 +5,15 @@
 import java.net.URLDecoder;
 import java.util.HashMap;
 
-<<<<<<< HEAD
-import org.onebusaway.gtfs.model.calendar.CalendarServiceData;
+import org.opentripplanner.model.calendar.CalendarServiceData;
 import org.opentripplanner.graph_builder.module.DirectTransferGenerator;
-=======
-import org.opentripplanner.model.calendar.CalendarServiceData;
->>>>>>> c36e6a6a
 import org.opentripplanner.graph_builder.module.StreetLinkerModule;
 import org.opentripplanner.graph_builder.module.osm.DefaultWayPropertySetSource;
 import org.opentripplanner.graph_builder.module.osm.OpenStreetMapModule;
 import org.opentripplanner.gtfs.GtfsContext;
 import org.opentripplanner.gtfs.GtfsLibrary;
-<<<<<<< HEAD
 import org.opentripplanner.openstreetmap.impl.AnyFileBasedOpenStreetMapProviderImpl;
-import org.opentripplanner.routing.edgetype.factory.GTFSPatternHopFactory;
-=======
 import org.opentripplanner.routing.edgetype.factory.PatternHopFactory;
->>>>>>> c36e6a6a
 import org.opentripplanner.routing.edgetype.factory.TransferGraphLinker;
 import org.opentripplanner.routing.graph.Graph;
 import org.opentripplanner.routing.impl.DefaultStreetVertexIndexFactory;
@@ -127,10 +119,10 @@
             GtfsContext ctx = GtfsLibrary.readGtfs(new File(
                     URLDecoder.decode(this.getClass().getResource(gtfsFile).getFile(),
                             "UTF-8")));
-            GTFSPatternHopFactory factory = new GTFSPatternHopFactory(ctx);
+            PatternHopFactory factory = new PatternHopFactory(ctx);
             factory.run(g);
 
-            CalendarServiceData csd =  GtfsLibrary.createCalendarServiceData(ctx.getDao());
+            CalendarServiceData csd =  createCalendarServiceData(ctx.getOtpTransitService());
             g.putService(CalendarServiceData.class, csd);
             g.updateTransitFeedValidity(csd);
             g.hasTransit = true;
