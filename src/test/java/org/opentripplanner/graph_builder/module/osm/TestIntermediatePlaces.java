package org.opentripplanner.graph_builder.module.osm;

import static org.junit.Assert.assertEquals;
import static org.junit.Assert.assertFalse;
import static org.junit.Assert.assertNotNull;
import static org.junit.Assert.assertTrue;

import java.util.Calendar;
import java.util.List;
import java.util.TimeZone;
import org.junit.BeforeClass;
import org.junit.Ignore;
import org.junit.Test;
import org.opentripplanner.graph_builder.module.FakeGraph;
import org.opentripplanner.model.GenericLocation;
import org.opentripplanner.model.plan.Itinerary;
import org.opentripplanner.model.plan.Leg;
import org.opentripplanner.model.plan.Place;
import org.opentripplanner.model.plan.TripPlan;
import org.opentripplanner.routing.algorithm.mapping.GraphPathToItineraryMapper;
import org.opentripplanner.routing.algorithm.mapping.TripPlanMapper;
import org.opentripplanner.routing.api.request.RoutingRequest;
import org.opentripplanner.routing.core.TraverseMode;
import org.opentripplanner.routing.core.TraverseModeSet;
import org.opentripplanner.routing.graph.Graph;
import org.opentripplanner.routing.impl.GraphPathFinder;
import org.opentripplanner.routing.spt.GraphPath;
import org.opentripplanner.standalone.config.RouterConfig;
import org.opentripplanner.standalone.server.Router;

/**
 * Tests for planning with intermediate places
 * TODO OTP2 - Test is too close to the implementation and will need to be reimplemented.
 */
@Ignore
public class TestIntermediatePlaces {

    /**
     * The spatial deviation that we allow in degrees
     */
    public static final double DELTA = 0.005;

    private static TimeZone timeZone;

    private static GraphPathFinder graphPathFinder;

    @BeforeClass public static void setUp() {
        try {
            Graph graph = FakeGraph.buildGraphNoTransit();
            FakeGraph.addPerpendicularRoutes(graph);
            FakeGraph.link(graph);
            graph.index();
            Router router = new Router(graph, RouterConfig.DEFAULT);
            router.startup();
            TestIntermediatePlaces.graphPathFinder = new GraphPathFinder(router);
            timeZone = graph.getTimeZone();
        } catch (Exception e) {
            e.printStackTrace();
            assert false : "Could not add transit data: " + e.toString();
        }
    }

    @Test public void testWithoutIntermediatePlaces() {
        GenericLocation fromLocation = new GenericLocation(39.93080, -82.98522);
        GenericLocation toLocation = new GenericLocation(39.96383, -82.96291);
        GenericLocation[] intermediateLocations = {};

        handleRequest(fromLocation, toLocation, intermediateLocations,  new TraverseModeSet(TraverseMode.WALK), false);
        handleRequest(fromLocation, toLocation, intermediateLocations,  new TraverseModeSet(TraverseMode.WALK), true);
    }

    @Test @Ignore public void testOneIntermediatePlace() {
        GenericLocation fromLocation = new GenericLocation(39.93080, -82.98522);
        GenericLocation toLocation = new GenericLocation(39.96383, -82.96291);
        GenericLocation[] intermediateLocations = { new GenericLocation(39.92099, -82.95570) };

        handleRequest(fromLocation, toLocation, intermediateLocations,  new TraverseModeSet(TraverseMode.WALK), false);
        handleRequest(fromLocation, toLocation, intermediateLocations,  new TraverseModeSet(TraverseMode.WALK), true);
    }

    @Test @Ignore public void testTwoIntermediatePlaces() {
        GenericLocation fromLocation = new GenericLocation(39.93080, -82.98522);
        GenericLocation toLocation = new GenericLocation(39.96383, -82.96291);
        GenericLocation[] intermediateLocations = new GenericLocation[2];
        intermediateLocations[0] = new GenericLocation(39.92099, -82.95570);
        intermediateLocations[1] = new GenericLocation(39.96146, -82.99552);

        handleRequest(fromLocation, toLocation, intermediateLocations, new TraverseModeSet(TraverseMode.CAR), false);
        handleRequest(fromLocation, toLocation, intermediateLocations, new TraverseModeSet(TraverseMode.CAR), true);
    }

    @Test public void testTransitWithoutIntermediatePlaces() {
        GenericLocation fromLocation = new GenericLocation(39.9308, -83.0118);
        GenericLocation toLocation = new GenericLocation(39.9998, -83.0198);
        GenericLocation[] intermediateLocations = {};

        handleRequest(fromLocation, toLocation, intermediateLocations,  new TraverseModeSet(TraverseMode.TRANSIT, TraverseMode.WALK), false);
        handleRequest(fromLocation, toLocation, intermediateLocations,  new TraverseModeSet(TraverseMode.TRANSIT, TraverseMode.WALK), true);
    }

    @Test public void testThreeBusStopPlaces() {
        GenericLocation fromLocation = new GenericLocation(39.9058, -83.1341);
        GenericLocation toLocation = new GenericLocation(39.9058, -82.8841);
        GenericLocation[] intermediateLocations = { new GenericLocation(39.9058, -82.9841) };

        handleRequest(fromLocation, toLocation, intermediateLocations,  new TraverseModeSet(TraverseMode.TRANSIT), false);
        handleRequest(fromLocation, toLocation, intermediateLocations,  new TraverseModeSet(TraverseMode.TRANSIT), true);
    }

    @Test public void testTransitOneIntermediatePlace() {
        GenericLocation fromLocation = new GenericLocation(39.9108, -83.0118);
        GenericLocation toLocation = new GenericLocation(39.9698, -83.0198);
        GenericLocation[] intermediateLocations = { new GenericLocation(39.9948, -83.0148) };

        handleRequest(fromLocation, toLocation, intermediateLocations,  new TraverseModeSet(TraverseMode.TRANSIT, TraverseMode.WALK), false);
        handleRequest(fromLocation, toLocation, intermediateLocations,  new TraverseModeSet(TraverseMode.TRANSIT, TraverseMode.WALK), true);
    }

    @Test public void testTransitTwoIntermediatePlaces() {
        GenericLocation fromLocation = new GenericLocation(39.9908, -83.0118);
        GenericLocation toLocation = new GenericLocation(39.9998, -83.0198);
        GenericLocation[] intermediateLocations = new GenericLocation[2];
        intermediateLocations[0] = new GenericLocation(40.0000, -82.900);
        intermediateLocations[1] = new GenericLocation(39.9100, -83.100);

        handleRequest(fromLocation, toLocation, intermediateLocations,  new TraverseModeSet(TraverseMode.TRANSIT, TraverseMode.WALK), false);
        handleRequest(fromLocation, toLocation, intermediateLocations, new TraverseModeSet(TraverseMode.TRANSIT, TraverseMode.WALK), true);
    }

    private void handleRequest(GenericLocation from, GenericLocation to, GenericLocation[] via,
        TraverseModeSet modes, boolean arriveBy) {
        RoutingRequest request = new RoutingRequest(modes);
        request.setDateTime("2016-04-20", "13:00", timeZone);
        request.setArriveBy(arriveBy);
        request.from = from;
        request.to = to;
        for (GenericLocation intermediateLocation : via) {
            request.addIntermediatePlace(intermediateLocation);
        }
        List<GraphPath> paths = graphPathFinder.graphPathFinderEntryPoint(request);

        assertNotNull(paths);
        assertFalse(paths.isEmpty());

        List<Itinerary> itineraries = GraphPathToItineraryMapper.mapItineraries(paths, request);
        TripPlan plan = TripPlanMapper.mapTripPlan(request, itineraries);
        assertLocationIsVeryCloseToPlace(from, plan.from);
        assertLocationIsVeryCloseToPlace(to, plan.to);
        assertTrue(1 <= plan.itineraries.size());
        for (Itinerary itinerary : plan.itineraries) {
            validateIntermediatePlacesVisited(itinerary, via);
            assertTrue(via.length < itinerary.legs.size());
            validateLegsTemporally(request, itinerary);
            validateLegsSpatially(plan, itinerary);
            if (modes.contains(TraverseMode.TRANSIT)) {
                assert itinerary.transitTimeSeconds > 0;
            }
        }
    }

    // Check that every via location is visited in the right order
    private void validateIntermediatePlacesVisited(Itinerary itinerary, GenericLocation[] via) {
        int legIndex = 0;

        for (GenericLocation location : via) {
            Leg leg;
            do {
                assertTrue("Intermediate location was not an endpoint of any leg",
                    legIndex < itinerary.legs.size());
                leg = itinerary.legs.get(legIndex);
                legIndex++;
            } while (Math.abs(leg.getTo().coordinate.latitude() - location.lat) > DELTA
                || Math.abs(leg.getTo().coordinate.longitude() - location.lng) > DELTA);
        }
    }

    // Check that the end point of a leg is also the start point of the next leg
    private void validateLegsSpatially(TripPlan plan, Itinerary itinerary) {
        Place place = plan.from;
        for (Leg leg : itinerary.legs) {
            assertEquals(place.coordinate, leg.getFrom().coordinate);
            place = leg.getTo();
        }
        assertEquals(place.coordinate, plan.to.coordinate);
    }

    // Check that the start time and end time of each leg are consistent
    private void validateLegsTemporally(RoutingRequest request, Itinerary itinerary) {
        Calendar departTime = Calendar.getInstance(timeZone);
        Calendar arriveTime = Calendar.getInstance(timeZone);
        if (request.arriveBy) {
            departTime = itinerary.legs.get(0).getStartTime();
<<<<<<< HEAD
            arriveTime.setTimeInMillis(request.getDateTimeOriginalSearch().toEpochMilli());
        } else {
            departTime.setTimeInMillis(request.getDateTimeCurrentPage().toEpochMilli());
=======
            arriveTime.setTimeInMillis(request.getDateTime().toEpochMilli());
        } else {
            departTime.setTimeInMillis(request.getDateTime().toEpochMilli());
>>>>>>> c78b1163
            arriveTime = itinerary.legs.get(itinerary.legs.size() - 1).getEndTime();
        }
        long sumOfDuration = 0;
        for (Leg leg : itinerary.legs) {
            assertFalse(departTime.after(leg.getStartTime()));
            assertFalse(leg.getStartTime().after(leg.getEndTime()));

            departTime = leg.getEndTime();
            sumOfDuration += leg.getDuration();
        }
        sumOfDuration += itinerary.waitingTimeSeconds;

        assertFalse(departTime.after(arriveTime));

        // Check the total duration of the legs,
        int accuracy = itinerary.legs.size(); // allow 1 second per leg for rounding errors
        assertEquals(sumOfDuration, itinerary.durationSeconds, accuracy);
    }

    private void assertLocationIsVeryCloseToPlace(GenericLocation location, Place place) {
        assertEquals(location.lat, place.coordinate.latitude(), DELTA);
        assertEquals(location.lng, place.coordinate.longitude(), DELTA);
    }
}<|MERGE_RESOLUTION|>--- conflicted
+++ resolved
@@ -190,15 +190,9 @@
         Calendar arriveTime = Calendar.getInstance(timeZone);
         if (request.arriveBy) {
             departTime = itinerary.legs.get(0).getStartTime();
-<<<<<<< HEAD
-            arriveTime.setTimeInMillis(request.getDateTimeOriginalSearch().toEpochMilli());
-        } else {
-            departTime.setTimeInMillis(request.getDateTimeCurrentPage().toEpochMilli());
-=======
             arriveTime.setTimeInMillis(request.getDateTime().toEpochMilli());
         } else {
             departTime.setTimeInMillis(request.getDateTime().toEpochMilli());
->>>>>>> c78b1163
             arriveTime = itinerary.legs.get(itinerary.legs.size() - 1).getEndTime();
         }
         long sumOfDuration = 0;
