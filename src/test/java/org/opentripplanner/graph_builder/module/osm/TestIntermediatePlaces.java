--- conflicted
+++ resolved
@@ -283,13 +283,8 @@
       Leg leg;
       do {
         assertTrue(
-<<<<<<< HEAD
-          "Intermediate location was not an endpoint of any leg",
-          legIndex < itinerary.getLegs().size()
-=======
-          legIndex < itinerary.legs.size(),
+          legIndex < itinerary.getLegs().size(),
           "Intermediate location was not an endpoint of any leg"
->>>>>>> ff5ba603
         );
         leg = itinerary.getLegs().get(legIndex);
         legIndex++;
