package org.opentripplanner;

import static org.junit.jupiter.api.Assertions.assertEquals;
import static org.junit.jupiter.api.Assertions.assertNotNull;
import static org.junit.jupiter.api.Assertions.assertNull;
import static org.opentripplanner.routing.api.request.StreetMode.NOT_SET;
import static org.opentripplanner.routing.api.request.StreetMode.WALK;
import static org.opentripplanner.updater.stoptime.BackwardsDelayPropagationType.REQUIRED_NO_DATA;

import com.google.transit.realtime.GtfsRealtime.FeedEntity;
import com.google.transit.realtime.GtfsRealtime.FeedMessage;
import com.google.transit.realtime.GtfsRealtime.TripUpdate;
import java.io.File;
import java.io.FileInputStream;
import java.io.InputStream;
import java.time.Instant;
import java.util.ArrayList;
import java.util.Collections;
import java.util.List;
import org.junit.jupiter.api.BeforeEach;
import org.opentripplanner.api.common.LocationStringParser;
import org.opentripplanner.graph_builder.model.GtfsBundle;
import org.opentripplanner.graph_builder.module.GtfsFeedId;
import org.opentripplanner.graph_builder.module.GtfsModule;
import org.opentripplanner.model.calendar.ServiceDateInterval;
import org.opentripplanner.model.plan.Itinerary;
import org.opentripplanner.model.plan.Leg;
<<<<<<< HEAD
import org.opentripplanner.routing.api.request.RequestModes;
=======
>>>>>>> 485e32b5
import org.opentripplanner.routing.api.request.RequestModesBuilder;
import org.opentripplanner.routing.api.request.RouteRequest;
import org.opentripplanner.routing.api.request.preference.RoutingPreferences;
import org.opentripplanner.routing.api.response.RoutingResponse;
import org.opentripplanner.routing.graph.Graph;
import org.opentripplanner.routing.impl.TransitAlertServiceImpl;
import org.opentripplanner.standalone.api.OtpServerRequestContext;
import org.opentripplanner.transit.model.basic.MainAndSubMode;
import org.opentripplanner.transit.model.basic.TransitMode;
import org.opentripplanner.transit.model.framework.Deduplicator;
import org.opentripplanner.transit.model.framework.FeedScopedId;
import org.opentripplanner.transit.service.StopModel;
import org.opentripplanner.transit.service.TransitModel;
import org.opentripplanner.updater.TimetableSnapshotSourceParameters;
import org.opentripplanner.updater.alerts.AlertsUpdateHandler;
import org.opentripplanner.updater.stoptime.TimetableSnapshotSource;

/** Common base class for many test classes which need to load a GTFS feed in preparation for tests. */
public abstract class GtfsTest {

  public Graph graph;
  public TransitModel transitModel;

  AlertsUpdateHandler alertsUpdateHandler;
  TimetableSnapshotSource timetableSnapshotSource;
  TransitAlertServiceImpl alertPatchServiceImpl;
  public OtpServerRequestContext serverContext;
  public GtfsFeedId feedId;

  public abstract String getFeedName();

  public Itinerary plan(
    long dateTime,
    String fromVertex,
    String toVertex,
    String onTripId,
    boolean wheelchairAccessible,
    boolean preferLeastTransfers,
    TransitMode preferredMode,
    String excludedRoute,
    String excludedStop,
    int legCount
  ) {
    RouteRequest routingRequest = new RouteRequest();
    RoutingPreferences preferences = routingRequest.preferences();

    routingRequest.setNumItineraries(1);

    routingRequest.setArriveBy(dateTime < 0);
    routingRequest.setDateTime(Instant.ofEpochSecond(Math.abs(dateTime)));
    if (fromVertex != null && !fromVertex.isEmpty()) {
      routingRequest.setFrom(
        LocationStringParser.getGenericLocation(null, feedId.getId() + ":" + fromVertex)
      );
    }
    if (toVertex != null && !toVertex.isEmpty()) {
      routingRequest.setTo(
        LocationStringParser.getGenericLocation(null, feedId.getId() + ":" + toVertex)
      );
    }
    if (onTripId != null && !onTripId.isEmpty()) {
      // TODO VIA - set different on-board request
      //routingRequest.startingTransitTripId = (new FeedScopedId(feedId.getId(), onTripId));
    }
    routingRequest.setWheelchair(wheelchairAccessible);
    preferences.transfer().setCost(preferLeastTransfers ? 300 : 0);
<<<<<<< HEAD
    routingRequest.setStreetSubRequestModes(new TraverseModeSet(TraverseMode.WALK));
    RequestModesBuilder requestModesBuilder = RequestModes
      .of()
=======
    RequestModesBuilder requestModesBuilder = routingRequest.modes
      .copyOf()
>>>>>>> 485e32b5
      .withDirectMode(NOT_SET)
      .withAccessMode(WALK)
      .withTransferMode(WALK)
      .withEgressMode(WALK);
    if (preferredMode != null) {
      requestModesBuilder.withTransitMode(preferredMode);
    } else {
      requestModesBuilder.withTransitModes(MainAndSubMode.all());
    }
<<<<<<< HEAD
    routingRequest.journey().setModes(requestModesBuilder.build());
=======
    routingRequest.modes = requestModesBuilder.build();
>>>>>>> 485e32b5
    if (excludedRoute != null && !excludedRoute.isEmpty()) {
      routingRequest
        .journey()
        .transit()
        .setBannedRoutes(
          RouteMatcher.idMatcher(List.of(new FeedScopedId(feedId.getId(), excludedRoute)))
        );
    }
    if (excludedStop != null && !excludedStop.isEmpty()) {
      throw new UnsupportedOperationException("Stop banning is not yet implemented in OTP2");
    }
    preferences.transit().setOtherThanPreferredRoutesPenalty(0);

    // The walk board cost is set low because it interferes with test 2c1.
    // As long as boarding has a very low cost, waiting should not be "better" than riding
    // since this makes interlining _worse_ than alighting and re-boarding the same line.
    // TODO rethink whether it makes sense to weight waiting to board _less_ than 1.
    preferences.transfer().setWaitReluctance(1);
    preferences.walk().setBoardCost(30);
    preferences.transfer().setSlack(0);

    RoutingResponse res = serverContext.routingService().route(routingRequest);
    List<Itinerary> itineraries = res.getTripPlan().itineraries;
    // Stored in instance field for use in individual tests
    Itinerary itinerary = itineraries.get(0);

    assertEquals(legCount, itinerary.getLegs().size());

    return itinerary;
  }

  public void validateLeg(
    Leg leg,
    long startTime,
    long endTime,
    String toStopId,
    String fromStopId,
    String alert
  ) {
    assertEquals(startTime, leg.getStartTime().toInstant().toEpochMilli());
    assertEquals(endTime, leg.getEndTime().toInstant().toEpochMilli());
    assertEquals(toStopId, leg.getTo().stop.getId().getId());
    assertEquals(feedId.getId(), leg.getTo().stop.getId().getFeedId());
    if (fromStopId != null) {
      assertEquals(feedId.getId(), leg.getFrom().stop.getId().getFeedId());
      assertEquals(fromStopId, leg.getFrom().stop.getId().getId());
    } else {
      assertNull(leg.getFrom().stop.getId());
    }
    if (alert != null) {
      assertNotNull(leg.getStreetNotes());
      assertEquals(1, leg.getStreetNotes().size());
      assertEquals(alert, leg.getStreetNotes().iterator().next().note.toString());
    } else {
      assertNull(leg.getStreetNotes());
    }
  }

  @BeforeEach
  protected void setUp() throws Exception {
    File gtfs = new File("src/test/resources/" + getFeedName());
    File gtfsRealTime = new File("src/test/resources/" + getFeedName() + ".pb");
    GtfsBundle gtfsBundle = new GtfsBundle(gtfs);
    feedId = new GtfsFeedId.Builder().id("FEED").build();
    gtfsBundle.setFeedId(feedId);
    List<GtfsBundle> gtfsBundleList = Collections.singletonList(gtfsBundle);

    alertsUpdateHandler = new AlertsUpdateHandler();
    var deduplicator = new Deduplicator();
    graph = new Graph(deduplicator);
    transitModel = new TransitModel(new StopModel(), deduplicator);

    GtfsModule gtfsGraphBuilderImpl = new GtfsModule(
      gtfsBundleList,
      transitModel,
      graph,
      ServiceDateInterval.unbounded()
    );

    gtfsGraphBuilderImpl.buildGraph();
    transitModel.index();
    graph.index(transitModel.getStopModel());
    serverContext = TestServerContext.createServerContext(graph, transitModel);
    timetableSnapshotSource =
      new TimetableSnapshotSource(
        TimetableSnapshotSourceParameters.DEFAULT.withPurgeExpiredData(false),
        transitModel
      );
    alertPatchServiceImpl = new TransitAlertServiceImpl(transitModel);
    alertsUpdateHandler.setTransitAlertService(alertPatchServiceImpl);
    alertsUpdateHandler.setFeedId(feedId.getId());

    try {
      final boolean fullDataset = false;
      InputStream inputStream = new FileInputStream(gtfsRealTime);
      FeedMessage feedMessage = FeedMessage.PARSER.parseFrom(inputStream);
      List<FeedEntity> feedEntityList = feedMessage.getEntityList();
      List<TripUpdate> updates = new ArrayList<>(feedEntityList.size());
      for (FeedEntity feedEntity : feedEntityList) {
        updates.add(feedEntity.getTripUpdate());
      }
      timetableSnapshotSource.applyTripUpdates(
        null,
        REQUIRED_NO_DATA,
        fullDataset,
        updates,
        feedId.getId()
      );
      alertsUpdateHandler.update(feedMessage);
    } catch (Exception exception) {}
  }
}<|MERGE_RESOLUTION|>--- conflicted
+++ resolved
@@ -25,14 +25,12 @@
 import org.opentripplanner.model.calendar.ServiceDateInterval;
 import org.opentripplanner.model.plan.Itinerary;
 import org.opentripplanner.model.plan.Leg;
-<<<<<<< HEAD
 import org.opentripplanner.routing.api.request.RequestModes;
-=======
->>>>>>> 485e32b5
 import org.opentripplanner.routing.api.request.RequestModesBuilder;
 import org.opentripplanner.routing.api.request.RouteRequest;
 import org.opentripplanner.routing.api.request.preference.RoutingPreferences;
 import org.opentripplanner.routing.api.response.RoutingResponse;
+import org.opentripplanner.routing.core.RouteMatcher;
 import org.opentripplanner.routing.graph.Graph;
 import org.opentripplanner.routing.impl.TransitAlertServiceImpl;
 import org.opentripplanner.standalone.api.OtpServerRequestContext;
@@ -95,14 +93,8 @@
     }
     routingRequest.setWheelchair(wheelchairAccessible);
     preferences.transfer().setCost(preferLeastTransfers ? 300 : 0);
-<<<<<<< HEAD
-    routingRequest.setStreetSubRequestModes(new TraverseModeSet(TraverseMode.WALK));
     RequestModesBuilder requestModesBuilder = RequestModes
       .of()
-=======
-    RequestModesBuilder requestModesBuilder = routingRequest.modes
-      .copyOf()
->>>>>>> 485e32b5
       .withDirectMode(NOT_SET)
       .withAccessMode(WALK)
       .withTransferMode(WALK)
@@ -112,11 +104,7 @@
     } else {
       requestModesBuilder.withTransitModes(MainAndSubMode.all());
     }
-<<<<<<< HEAD
     routingRequest.journey().setModes(requestModesBuilder.build());
-=======
-    routingRequest.modes = requestModesBuilder.build();
->>>>>>> 485e32b5
     if (excludedRoute != null && !excludedRoute.isEmpty()) {
       routingRequest
         .journey()
