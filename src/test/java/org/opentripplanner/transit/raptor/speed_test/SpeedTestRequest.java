package org.opentripplanner.transit.raptor.speed_test;

import static org.opentripplanner.model.TransitMode.BUS;
import static org.opentripplanner.model.TransitMode.RAIL;
import static org.opentripplanner.model.TransitMode.SUBWAY;
import static org.opentripplanner.model.TransitMode.TRAM;
import static org.opentripplanner.model.TransitMode.TROLLEYBUS;
import static org.opentripplanner.transit.raptor._data.transit.TestTransfer.walk;
import static org.opentripplanner.transit.raptor.api.request.RaptorProfile.MIN_TRAVEL_DURATION;
import static org.opentripplanner.transit.raptor.api.request.RaptorProfile.MIN_TRAVEL_DURATION_BEST_TIME;

import gnu.trove.iterator.TIntIntIterator;
import gnu.trove.map.TIntIntMap;
import org.opentripplanner.model.modes.AllowedTransitMode;
import java.time.LocalDate;
import java.time.LocalTime;
import java.time.ZoneId;
import java.time.ZonedDateTime;
import java.util.ArrayList;
import java.util.Date;
import java.util.List;
import java.util.Set;
import org.opentripplanner.routing.algorithm.raptor.transit.SlackProvider;
import org.opentripplanner.routing.algorithm.raptor.transit.TripSchedule;
import org.opentripplanner.transit.raptor._data.debug.TestDebugLogger;
import org.opentripplanner.transit.raptor.api.request.Optimization;
import org.opentripplanner.transit.raptor.api.request.RaptorRequest;
import org.opentripplanner.transit.raptor.api.request.RaptorRequestBuilder;
import org.opentripplanner.transit.raptor.api.transit.RaptorTransfer;
import org.opentripplanner.transit.raptor.speed_test.options.SpeedTestCmdLineOpts;
import org.opentripplanner.transit.raptor.speed_test.options.SpeedTestConfig;
import org.opentripplanner.transit.raptor.speed_test.testcase.TestCase;
import org.opentripplanner.transit.raptor.speed_test.transit.EgressAccessRouter;


public class SpeedTestRequest {

    /**
     * This is used to expand the search window for all test cases to test the effect of long windows.
     * <p/>
     * REMEMBER TO CHANGE IT BACK TO 0 BEFORE VCS COMMIT.
     */
    private static final int EXPAND_SEARCH_WINDOW_HOURS = 0;

    private final TestCase testCase;
    private final SpeedTestCmdLineOpts opts;
    private final SpeedTestConfig config;
    private final ZoneId inputZoneId;
    private final LocalDate date;

    SpeedTestRequest(
            TestCase testCase,
            SpeedTestCmdLineOpts opts,
            SpeedTestConfig config,
            ZoneId inputZoneId
    ) {
        this.testCase = testCase;
        this.opts = opts;
        this.config = config;
        this.date = config.testDate;
        this.inputZoneId = inputZoneId;
    }

    public TestCase tc() { return testCase; }
    public LocalDate getDepartureDate() {
        return date;
    }
    public Date getDepartureTimestamp() {
        return new Date(
                date.atStartOfDay(inputZoneId).toInstant().toEpochMilli()
                        + testCase.departureTime * 1000L
        );
    }

    ZonedDateTime getDepartureDateWithZone() {
        return ZonedDateTime.of(date, LocalTime.MIDNIGHT, inputZoneId);
    }

<<<<<<< HEAD
    Set<AllowedTransitMode> getTransitModes() {
        return AllowedTransitMode.getAllTransitModesExceptAirplane();
=======
    Set<TransitMode> getTransitModes() {
        return new HashSet<>(EnumSet.of(BUS, RAIL, SUBWAY, TRAM, TROLLEYBUS));
>>>>>>> 51aa580f
    }

    double getWalkSpeedMeterPrSecond() {
        // 1.4 m/s = ~ 5.0 km/t
        return config.walkSpeedMeterPrSecond;
    }

    public double getAccessEgressMaxWalkDurationSeconds() {
        return config.maxWalkDurationSeconds;
    }


    RaptorRequest<TripSchedule> createRangeRaptorRequest(
            SpeedTestProfile profile,
            int numOfExtraTransfers,
            boolean oneIterationOnly,
            EgressAccessRouter streetRouter
    ) {
        // Add half of the extra time to departure and half to the arrival
        int expandSearchSec = EXPAND_SEARCH_WINDOW_HOURS * 3600/2;


        RaptorRequestBuilder<TripSchedule> builder = new RaptorRequestBuilder<>();
        builder.searchParams()
                .timetableEnabled(true)
                .numberOfAdditionalTransfers(numOfExtraTransfers);

        if(testCase.departureTime != TestCase.NOT_SET) {
            builder.searchParams().earliestDepartureTime(testCase.departureTime - expandSearchSec);
        }

        if(testCase.arrivalTime != TestCase.NOT_SET) {
            builder.searchParams().latestArrivalTime(testCase.arrivalTime + expandSearchSec);
        }

        if(testCase.window != TestCase.NOT_SET) {
            builder.searchParams().searchWindowInSeconds(testCase.window + 2 * expandSearchSec);
        }

        if(oneIterationOnly) {
            builder.searchParams().searchOneIterationOnly();
        }

        builder.enableOptimization(Optimization.PARALLEL);

        builder.profile(profile.raptorProfile);
        for (Optimization it : profile.optimizations) {
            builder.enableOptimization(it);
        }
        if(profile.raptorProfile.isOneOf(MIN_TRAVEL_DURATION, MIN_TRAVEL_DURATION_BEST_TIME)) {
            builder.searchParams().searchOneIterationOnly();
        }

        builder.slackProvider(new SlackProvider(
                config.request.transferSlack,
                config.request.boardSlack,
                config.request.boardSlackForMode,
                config.request.alightSlack,
                config.request.alightSlackForMode
        ));

        builder.searchDirection(profile.direction);

        builder.searchParams().addAccessPaths(
            mapToAccessEgress(streetRouter.getAccessTimesInSecondsByStopIndex())
        );
        builder.searchParams().addEgressPaths(
            mapToAccessEgress(streetRouter.getEgressTimesInSecondsByStopIndex())
        );

        addDebugOptions(builder, opts);

        RaptorRequest<TripSchedule> req = builder.build();

        if (opts.debugRequest()) {
            System.err.println("-> Request: " + req);
        }

        return req;
    }

    private static List<RaptorTransfer> mapToAccessEgress(TIntIntMap timesToStopsInSeconds) {
        List<RaptorTransfer> paths = new ArrayList<>();
        TIntIntIterator it = timesToStopsInSeconds.iterator();
        while (it.hasNext()) {
            it.advance();
            paths.add(walk(it.key(), it.value()));
        }
        return paths;
    }

    private static void addDebugOptions(
            RaptorRequestBuilder<TripSchedule> builder,
            SpeedTestCmdLineOpts opts
    ) {
        List<Integer> stops = opts.debugStops();
        List<Integer> path = opts.debugPath();

        boolean debugLoggerEnabled = opts.debugRequest() || opts.debug();

        debugLoggerEnabled = debugLoggerEnabled || opts.compareHeuristics();

        if(!debugLoggerEnabled && stops.isEmpty() && path.isEmpty()) {
            return;
        }

        TestDebugLogger logger = new TestDebugLogger(debugLoggerEnabled);
        builder.debug()
                .stopArrivalListener(logger::stopArrivalLister)
                .pathFilteringListener(logger::pathFilteringListener)
                .logger(logger)
                .setPath(path)
                .debugPathFromStopIndex(opts.debugPathFromStopIndex())
                .addStops(stops);

    }
}<|MERGE_RESOLUTION|>--- conflicted
+++ resolved
@@ -11,6 +11,9 @@
 
 import gnu.trove.iterator.TIntIntIterator;
 import gnu.trove.map.TIntIntMap;
+import java.util.EnumSet;
+import java.util.HashSet;
+import org.opentripplanner.model.TransitMode;
 import org.opentripplanner.model.modes.AllowedTransitMode;
 import java.time.LocalDate;
 import java.time.LocalTime;
@@ -76,13 +79,8 @@
         return ZonedDateTime.of(date, LocalTime.MIDNIGHT, inputZoneId);
     }
 
-<<<<<<< HEAD
     Set<AllowedTransitMode> getTransitModes() {
         return AllowedTransitMode.getAllTransitModesExceptAirplane();
-=======
-    Set<TransitMode> getTransitModes() {
-        return new HashSet<>(EnumSet.of(BUS, RAIL, SUBWAY, TRAM, TROLLEYBUS));
->>>>>>> 51aa580f
     }
 
     double getWalkSpeedMeterPrSecond() {
