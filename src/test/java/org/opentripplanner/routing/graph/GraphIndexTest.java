--- conflicted
+++ resolved
@@ -113,13 +113,8 @@
             graph.index.indexSchema, new ExecutorServiceExecutionStrategy(graph.index.threadPool)
         ).execute(query);
         assertTrue(result.getErrors().isEmpty());
-<<<<<<< HEAD
-        assertEquals("Fake Agency", ((Map) ((Map) result.getData()).get("agency")).get("name"));
-
-=======
         Map<String, Object> data = (Map<String, Object>) result.getData();
         assertEquals("Fake Agency", ((Map) data.get("agency")).get("name"));
->>>>>>> 60faa020
     }
 
     public void testGraphQLNested() {
@@ -138,12 +133,8 @@
             graph.index.indexSchema, new ExecutorServiceExecutionStrategy(graph.index.threadPool)
         ).execute(query);
         assertTrue(result.getErrors().isEmpty());
-<<<<<<< HEAD
-        assertEquals(18, ((List) ((Map) ((Map) ((Map) result.getData()).get("viewer")).get("agency")).get("routes")).size());
-=======
         Map<String, Object> data = (Map<String, Object>) result.getData();
         assertEquals(18, ((List) ((Map) ((Map) data.get("viewer")).get("agency")).get("routes")).size());
->>>>>>> 60faa020
 
     }
 
