--- conflicted
+++ resolved
@@ -270,13 +270,8 @@
                 request,
                 router,
                 zonedDateTime,
-<<<<<<< HEAD
-                new DebugTimingAggregator(),
-                additionalSearchDays
-=======
                 additionalSearchDays,
                 new DebugTimingAggregator()
->>>>>>> c78b1163
         );
         return result.getItineraries();
     }
