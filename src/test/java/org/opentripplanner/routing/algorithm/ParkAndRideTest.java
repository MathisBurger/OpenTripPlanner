--- conflicted
+++ resolved
@@ -156,7 +156,8 @@
     options.bikeParkTime = 60;
     options.carParkCost = 240;
     options.carParkTime = 180;
-    options.wheelchairAccessible = requireWheelChairAccessible;
+    options.accessibilityRequest =
+      WheelchairAccessibilityRequest.makeDefault(requireWheelChairAccessible);
     options.bannedVehicleParkingTags = bannedTags;
     options.requiredVehicleParkingTags = requiredTags;
     options.arriveBy = arriveBy;
@@ -172,111 +173,6 @@
       return List.of();
     }
 
-<<<<<<< HEAD
-    protected void assertPathWithParking(StreetVertex fromVertex, StreetVertex toVertex, StreetMode streetMode, Set<String> bannedTags, Set<String> requiredTags) {
-        assertNotEquals(List.of(), runStreetSearchAndCreateDescriptor(fromVertex, toVertex, streetMode, false, bannedTags, requiredTags, false));
-        assertNotEquals(List.of(), runStreetSearchAndCreateDescriptor(fromVertex, toVertex, streetMode, false, bannedTags, requiredTags, true));
-    }
-
-    protected void assertNoPathWithParking(StreetVertex fromVertex, StreetVertex toVertex, StreetMode streetMode, Set<String> bannedTags, Set<String> requiredTags) {
-        assertEquals(List.of(), runStreetSearchAndCreateDescriptor(fromVertex, toVertex, streetMode, false, bannedTags, requiredTags, false));
-        assertEquals(List.of(), runStreetSearchAndCreateDescriptor(fromVertex, toVertex, streetMode, false, bannedTags, requiredTags, true));
-    }
-
-    protected void assertEmptyPath(
-            Vertex fromVertex,
-            Vertex toVertex,
-            StreetMode streetMode
-    ) {
-        assertPath(fromVertex, toVertex, streetMode, false, List.of(), List.of());
-    }
-
-    protected void assertEmptyPath(
-            Vertex fromVertex,
-            Vertex toVertex,
-            StreetMode streetMode,
-            boolean requireWheelChairAccessible
-    ) {
-        assertPath(fromVertex, toVertex, streetMode, requireWheelChairAccessible, List.of(), List.of());
-    }
-
-    protected void assertPath(
-            Vertex fromVertex,
-            Vertex toVertex,
-            StreetMode streetMode,
-            String ... descriptor
-    ) {
-        assertPath(fromVertex, toVertex, streetMode, false, List.of(descriptor), List.of(descriptor));
-    }
-
-    protected void assertPath(
-            Vertex fromVertex,
-            Vertex toVertex,
-            StreetMode streetMode,
-            boolean requireWheelChairAccessible,
-            String ... descriptor
-    ) {
-        assertPath(fromVertex, toVertex, streetMode, requireWheelChairAccessible, List.of(descriptor), List.of(descriptor));
-    }
-
-    private void assertPath(
-            Vertex fromVertex,
-            Vertex toVertex,
-            StreetMode streetMode,
-            boolean requireWheelChairAccessible,
-            List<String> departAtDescriptor,
-            List<String> arriveByDescriptor
-    ) {
-        var departAt = runStreetSearchAndCreateDescriptor(fromVertex, toVertex, streetMode, requireWheelChairAccessible, Set.of(), Set.of(), false);
-        var arriveBy = runStreetSearchAndCreateDescriptor(fromVertex, toVertex, streetMode, requireWheelChairAccessible, Set.of(), Set.of(), true);
-
-        assertEquals(departAtDescriptor, departAt, "departAt path");
-        assertEquals(arriveByDescriptor, arriveBy, "arriveBy path");
-    }
-
-    protected List<String> runStreetSearchAndCreateDescriptor(
-            Vertex fromVertex,
-            Vertex toVertex,
-            StreetMode streetMode,
-            boolean requireWheelChairAccessible,
-            Set<String> bannedTags,
-            Set<String> requiredTags,
-            boolean arriveBy
-    ) {
-        var options = new RoutingRequest().getStreetSearchRequest(streetMode);
-        options.bikeParkCost = 120;
-        options.bikeParkTime = 60;
-        options.carParkCost = 240;
-        options.carParkTime = 180;
-        options.accessibilityRequest = WheelchairAccessibilityRequest.makeDefault(requireWheelChairAccessible);
-        options.bannedVehicleParkingTags = bannedTags;
-        options.requiredVehicleParkingTags = requiredTags;
-        options.arriveBy = arriveBy;
-
-        var tree = AStarBuilder.oneToOne()
-                .setContext(new RoutingContext(options, graph, fromVertex, toVertex))
-                .getShortestPathTree();
-
-        var path = tree.getPath(arriveBy ? fromVertex : toVertex);
-
-        if (path == null) {
-            return List.of();
-        }
-
-        return path.states
-                .stream()
-                .map(s -> String.format(
-                        Locale.ROOT,
-                        "%s%s - %s (%,.2f, %d)",
-                        s.getBackMode(),
-                        s.isVehicleParked() ? " (parked)" : "",
-                        s.getBackEdge() != null ? s.getBackEdge().getDefaultName() : null,
-                        s.getWeight(),
-                        s.getElapsedTimeSeconds()
-                ))
-                .collect(Collectors.toList());
-    }
-=======
     return path.states
       .stream()
       .map(s ->
@@ -323,5 +219,4 @@
     assertEquals(departAtDescriptor, departAt, "departAt path");
     assertEquals(arriveByDescriptor, arriveBy, "arriveBy path");
   }
->>>>>>> 27c89a65
 }