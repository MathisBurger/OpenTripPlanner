org.opentripplanner.routing.algorithm.mapping.BikeRentalSnapshotTest.accessBikeRental=[
  [
    {
      "arrivedAtDestinationWithRentedBicycle": false,
      "duration": 1049,
      "elevationGained": 0.0,
      "elevationLost": 0.0,
      "endTime": "2009-10-21T23:32:24.000+00:00",
      "fare": {
        "details": {
          "regular": [
            {
              "fareId": {
                "feedId": "prt",
                "id": "8"
              },
              "price": {
                "cents": 200,
                "currency": {
                  "value": "USD"
                }
              },
              "routes": [
                {
                  "feedId": "prt",
                  "id": "17"
                }
              ]
            }
          ]
        },
        "fare": {
          "regular": {
            "cents": 200,
            "currency": {
              "value": "USD"
            }
          }
        }
      },
      "generalizedCost": 2087,
      "legs": [
        {
          "agencyTimeZoneOffset": -25200000,
          "arrivalDelay": 0,
          "departureDelay": 0,
          "distance": 106.589,
          "endTime": "2009-10-21T23:17:26.000+00:00",
          "from": {
            "departure": "2009-10-21T23:14:55.000+00:00",
            "lat": 45.52832,
            "lon": -122.70059,
            "name": "SW Johnson St. & NW 24th Ave. (P1)",
            "vertexType": "NORMAL"
          },
          "generalizedCost": 288,
          "interlineWithPreviousLeg": false,
          "legGeometry": {
            "length": 4,
            "points": "}f{tGv}{kVjCA?e@WA"
          },
          "mode": "WALK",
          "pathway": false,
          "realTime": false,
          "rentedBike": false,
          "route": "",
          "startTime": "2009-10-21T23:14:55.000+00:00",
          "steps": [
            {
              "absoluteDirection": "SOUTH",
              "area": false,
              "bogusName": false,
              "distance": 78.527,
              "elevation": "",
              "lat": 45.52831993266165,
              "lon": -122.70059632295107,
              "relativeDirection": "DEPART",
              "stayOn": false,
              "streetName": "Northwest 24th Avenue"
            },
            {
              "absoluteDirection": "EAST",
              "area": false,
              "bogusName": false,
              "distance": 14.704,
              "elevation": "",
              "lat": 45.527613800000005,
              "lon": -122.70058100000001,
              "relativeDirection": "LEFT",
              "stayOn": false,
              "streetName": "Northwest Irving Street"
            },
            {
              "absoluteDirection": "NORTH",
              "area": false,
              "bogusName": true,
              "distance": 13.358,
              "elevation": "",
              "lat": 45.5276173,
              "lon": -122.7003923,
              "relativeDirection": "LEFT",
              "stayOn": false,
              "streetName": "way -102328 from 0"
            }
          ],
          "to": {
            "arrival": "2009-10-21T23:17:26.000+00:00",
            "bikeShareId": "-102309",
            "departure": "2009-10-21T23:17:26.000+00:00",
            "lat": 45.5277374,
            "lon": -122.7003879,
            "name": "-102309",
            "vertexType": "BIKESHARE"
          },
          "transitLeg": false,
          "walkingBike": false
        },
        {
          "agencyTimeZoneOffset": -25200000,
          "arrivalDelay": 0,
          "departureDelay": 0,
          "distance": 13.358,
          "endTime": "2009-10-21T23:17:37.000+00:00",
          "from": {
            "arrival": "2009-10-21T23:17:26.000+00:00",
            "bikeShareId": "-102309",
            "departure": "2009-10-21T23:17:26.000+00:00",
            "lat": 45.5277374,
            "lon": -122.7003879,
            "name": "-102309",
            "vertexType": "BIKESHARE"
          },
          "generalizedCost": 51,
          "interlineWithPreviousLeg": false,
          "legGeometry": {
            "length": 2,
            "points": "ic{tGl|{kVV@"
          },
          "mode": "WALK",
          "pathway": false,
          "realTime": false,
          "rentedBike": true,
          "route": "",
          "startTime": "2009-10-21T23:17:26.000+00:00",
          "steps": [
            {
              "absoluteDirection": "SOUTH",
              "area": false,
              "bogusName": true,
              "distance": 13.358,
              "elevation": "",
              "lat": 45.5277374,
              "lon": -122.70038790000001,
              "relativeDirection": "HARD_LEFT",
              "stayOn": false,
              "streetName": "way -102328 from 0"
            }
          ],
          "to": {
            "arrival": "2009-10-21T23:17:37.000+00:00",
            "departure": "2009-10-21T23:17:37.000+00:00",
            "lat": 45.5276173,
            "lon": -122.7003923,
            "name": "corner of way -102328 from 0 and Northwest Irving Street",
            "vertexType": "NORMAL"
          },
          "transitLeg": false,
          "walkingBike": true
        },
        {
          "agencyTimeZoneOffset": -25200000,
          "arrivalDelay": 0,
          "departureDelay": 0,
          "distance": 480.068,
          "endTime": "2009-10-21T23:19:58.000+00:00",
          "from": {
            "arrival": "2009-10-21T23:17:37.000+00:00",
            "departure": "2009-10-21T23:17:37.000+00:00",
            "lat": 45.5276173,
            "lon": -122.7003923,
            "name": "corner of way -102328 from 0 and Northwest Irving Street",
            "vertexType": "NORMAL"
          },
          "generalizedCost": 236,
          "interlineWithPreviousLeg": false,
          "legGeometry": {
            "length": 6,
            "points": "qb{tGn|{kVGsJEuKE}HAwAAo@"
          },
          "mode": "BICYCLE",
          "pathway": false,
          "realTime": false,
          "rentedBike": true,
          "route": "",
          "startTime": "2009-10-21T23:17:37.000+00:00",
          "steps": [
            {
              "absoluteDirection": "EAST",
              "area": false,
              "bogusName": false,
              "distance": 480.068,
              "elevation": "",
              "lat": 45.5276173,
              "lon": -122.7003923,
              "relativeDirection": "LEFT",
              "stayOn": false,
              "streetName": "Northwest Irving Street"
            }
          ],
          "to": {
            "arrival": "2009-10-21T23:19:58.000+00:00",
            "bikeShareId": "-102323",
            "departure": "2009-10-21T23:19:58.000+00:00",
            "lat": 45.5278491,
            "lon": -122.6942362,
            "name": "-102323",
            "vertexType": "BIKESHARE"
          },
          "transitLeg": false,
          "walkingBike": false
        },
        {
          "agencyTimeZoneOffset": -25200000,
          "arrivalDelay": 0,
          "departureDelay": 0,
          "distance": 29.461000000000002,
          "endTime": "2009-10-21T23:20:25.000+00:00",
          "from": {
            "arrival": "2009-10-21T23:19:58.000+00:00",
            "bikeShareId": "-102323",
            "departure": "2009-10-21T23:19:58.000+00:00",
            "lat": 45.5278491,
            "lon": -122.6942362,
            "name": "-102323",
            "vertexType": "BIKESHARE"
          },
          "generalizedCost": 49,
          "interlineWithPreviousLeg": false,
          "legGeometry": {
            "length": 5,
            "points": "ic{tG~uzkV@n@M@C??H"
          },
          "mode": "WALK",
          "pathway": false,
          "realTime": false,
          "rentedBike": false,
          "route": "",
          "startTime": "2009-10-21T23:19:58.000+00:00",
          "steps": [
            {
              "absoluteDirection": "WEST",
              "area": false,
              "bogusName": false,
              "distance": 19.289,
              "elevation": "",
              "lat": 45.52773220198921,
              "lon": -122.69423177172958,
              "relativeDirection": "HARD_LEFT",
              "stayOn": false,
              "streetName": "Northwest Irving Street"
            },
            {
              "absoluteDirection": "NORTH",
              "area": false,
              "bogusName": false,
              "distance": 10.172,
              "elevation": "",
              "lat": 45.527727600000006,
              "lon": -122.69447930000001,
              "relativeDirection": "RIGHT",
              "stayOn": false,
              "streetName": "Northwest 21st Avenue"
            }
          ],
          "to": {
            "arrival": "2009-10-21T23:20:25.000+00:00",
            "departure": "2009-10-21T23:20:25.000+00:00",
            "lat": 45.527818,
            "lon": -122.694539,
            "name": "NW 21st & Irving",
            "stopCode": "7114",
            "stopId": "prt:7114",
            "vertexType": "TRANSIT",
            "zoneId": "1"
          },
          "transitLeg": false,
          "walkingBike": false
        },
        {
          "agencyId": "prt:prt",
          "agencyName": "TriMet",
          "agencyTimeZoneOffset": 0,
          "agencyUrl": "http://trimet.org",
          "arrivalDelay": 0,
          "departureDelay": 0,
          "distance": 1629.4275918538026,
          "endTime": "2009-10-21T23:30:00.000+00:00",
          "from": {
            "arrival": "2009-10-21T23:20:25.000+00:00",
            "departure": "2009-10-21T23:20:25.000+00:00",
            "lat": 45.527818,
            "lon": -122.694539,
            "name": "NW 21st & Irving",
            "stopCode": "7114",
            "stopId": "prt:7114",
            "stopIndex": 15,
            "stopSequence": 16,
            "vertexType": "TRANSIT",
            "zoneId": "1"
          },
          "generalizedCost": 1175,
          "headsign": "136th Ave",
          "interlineWithPreviousLeg": false,
          "intermediateStops": [
            {
              "arrival": "2009-10-21T23:21:20.000+00:00",
              "departure": "2009-10-21T23:21:20.000+00:00",
              "lat": 45.526408,
              "lon": -122.694503,
              "name": "NW 21st & Glisan",
              "stopCode": "7112",
              "stopId": "prt:7112",
              "stopIndex": 16,
              "stopSequence": 17,
              "vertexType": "TRANSIT",
              "zoneId": "1"
            },
            {
              "arrival": "2009-10-21T23:22:31.000+00:00",
              "departure": "2009-10-21T23:22:31.000+00:00",
              "lat": 45.524833,
              "lon": -122.69398,
              "name": "NW Everett & 21st",
              "stopCode": "1615",
              "stopId": "prt:1615",
              "stopIndex": 17,
              "stopSequence": 18,
              "vertexType": "TRANSIT",
              "zoneId": "1"
            },
            {
              "arrival": "2009-10-21T23:24:07.000+00:00",
              "departure": "2009-10-21T23:24:07.000+00:00",
              "lat": 45.524935,
              "lon": -122.690502,
              "name": "NW Everett & 19th",
              "stopCode": "1611",
              "stopId": "prt:1611",
              "stopIndex": 18,
              "stopSequence": 19,
              "vertexType": "TRANSIT",
              "zoneId": "1"
            },
            {
              "arrival": "2009-10-21T23:26:28.000+00:00",
              "departure": "2009-10-21T23:26:28.000+00:00",
              "lat": 45.524981,
              "lon": -122.68537,
              "name": "NW Everett & 14th",
              "stopCode": "1608",
              "stopId": "prt:1608",
              "stopIndex": 19,
              "stopSequence": 20,
              "vertexType": "TRANSIT",
              "zoneId": "0"
            },
            {
              "arrival": "2009-10-21T23:28:04.000+00:00",
              "departure": "2009-10-21T23:28:04.000+00:00",
              "lat": 45.525061,
              "lon": -122.68187,
              "name": "NW Everett & 11th",
              "stopCode": "1607",
              "stopId": "prt:1607",
              "stopIndex": 20,
              "stopSequence": 21,
              "vertexType": "TRANSIT",
              "zoneId": "0"
            },
            {
              "arrival": "2009-10-21T23:29:15.000+00:00",
              "departure": "2009-10-21T23:29:15.000+00:00",
              "lat": 45.525096,
              "lon": -122.67929,
              "name": "NW Everett & Park",
              "stopCode": "8402",
              "stopId": "prt:8402",
              "stopIndex": 21,
              "stopSequence": 22,
              "vertexType": "TRANSIT",
              "zoneId": "0"
            }
          ],
          "legGeometry": {
            "length": 39,
            "points": "{c{tGnwzkVR?lCEvBC??VAlCClCEAkA??A}BCkEAkECaD???g@CiECiEEiE?c@?o@?]Aa@?w@AoD???YEkEAkECiEA_A??AiCCkECmD???[A_CCiD"
          },
          "mode": "BUS",
          "pathway": false,
          "realTime": false,
          "route": "Holgate/NW 21st",
          "routeId": "prt:17",
          "routeLongName": "Holgate/NW 21st",
          "routeShortName": "17",
          "serviceDate": "2009-10-21",
          "startTime": "2009-10-21T23:20:25.000+00:00",
          "steps": [ ],
          "to": {
            "arrival": "2009-10-21T23:30:00.000+00:00",
            "departure": "2009-10-21T23:30:00.000+00:00",
            "lat": 45.525112,
            "lon": -122.677664,
            "name": "NW Everett & Broadway",
            "stopCode": "1606",
            "stopId": "prt:1606",
            "stopIndex": 22,
            "stopSequence": 23,
            "vertexType": "TRANSIT",
            "zoneId": "0"
          },
          "transitLeg": true,
          "tripBlockId": "1716",
          "tripId": "prt:170W1460"
        },
        {
          "agencyTimeZoneOffset": -25200000,
          "arrivalDelay": 0,
          "departureDelay": 0,
          "distance": 188.35399999999998,
          "endTime": "2009-10-21T23:32:24.000+00:00",
          "from": {
            "arrival": "2009-10-21T23:30:00.000+00:00",
            "departure": "2009-10-21T23:30:00.000+00:00",
            "lat": 45.525112,
            "lon": -122.677664,
            "name": "NW Everett & Broadway",
            "stopCode": "1606",
            "stopId": "prt:1606",
            "vertexType": "TRANSIT",
            "zoneId": "0"
          },
          "generalizedCost": 285,
          "interlineWithPreviousLeg": false,
          "legGeometry": {
            "length": 15,
            "points": "}rztGlnwkVM??C?[?SC_D?M?E?MCgD?A?O?C?M?a@"
          },
          "mode": "WALK",
          "pathway": false,
          "realTime": false,
          "rentedBike": false,
          "route": "",
          "startTime": "2009-10-21T23:30:00.000+00:00",
          "steps": [
            {
              "absoluteDirection": "EAST",
              "area": false,
              "bogusName": false,
              "distance": 188.35399999999998,
              "elevation": "",
              "lat": 45.52518265861028,
              "lon": -122.6776666369647,
              "relativeDirection": "DEPART",
              "stayOn": false,
              "streetName": "Northwest Everett Street"
            }
          ],
          "to": {
            "arrival": "2009-10-21T23:32:24.000+00:00",
            "lat": 45.52523,
            "lon": -122.67525,
            "name": "NW Everett St. & NW 5th Ave. (P3)",
            "vertexType": "NORMAL"
          },
          "transitLeg": false,
          "walkingBike": false
        }
      ],
      "startTime": "2009-10-21T23:14:55.000+00:00",
      "tooSloped": false,
      "transfers": 0,
      "transitTime": 575,
      "waitingTime": 0,
      "walkDistance": 817.8299999999999,
      "walkLimitExceeded": false,
      "walkTime": 474
    },
    {
      "arrivedAtDestinationWithRentedBicycle": false,
      "duration": 1281,
      "elevationGained": 0.0,
      "elevationLost": 0.0,
      "endTime": "2009-10-21T23:37:54.000+00:00",
      "fare": {
        "details": {
          "regular": [
            {
              "fareId": {
                "feedId": "prt",
                "id": "8"
              },
              "price": {
                "cents": 200,
                "currency": {
                  "value": "USD"
                }
              },
              "routes": [
                {
                  "feedId": "prt",
                  "id": "20"
                }
              ]
            }
          ]
        },
        "fare": {
          "regular": {
            "cents": 200,
            "currency": {
              "value": "USD"
            }
          }
        }
      },
      "generalizedCost": 2577,
      "legs": [
        {
          "agencyTimeZoneOffset": -25200000,
          "arrivalDelay": 0,
          "departureDelay": 0,
          "distance": 565.958,
          "endTime": "2009-10-21T23:23:59.000+00:00",
          "from": {
            "departure": "2009-10-21T23:16:33.000+00:00",
            "lat": 45.52832,
            "lon": -122.70059,
            "name": "SW Johnson St. & NW 24th Ave. (P1)",
            "vertexType": "NORMAL"
          },
          "generalizedCost": 865,
          "interlineWithPreviousLeg": false,
          "legGeometry": {
            "length": 34,
            "points": "}f{tGv}{kVjCAjCEnCCFCFErACj@CLMHGFJLNNNDBDBDBF@FBLBH@FBDBNHNJLDPLb@Z^XPNNTBQT{ARJEP"
          },
          "mode": "WALK",
          "pathway": false,
          "realTime": false,
          "rentedBike": false,
          "route": "",
          "startTime": "2009-10-21T23:16:33.000+00:00",
          "steps": [
            {
              "absoluteDirection": "SOUTH",
              "area": false,
              "bogusName": false,
              "distance": 317.401,
              "elevation": "",
              "lat": 45.52831993266165,
              "lon": -122.70059632295107,
              "relativeDirection": "DEPART",
              "stayOn": false,
              "streetName": "Northwest 24th Avenue"
            },
            {
              "absoluteDirection": "SOUTHEAST",
              "area": false,
              "bogusName": false,
              "distance": 15.262,
              "elevation": "",
              "lat": 45.525472400000005,
              "lon": -122.7004445,
              "relativeDirection": "SLIGHTLY_LEFT",
              "stayOn": false,
              "streetName": "Northwest Westover Road"
            },
            {
              "absoluteDirection": "SOUTHWEST",
              "area": false,
              "bogusName": false,
              "distance": 176.41,
              "elevation": "",
              "lat": 45.5253583,
              "lon": -122.70033570000001,
              "relativeDirection": "RIGHT",
              "stayOn": false,
              "streetName": "Northwest 24th Place"
            },
            {
              "absoluteDirection": "EAST",
              "area": false,
              "bogusName": false,
              "distance": 45.172,
              "elevation": "",
              "lat": 45.5239733,
              "lon": -122.701384,
              "relativeDirection": "LEFT",
              "stayOn": false,
              "streetName": "West Burnside Street"
            },
            {
              "absoluteDirection": "SOUTHWEST",
              "area": false,
              "bogusName": true,
              "distance": 11.713,
              "elevation": "",
              "lat": 45.5238426,
              "lon": -122.70083500000001,
              "relativeDirection": "RIGHT",
              "stayOn": false,
              "streetName": "way 113897002 from 7"
            }
          ],
          "to": {
            "arrival": "2009-10-21T23:23:59.000+00:00",
            "departure": "2009-10-21T23:23:59.000+00:00",
            "lat": 45.523773,
            "lon": -122.700988,
            "name": "W Burnside & SW Osage",
            "stopCode": "9354",
            "stopId": "prt:9354",
            "vertexType": "TRANSIT",
            "zoneId": "1"
          },
          "transitLeg": false,
          "walkingBike": false
        },
        {
          "agencyId": "prt:prt",
          "agencyName": "TriMet",
          "agencyTimeZoneOffset": 0,
          "agencyUrl": "http://trimet.org",
          "arrivalDelay": 0,
          "departureDelay": 0,
          "distance": 1879.0379409561187,
          "endTime": "2009-10-21T23:32:52.000+00:00",
          "from": {
            "arrival": "2009-10-21T23:23:59.000+00:00",
            "departure": "2009-10-21T23:23:59.000+00:00",
            "lat": 45.523773,
            "lon": -122.700988,
            "name": "W Burnside & SW Osage",
            "stopCode": "9354",
            "stopId": "prt:9354",
            "stopIndex": 36,
            "stopSequence": 37,
            "vertexType": "TRANSIT",
            "zoneId": "1"
          },
          "generalizedCost": 1133,
          "headsign": "Gresham TC",
          "interlineWithPreviousLeg": false,
          "intermediateStops": [
            {
              "arrival": "2009-10-21T23:24:42.000+00:00",
              "departure": "2009-10-21T23:24:42.000+00:00",
              "lat": 45.523287,
              "lon": -122.696995,
              "name": "W Burnside & SW St Clair",
              "stopCode": "718",
              "stopId": "prt:718",
              "stopIndex": 37,
              "stopSequence": 38,
              "vertexType": "TRANSIT",
              "zoneId": "1"
            },
            {
              "arrival": "2009-10-21T23:25:10.000+00:00",
              "departure": "2009-10-21T23:25:10.000+00:00",
              "lat": 45.523106,
              "lon": -122.69445,
              "name": "W Burnside & SW 21st",
              "stopCode": "749",
              "stopId": "prt:749",
              "stopIndex": 38,
              "stopSequence": 39,
              "vertexType": "TRANSIT",
              "zoneId": "1"
            },
            {
              "arrival": "2009-10-21T23:25:30.000+00:00",
              "departure": "2009-10-21T23:25:30.000+00:00",
              "lat": 45.523089,
              "lon": -122.692567,
              "name": "W Burnside & SW 20th",
              "stopCode": "8511",
              "stopId": "prt:8511",
              "stopIndex": 39,
              "stopSequence": 40,
              "vertexType": "TRANSIT",
              "zoneId": "1"
            },
            {
              "arrival": "2009-10-21T23:26:00.000+00:00",
              "departure": "2009-10-21T23:26:00.000+00:00",
              "lat": 45.522942,
              "lon": -122.689797,
              "name": "W Burnside & SW 18th",
              "stopCode": "9860",
              "stopId": "prt:9860",
              "stopIndex": 40,
              "stopSequence": 41,
              "vertexType": "TRANSIT",
              "zoneId": "1"
            },
            {
              "arrival": "2009-10-21T23:27:40.000+00:00",
              "departure": "2009-10-21T23:27:40.000+00:00",
              "lat": 45.522786,
              "lon": -122.686682,
              "name": "W Burnside & SW 15th",
              "stopCode": "725",
              "stopId": "prt:725",
              "stopIndex": 41,
              "stopSequence": 42,
              "vertexType": "TRANSIT",
              "zoneId": "1"
            },
            {
              "arrival": "2009-10-21T23:28:53.000+00:00",
              "departure": "2009-10-21T23:28:53.000+00:00",
              "lat": 45.522829,
              "lon": -122.68439,
              "name": "W Burnside & SW 13th",
              "stopCode": "723",
              "stopId": "prt:723",
              "stopIndex": 42,
              "stopSequence": 43,
              "vertexType": "TRANSIT",
              "zoneId": "0"
            },
            {
              "arrival": "2009-10-21T23:30:31.000+00:00",
              "departure": "2009-10-21T23:30:31.000+00:00",
              "lat": 45.522919,
              "lon": -122.681327,
              "name": "W Burnside & SW 10th",
              "stopCode": "10792",
              "stopId": "prt:10792",
              "stopIndex": 43,
              "stopSequence": 44,
              "vertexType": "TRANSIT",
              "zoneId": "0"
            },
            {
              "arrival": "2009-10-21T23:32:01.000+00:00",
              "departure": "2009-10-21T23:32:01.000+00:00",
              "lat": 45.522977,
              "lon": -122.678526,
              "name": "W Burnside & SW 8th",
              "stopCode": "715",
              "stopId": "prt:715",
              "stopIndex": 44,
              "stopSequence": 45,
              "vertexType": "TRANSIT",
              "zoneId": "0"
            }
          ],
          "legGeometry": {
            "length": 53,
            "points": "gkztGz_|kVTmALiBt@mJJ_DBoA??@e@D}AFyDBgADwB??@]BaADgCDmC??By@FiEJoEBuA??DsBD}BBiADmC@y@AiB???Y?g@As@?_@?YAeB@uD???{@G{D?mECeBAu@??Ai@CoEASAuDAmB???MCqEA_B"
          },
          "mode": "BUS",
          "pathway": false,
          "realTime": false,
          "route": "Burnside/Stark",
          "routeId": "prt:20",
          "routeLongName": "Burnside/Stark",
          "routeShortName": "20",
          "serviceDate": "2009-10-21",
          "startTime": "2009-10-21T23:23:59.000+00:00",
          "steps": [ ],
          "to": {
            "arrival": "2009-10-21T23:32:52.000+00:00",
            "departure": "2009-10-21T23:32:52.000+00:00",
            "lat": 45.522961,
            "lon": -122.676924,
            "name": "W Burnside & SW 6th",
            "stopCode": "792",
            "stopId": "prt:792",
            "stopIndex": 45,
            "stopSequence": 46,
            "vertexType": "TRANSIT",
            "zoneId": "0"
          },
          "transitLeg": true,
          "tripBlockId": "1237",
          "tripId": "prt:201W1450"
        },
        {
          "agencyTimeZoneOffset": -25200000,
          "arrivalDelay": 0,
          "departureDelay": 0,
          "distance": 379.27700000000004,
          "endTime": "2009-10-21T23:37:54.000+00:00",
          "from": {
            "arrival": "2009-10-21T23:32:52.000+00:00",
            "departure": "2009-10-21T23:32:52.000+00:00",
            "lat": 45.522961,
            "lon": -122.676924,
            "name": "W Burnside & SW 6th",
            "stopCode": "792",
            "stopId": "prt:792",
            "vertexType": "TRANSIT",
            "zoneId": "0"
          },
          "generalizedCost": 579,
          "interlineWithPreviousLeg": false,
          "legGeometry": {
            "length": 23,
            "points": "oeztGxiwkVE?AgA?OKCKAM?iBBI?K?wBBK?K?sBDM@?E?MCgD?A?O?C?M?a@"
          },
          "mode": "WALK",
          "pathway": false,
          "realTime": false,
          "rentedBike": false,
          "route": "",
          "startTime": "2009-10-21T23:32:52.000+00:00",
          "steps": [
            {
              "absoluteDirection": "EAST",
              "area": false,
              "bogusName": false,
              "distance": 34.205,
              "elevation": "",
              "lat": 45.52299572692338,
              "lon": -122.67692504190299,
              "relativeDirection": "DEPART",
              "stayOn": false,
              "streetName": "West Burnside Street"
            },
            {
              "absoluteDirection": "NORTH",
              "area": false,
              "bogusName": false,
              "distance": 13.464,
              "elevation": "",
              "lat": 45.523002600000005,
              "lon": -122.6764861,
              "relativeDirection": "LEFT",
              "stayOn": false,
              "streetName": "Southwest 6th Avenue"
            },
            {
              "absoluteDirection": "NORTH",
              "area": false,
              "bogusName": false,
              "distance": 231.502,
              "elevation": "",
              "lat": 45.5231221,
              "lon": -122.67645900000001,
              "relativeDirection": "CONTINUE",
              "stayOn": false,
              "streetName": "Northwest 6th Avenue"
            },
            {
              "absoluteDirection": "EAST",
              "area": false,
              "bogusName": false,
              "distance": 100.106,
              "elevation": "",
              "lat": 45.525202900000004,
              "lon": -122.6765342,
              "relativeDirection": "RIGHT",
              "stayOn": false,
              "streetName": "Northwest Everett Street"
            }
          ],
          "to": {
            "arrival": "2009-10-21T23:37:54.000+00:00",
            "lat": 45.52523,
            "lon": -122.67525,
            "name": "NW Everett St. & NW 5th Ave. (P3)",
            "vertexType": "NORMAL"
          },
          "transitLeg": false,
          "walkingBike": false
        }
      ],
      "startTime": "2009-10-21T23:16:33.000+00:00",
      "tooSloped": false,
      "transfers": 0,
      "transitTime": 533,
      "waitingTime": 0,
      "walkDistance": 945.235,
      "walkLimitExceeded": false,
      "walkTime": 748
    },
    {
      "arrivedAtDestinationWithRentedBicycle": false,
      "duration": 1296,
      "elevationGained": 0.0,
      "elevationLost": 0.0,
      "endTime": "2009-10-21T23:38:09.000+00:00",
      "fare": {
        "details": {
          "regular": [
            {
              "fareId": {
                "feedId": "prt",
                "id": "8"
              },
              "price": {
                "cents": 200,
                "currency": {
                  "value": "USD"
                }
              },
              "routes": [
                {
                  "feedId": "prt",
                  "id": "20"
                }
              ]
            }
          ]
        },
        "fare": {
          "regular": {
            "cents": 200,
            "currency": {
              "value": "USD"
            }
          }
        }
      },
      "generalizedCost": 2539,
      "legs": [
        {
          "agencyTimeZoneOffset": -25200000,
          "arrivalDelay": 0,
          "departureDelay": 0,
          "distance": 565.958,
          "endTime": "2009-10-21T23:23:59.000+00:00",
          "from": {
            "departure": "2009-10-21T23:16:33.000+00:00",
            "lat": 45.52832,
            "lon": -122.70059,
            "name": "SW Johnson St. & NW 24th Ave. (P1)",
            "vertexType": "NORMAL"
          },
          "generalizedCost": 865,
          "interlineWithPreviousLeg": false,
          "legGeometry": {
            "length": 34,
            "points": "}f{tGv}{kVjCAjCEnCCFCFErACj@CLMHGFJLNNNDBDBDBF@FBLBH@FBDBNHNJLDPLb@Z^XPNNTBQT{ARJEP"
          },
          "mode": "WALK",
          "pathway": false,
          "realTime": false,
          "rentedBike": false,
          "route": "",
          "startTime": "2009-10-21T23:16:33.000+00:00",
          "steps": [
            {
              "absoluteDirection": "SOUTH",
              "area": false,
              "bogusName": false,
              "distance": 317.401,
              "elevation": "",
              "lat": 45.52831993266165,
              "lon": -122.70059632295107,
              "relativeDirection": "DEPART",
              "stayOn": false,
              "streetName": "Northwest 24th Avenue"
            },
            {
              "absoluteDirection": "SOUTHEAST",
              "area": false,
              "bogusName": false,
              "distance": 15.262,
              "elevation": "",
              "lat": 45.525472400000005,
              "lon": -122.7004445,
              "relativeDirection": "SLIGHTLY_LEFT",
              "stayOn": false,
              "streetName": "Northwest Westover Road"
            },
            {
              "absoluteDirection": "SOUTHWEST",
              "area": false,
              "bogusName": false,
              "distance": 176.41,
              "elevation": "",
              "lat": 45.5253583,
              "lon": -122.70033570000001,
              "relativeDirection": "RIGHT",
              "stayOn": false,
              "streetName": "Northwest 24th Place"
            },
            {
              "absoluteDirection": "EAST",
              "area": false,
              "bogusName": false,
              "distance": 45.172,
              "elevation": "",
              "lat": 45.5239733,
              "lon": -122.701384,
              "relativeDirection": "LEFT",
              "stayOn": false,
              "streetName": "West Burnside Street"
            },
            {
              "absoluteDirection": "SOUTHWEST",
              "area": false,
              "bogusName": true,
              "distance": 11.713,
              "elevation": "",
              "lat": 45.5238426,
              "lon": -122.70083500000001,
              "relativeDirection": "RIGHT",
              "stayOn": false,
              "streetName": "way 113897002 from 7"
            }
          ],
          "to": {
<<<<<<< HEAD
            "arrival": "2009-10-21T23:26:21.000+00:00",
            "departure": "2009-10-21T23:26:21.000+00:00",
            "lat": 45.529662,
            "lon": -122.701423,
            "name": "2400 Block NW Lovejoy",
            "stopCode": "3589",
            "stopId": "prt:3589",
=======
            "arrival": "2009-10-21T23:23:59.000+00:00",
            "departure": "2009-10-21T23:23:59.000+00:00",
            "lat": 45.523773,
            "lon": -122.700988,
            "name": "W Burnside & SW Osage",
            "stopCode": "9354",
            "stopId": "prt:9354",
>>>>>>> c78b1163
            "vertexType": "TRANSIT",
            "zoneId": "1"
          },
          "transitLeg": false,
          "walkingBike": false
        },
        {
          "agencyId": "prt:prt",
          "agencyName": "TriMet",
          "agencyTimeZoneOffset": 0,
          "agencyUrl": "http://trimet.org",
          "arrivalDelay": 0,
          "departureDelay": 0,
          "distance": 2044.4088086831664,
          "endTime": "2009-10-21T23:34:00.000+00:00",
          "from": {
            "arrival": "2009-10-21T23:23:59.000+00:00",
            "departure": "2009-10-21T23:23:59.000+00:00",
            "lat": 45.523773,
            "lon": -122.700988,
            "name": "W Burnside & SW Osage",
            "stopCode": "9354",
            "stopId": "prt:9354",
            "stopIndex": 36,
            "stopSequence": 37,
            "vertexType": "TRANSIT",
            "zoneId": "1"
          },
          "generalizedCost": 1201,
          "headsign": "Gresham TC",
          "interlineWithPreviousLeg": false,
          "intermediateStops": [
            {
              "arrival": "2009-10-21T23:24:42.000+00:00",
              "departure": "2009-10-21T23:24:42.000+00:00",
              "lat": 45.523287,
              "lon": -122.696995,
              "name": "W Burnside & SW St Clair",
              "stopCode": "718",
              "stopId": "prt:718",
              "stopIndex": 37,
              "stopSequence": 38,
              "vertexType": "TRANSIT",
              "zoneId": "1"
            },
            {
              "arrival": "2009-10-21T23:25:10.000+00:00",
              "departure": "2009-10-21T23:25:10.000+00:00",
              "lat": 45.523106,
              "lon": -122.69445,
              "name": "W Burnside & SW 21st",
              "stopCode": "749",
              "stopId": "prt:749",
              "stopIndex": 38,
              "stopSequence": 39,
              "vertexType": "TRANSIT",
              "zoneId": "1"
            },
            {
              "arrival": "2009-10-21T23:25:30.000+00:00",
              "departure": "2009-10-21T23:25:30.000+00:00",
              "lat": 45.523089,
              "lon": -122.692567,
              "name": "W Burnside & SW 20th",
              "stopCode": "8511",
              "stopId": "prt:8511",
              "stopIndex": 39,
              "stopSequence": 40,
              "vertexType": "TRANSIT",
              "zoneId": "1"
            },
            {
              "arrival": "2009-10-21T23:26:00.000+00:00",
              "departure": "2009-10-21T23:26:00.000+00:00",
              "lat": 45.522942,
              "lon": -122.689797,
              "name": "W Burnside & SW 18th",
              "stopCode": "9860",
              "stopId": "prt:9860",
              "stopIndex": 40,
              "stopSequence": 41,
              "vertexType": "TRANSIT",
              "zoneId": "1"
            },
            {
              "arrival": "2009-10-21T23:27:40.000+00:00",
              "departure": "2009-10-21T23:27:40.000+00:00",
              "lat": 45.522786,
              "lon": -122.686682,
              "name": "W Burnside & SW 15th",
              "stopCode": "725",
              "stopId": "prt:725",
              "stopIndex": 41,
              "stopSequence": 42,
              "vertexType": "TRANSIT",
              "zoneId": "1"
            },
            {
              "arrival": "2009-10-21T23:28:53.000+00:00",
              "departure": "2009-10-21T23:28:53.000+00:00",
              "lat": 45.522829,
              "lon": -122.68439,
              "name": "W Burnside & SW 13th",
              "stopCode": "723",
              "stopId": "prt:723",
              "stopIndex": 42,
              "stopSequence": 43,
              "vertexType": "TRANSIT",
              "zoneId": "0"
            },
            {
              "arrival": "2009-10-21T23:30:31.000+00:00",
              "departure": "2009-10-21T23:30:31.000+00:00",
              "lat": 45.522919,
              "lon": -122.681327,
              "name": "W Burnside & SW 10th",
              "stopCode": "10792",
              "stopId": "prt:10792",
              "stopIndex": 43,
              "stopSequence": 44,
              "vertexType": "TRANSIT",
              "zoneId": "0"
            },
            {
              "arrival": "2009-10-21T23:32:01.000+00:00",
              "departure": "2009-10-21T23:32:01.000+00:00",
              "lat": 45.522977,
              "lon": -122.678526,
              "name": "W Burnside & SW 8th",
              "stopCode": "715",
              "stopId": "prt:715",
              "stopIndex": 44,
              "stopSequence": 45,
              "vertexType": "TRANSIT",
              "zoneId": "0"
            },
            {
              "arrival": "2009-10-21T23:32:52.000+00:00",
              "departure": "2009-10-21T23:32:52.000+00:00",
              "lat": 45.522961,
              "lon": -122.676924,
              "name": "W Burnside & SW 6th",
              "stopCode": "792",
              "stopId": "prt:792",
              "stopIndex": 45,
              "stopSequence": 46,
              "vertexType": "TRANSIT",
              "zoneId": "0"
            }
          ],
          "legGeometry": {
            "length": 57,
            "points": "gkztGz_|kVTmALiBt@mJJ_DBoA??@e@D}AFyDBgADwB??@]BaADgCDmC??By@FiEJoEBuA??DsBD}BBiADmC@y@AiB???Y?g@As@?_@?YAeB@uD???{@G{D?mECeBAu@??Ai@CoEASAuDAmB???MCqEA_B??A{ACsEAwB"
          },
          "mode": "BUS",
          "pathway": false,
          "realTime": false,
          "route": "Burnside/Stark",
          "routeId": "prt:20",
          "routeLongName": "Burnside/Stark",
          "routeShortName": "20",
          "serviceDate": "2009-10-21",
          "startTime": "2009-10-21T23:23:59.000+00:00",
          "steps": [ ],
          "to": {
            "arrival": "2009-10-21T23:34:00.000+00:00",
            "departure": "2009-10-21T23:34:00.000+00:00",
            "lat": 45.522974,
            "lon": -122.674799,
            "name": "W Burnside & SW 4th",
            "stopCode": "772",
            "stopId": "prt:772",
            "stopIndex": 46,
            "stopSequence": 47,
            "vertexType": "TRANSIT",
            "zoneId": "0"
          },
          "transitLeg": true,
          "tripBlockId": "1237",
          "tripId": "prt:201W1450"
        },
        {
          "agencyTimeZoneOffset": -25200000,
          "arrivalDelay": 0,
          "departureDelay": 0,
          "distance": 308.24,
          "endTime": "2009-10-21T23:38:09.000+00:00",
          "from": {
<<<<<<< HEAD
            "arrival": "2009-10-21T23:39:32.000+00:00",
            "departure": "2009-10-21T23:39:32.000+00:00",
            "lat": 45.525183,
            "lon": -122.674607,
            "name": "NW Everett & 4th",
            "stopCode": "9546",
            "stopId": "prt:9546",
=======
            "arrival": "2009-10-21T23:34:00.000+00:00",
            "departure": "2009-10-21T23:34:00.000+00:00",
            "lat": 45.522974,
            "lon": -122.674799,
            "name": "W Burnside & SW 4th",
            "stopCode": "772",
            "stopId": "prt:772",
>>>>>>> c78b1163
            "vertexType": "TRANSIT",
            "zoneId": "0"
          },
          "generalizedCost": 472,
          "interlineWithPreviousLeg": false,
          "legGeometry": {
            "length": 18,
            "points": "qeztGn|vkVK@?v@@f@?RWBK@kBBI?K?wBBI?K?I?mBBK@?M?a@"
          },
          "mode": "WALK",
          "pathway": false,
          "realTime": false,
          "rentedBike": false,
          "route": "",
          "startTime": "2009-10-21T23:34:00.000+00:00",
          "steps": [
            {
              "absoluteDirection": "WEST",
              "area": false,
              "bogusName": false,
              "distance": 45.562,
              "elevation": "",
              "lat": 45.52303774853131,
              "lon": -122.6748017088418,
              "relativeDirection": "DEPART",
              "stayOn": false,
              "streetName": "West Burnside Street"
            },
            {
              "absoluteDirection": "NORTH",
              "area": false,
              "bogusName": false,
              "distance": 12.942,
              "elevation": "",
              "lat": 45.5230254,
              "lon": -122.67538630000001,
              "relativeDirection": "RIGHT",
              "stayOn": false,
              "streetName": "Southwest 5th Avenue"
            },
            {
              "absoluteDirection": "NORTH",
              "area": false,
              "bogusName": false,
              "distance": 231.76099999999997,
              "elevation": "",
              "lat": 45.523141200000005,
              "lon": -122.67540310000001,
              "relativeDirection": "CONTINUE",
              "stayOn": false,
              "streetName": "Northwest 5th Avenue"
            },
            {
              "absoluteDirection": "EAST",
              "area": false,
              "bogusName": false,
              "distance": 17.975,
              "elevation": "",
              "lat": 45.525224200000004,
              "lon": -122.67548060000001,
              "relativeDirection": "RIGHT",
              "stayOn": false,
              "streetName": "Northwest Everett Street"
            }
          ],
          "to": {
            "arrival": "2009-10-21T23:38:09.000+00:00",
            "lat": 45.52523,
            "lon": -122.67525,
            "name": "NW Everett St. & NW 5th Ave. (P3)",
            "vertexType": "NORMAL"
          },
          "transitLeg": false,
          "walkingBike": false
        }
      ],
      "startTime": "2009-10-21T23:16:33.000+00:00",
      "tooSloped": false,
      "transfers": 0,
      "transitTime": 601,
      "waitingTime": 0,
      "walkDistance": 874.198,
      "walkLimitExceeded": false,
      "walkTime": 695
    },
    {
      "arrivedAtDestinationWithRentedBicycle": false,
      "duration": 1001,
      "elevationGained": 0.0,
      "elevationLost": 0.0,
      "endTime": "2009-10-21T23:40:10.000+00:00",
      "fare": {
        "details": {
          "regular": [
            {
              "fareId": {
                "feedId": "prt",
                "id": "8"
              },
              "price": {
                "cents": 200,
                "currency": {
                  "value": "USD"
                }
              },
              "routes": [
                {
                  "feedId": "prt",
                  "id": "77"
                }
              ]
            }
          ]
        },
        "fare": {
          "regular": {
            "cents": 200,
            "currency": {
              "value": "USD"
            }
          }
        }
      },
      "generalizedCost": 1805,
      "legs": [
        {
          "agencyTimeZoneOffset": -25200000,
          "arrivalDelay": 0,
          "departureDelay": 0,
          "distance": 220.14600000000002,
          "endTime": "2009-10-21T23:26:21.000+00:00",
          "from": {
            "departure": "2009-10-21T23:23:29.000+00:00",
            "lat": 45.52832,
            "lon": -122.70059,
            "name": "SW Johnson St. & NW 24th Ave. (P1)",
            "vertexType": "NORMAL"
          },
          "generalizedCost": 336,
          "interlineWithPreviousLeg": false,
          "legGeometry": {
            "length": 6,
            "points": "}f{tGv}{kVC?mCBmCD@zCN?"
          },
          "mode": "WALK",
          "pathway": false,
          "realTime": false,
          "rentedBike": false,
          "route": "",
          "startTime": "2009-10-21T23:23:29.000+00:00",
          "steps": [
            {
              "absoluteDirection": "NORTH",
              "area": false,
              "bogusName": false,
              "distance": 159.625,
              "elevation": "",
              "lat": 45.52831993266165,
              "lon": -122.70059632295107,
              "relativeDirection": "DEPART",
              "stayOn": false,
              "streetName": "Northwest 24th Avenue"
            },
            {
              "absoluteDirection": "WEST",
              "area": false,
              "bogusName": false,
              "distance": 60.521,
              "elevation": "",
              "lat": 45.529755,
              "lon": -122.70064880000001,
              "relativeDirection": "LEFT",
              "stayOn": false,
              "streetName": "Northwest Lovejoy Street"
            }
          ],
          "to": {
<<<<<<< HEAD
            "arrival": "2009-10-21T23:33:25.000+00:00",
            "departure": "2009-10-21T23:33:25.000+00:00",
            "lat": 45.527818,
            "lon": -122.694539,
            "name": "NW 21st & Irving",
            "stopCode": "7114",
            "stopId": "prt:7114",
=======
            "arrival": "2009-10-21T23:26:21.000+00:00",
            "departure": "2009-10-21T23:26:21.000+00:00",
            "lat": 45.529662,
            "lon": -122.701423,
            "name": "2400 Block NW Lovejoy",
            "stopCode": "3589",
            "stopId": "prt:3589",
>>>>>>> c78b1163
            "vertexType": "TRANSIT",
            "zoneId": "1"
          },
          "transitLeg": false,
          "walkingBike": false
        },
        {
          "agencyId": "prt:prt",
          "agencyName": "TriMet",
          "agencyTimeZoneOffset": 0,
          "agencyUrl": "http://trimet.org",
          "arrivalDelay": 0,
          "departureDelay": 0,
          "distance": 2804.1297859664874,
          "endTime": "2009-10-21T23:39:32.000+00:00",
          "from": {
            "arrival": "2009-10-21T23:26:21.000+00:00",
            "departure": "2009-10-21T23:26:21.000+00:00",
            "lat": 45.529662,
            "lon": -122.701423,
            "name": "2400 Block NW Lovejoy",
            "stopCode": "3589",
            "stopId": "prt:3589",
            "stopIndex": 6,
            "stopSequence": 7,
            "vertexType": "TRANSIT",
            "zoneId": "1"
          },
          "generalizedCost": 1391,
          "headsign": "Troutdale",
          "interlineWithPreviousLeg": false,
          "intermediateStops": [
            {
              "arrival": "2009-10-21T23:27:54.000+00:00",
              "departure": "2009-10-21T23:27:54.000+00:00",
              "lat": 45.529746,
              "lon": -122.69688,
              "name": "NW Lovejoy & 22nd",
              "stopCode": "3596",
              "stopId": "prt:3596",
              "stopIndex": 7,
              "stopSequence": 8,
              "vertexType": "TRANSIT",
              "zoneId": "1"
            },
            {
              "arrival": "2009-10-21T23:28:39.000+00:00",
              "departure": "2009-10-21T23:28:39.000+00:00",
              "lat": 45.529833,
              "lon": -122.694676,
              "name": "NW Lovejoy & 21st",
              "stopCode": "3595",
              "stopId": "prt:3595",
              "stopIndex": 8,
              "stopSequence": 9,
              "vertexType": "TRANSIT",
              "zoneId": "1"
            },
            {
              "arrival": "2009-10-21T23:30:23.000+00:00",
              "departure": "2009-10-21T23:30:23.000+00:00",
              "lat": 45.529925,
              "lon": -122.689587,
              "name": "NW Lovejoy & 18th",
              "stopCode": "10751",
              "stopId": "prt:10751",
              "stopIndex": 9,
              "stopSequence": 10,
              "vertexType": "TRANSIT",
              "zoneId": "1"
            },
            {
              "arrival": "2009-10-21T23:32:05.000+00:00",
              "departure": "2009-10-21T23:32:05.000+00:00",
              "lat": 45.529997,
              "lon": -122.684611,
              "name": "NW Lovejoy & 13th",
              "stopCode": "10752",
              "stopId": "prt:10752",
              "stopIndex": 10,
              "stopSequence": 11,
              "vertexType": "TRANSIT",
              "zoneId": "1"
            },
            {
              "arrival": "2009-10-21T23:33:07.000+00:00",
              "departure": "2009-10-21T23:33:07.000+00:00",
              "lat": 45.530034,
              "lon": -122.68155,
              "name": "NW Lovejoy & 10th",
              "stopCode": "11000",
              "stopId": "prt:11000",
              "stopIndex": 11,
              "stopSequence": 12,
              "vertexType": "TRANSIT",
              "zoneId": "1"
            },
            {
              "arrival": "2009-10-21T23:34:00.000+00:00",
              "departure": "2009-10-21T23:34:00.000+00:00",
              "lat": 45.531086,
              "lon": -122.680302,
              "name": "NW 9th & Marshall",
              "stopCode": "12803",
              "stopId": "prt:12803",
              "stopIndex": 12,
              "stopSequence": 13,
              "vertexType": "TRANSIT",
              "zoneId": "1"
            },
            {
              "arrival": "2009-10-21T23:36:50.000+00:00",
              "departure": "2009-10-21T23:36:50.000+00:00",
              "lat": 45.528405,
              "lon": -122.676979,
              "name": "NW Station Way & Union Station",
              "stopCode": "12804",
              "stopId": "prt:12804",
              "stopIndex": 13,
              "stopSequence": 14,
              "vertexType": "TRANSIT",
              "zoneId": "0"
            }
          ],
          "legGeometry": {
            "length": 60,
            "points": "yo{tG|b|kVC}CEuKGwI???}@G{J???YGsKEuKCuD???UCiECeEAgA?{@AkA?WAwDE{C???i@CiECkECcD??Ae@?mE{BDQ@q@@??{ADCsDbBiB`DaEt@_AVANIX?tBCLK`@c@\\c@l@w@??\\c@FKDCFEXCCgEvBEVAlCClCEnCECoD"
          },
          "mode": "BUS",
          "pathway": false,
          "realTime": false,
          "route": "Broadway/Halsey",
          "routeId": "prt:77",
          "routeLongName": "Broadway/Halsey",
          "routeShortName": "77",
          "serviceDate": "2009-10-21",
          "startTime": "2009-10-21T23:26:21.000+00:00",
          "steps": [ ],
          "to": {
            "arrival": "2009-10-21T23:39:32.000+00:00",
            "departure": "2009-10-21T23:39:32.000+00:00",
            "lat": 45.525183,
            "lon": -122.674607,
            "name": "NW Everett & 4th",
            "stopCode": "9546",
            "stopId": "prt:9546",
            "stopIndex": 14,
            "stopSequence": 15,
            "vertexType": "TRANSIT",
            "zoneId": "0"
          },
          "transitLeg": true,
          "tripBlockId": "7701",
          "tripId": "prt:770W1390"
        },
        {
          "agencyTimeZoneOffset": -25200000,
          "arrivalDelay": 0,
          "departureDelay": 0,
          "distance": 49.938,
          "endTime": "2009-10-21T23:40:10.000+00:00",
          "from": {
<<<<<<< HEAD
            "arrival": "2009-10-21T23:43:00.000+00:00",
            "departure": "2009-10-21T23:43:00.000+00:00",
            "lat": 45.525112,
            "lon": -122.677664,
            "name": "NW Everett & Broadway",
            "stopCode": "1606",
            "stopId": "prt:1606",
=======
            "arrival": "2009-10-21T23:39:32.000+00:00",
            "departure": "2009-10-21T23:39:32.000+00:00",
            "lat": 45.525183,
            "lon": -122.674607,
            "name": "NW Everett & 4th",
            "stopCode": "9546",
            "stopId": "prt:9546",
>>>>>>> c78b1163
            "vertexType": "TRANSIT",
            "zoneId": "0"
          },
          "generalizedCost": 77,
          "interlineWithPreviousLeg": false,
          "legGeometry": {
            "length": 3,
            "points": "ksztGh{vkVI?@~B"
          },
          "mode": "WALK",
          "pathway": false,
          "realTime": false,
          "rentedBike": false,
          "route": "",
          "startTime": "2009-10-21T23:39:32.000+00:00",
          "steps": [
            {
              "absoluteDirection": "WEST",
              "area": false,
              "bogusName": false,
              "distance": 49.938,
              "elevation": "",
              "lat": 45.525239650875925,
              "lon": -122.67460910872424,
              "relativeDirection": "DEPART",
              "stayOn": false,
              "streetName": "Northwest Everett Street"
            }
          ],
          "to": {
            "arrival": "2009-10-21T23:40:10.000+00:00",
            "lat": 45.52523,
            "lon": -122.67525,
            "name": "NW Everett St. & NW 5th Ave. (P3)",
            "vertexType": "NORMAL"
          },
          "transitLeg": false,
          "walkingBike": false
        }
      ],
      "startTime": "2009-10-21T23:23:29.000+00:00",
      "tooSloped": false,
      "transfers": 0,
      "transitTime": 791,
      "waitingTime": 0,
      "walkDistance": 270.084,
      "walkLimitExceeded": false,
      "walkTime": 210
    },
    {
      "arrivedAtDestinationWithRentedBicycle": false,
      "duration": 1049,
      "elevationGained": 0.0,
      "elevationLost": 0.0,
      "endTime": "2009-10-21T23:45:24.000+00:00",
      "fare": {
        "details": {
          "regular": [
            {
              "fareId": {
                "feedId": "prt",
                "id": "8"
              },
              "price": {
                "cents": 200,
                "currency": {
                  "value": "USD"
                }
              },
              "routes": [
                {
                  "feedId": "prt",
                  "id": "17"
                }
              ]
            }
          ]
        },
        "fare": {
          "regular": {
            "cents": 200,
            "currency": {
              "value": "USD"
            }
          }
        }
      },
      "generalizedCost": 2087,
      "legs": [
        {
          "agencyTimeZoneOffset": -25200000,
          "arrivalDelay": 0,
          "departureDelay": 0,
          "distance": 106.589,
          "endTime": "2009-10-21T23:30:26.000+00:00",
          "from": {
            "departure": "2009-10-21T23:27:55.000+00:00",
            "lat": 45.52832,
            "lon": -122.70059,
            "name": "SW Johnson St. & NW 24th Ave. (P1)",
            "vertexType": "NORMAL"
          },
          "generalizedCost": 288,
          "interlineWithPreviousLeg": false,
          "legGeometry": {
            "length": 4,
            "points": "}f{tGv}{kVjCA?e@WA"
          },
          "mode": "WALK",
          "pathway": false,
          "realTime": false,
          "rentedBike": false,
          "route": "",
          "startTime": "2009-10-21T23:27:55.000+00:00",
          "steps": [
            {
              "absoluteDirection": "SOUTH",
              "area": false,
              "bogusName": false,
              "distance": 78.527,
              "elevation": "",
              "lat": 45.52831993266165,
              "lon": -122.70059632295107,
              "relativeDirection": "DEPART",
              "stayOn": false,
              "streetName": "Northwest 24th Avenue"
            },
            {
              "absoluteDirection": "EAST",
              "area": false,
              "bogusName": false,
              "distance": 14.704,
              "elevation": "",
              "lat": 45.527613800000005,
              "lon": -122.70058100000001,
              "relativeDirection": "LEFT",
              "stayOn": false,
              "streetName": "Northwest Irving Street"
            },
            {
              "absoluteDirection": "NORTH",
              "area": false,
              "bogusName": true,
              "distance": 13.358,
              "elevation": "",
              "lat": 45.5276173,
              "lon": -122.7003923,
              "relativeDirection": "LEFT",
              "stayOn": false,
              "streetName": "way -102328 from 0"
            }
          ],
          "to": {
            "arrival": "2009-10-21T23:30:26.000+00:00",
            "bikeShareId": "-102309",
            "departure": "2009-10-21T23:30:26.000+00:00",
            "lat": 45.5277374,
            "lon": -122.7003879,
            "name": "-102309",
            "vertexType": "BIKESHARE"
          },
          "transitLeg": false,
          "walkingBike": false
        },
        {
          "agencyTimeZoneOffset": -25200000,
          "arrivalDelay": 0,
          "departureDelay": 0,
          "distance": 13.358,
          "endTime": "2009-10-21T23:30:37.000+00:00",
          "from": {
            "arrival": "2009-10-21T23:30:26.000+00:00",
            "bikeShareId": "-102309",
            "departure": "2009-10-21T23:30:26.000+00:00",
            "lat": 45.5277374,
            "lon": -122.7003879,
            "name": "-102309",
            "vertexType": "BIKESHARE"
          },
          "generalizedCost": 51,
          "interlineWithPreviousLeg": false,
          "legGeometry": {
            "length": 2,
            "points": "ic{tGl|{kVV@"
          },
          "mode": "WALK",
          "pathway": false,
          "realTime": false,
          "rentedBike": true,
          "route": "",
          "startTime": "2009-10-21T23:30:26.000+00:00",
          "steps": [
            {
              "absoluteDirection": "SOUTH",
              "area": false,
              "bogusName": true,
              "distance": 13.358,
              "elevation": "",
              "lat": 45.5277374,
              "lon": -122.70038790000001,
              "relativeDirection": "HARD_LEFT",
              "stayOn": false,
              "streetName": "way -102328 from 0"
            }
          ],
          "to": {
            "arrival": "2009-10-21T23:30:37.000+00:00",
            "departure": "2009-10-21T23:30:37.000+00:00",
            "lat": 45.5276173,
            "lon": -122.7003923,
            "name": "corner of way -102328 from 0 and Northwest Irving Street",
            "vertexType": "NORMAL"
          },
          "transitLeg": false,
          "walkingBike": true
        },
        {
          "agencyTimeZoneOffset": -25200000,
          "arrivalDelay": 0,
          "departureDelay": 0,
          "distance": 480.068,
          "endTime": "2009-10-21T23:32:58.000+00:00",
          "from": {
            "arrival": "2009-10-21T23:30:37.000+00:00",
            "departure": "2009-10-21T23:30:37.000+00:00",
            "lat": 45.5276173,
            "lon": -122.7003923,
            "name": "corner of way -102328 from 0 and Northwest Irving Street",
            "vertexType": "NORMAL"
          },
          "generalizedCost": 236,
          "interlineWithPreviousLeg": false,
          "legGeometry": {
            "length": 6,
            "points": "qb{tGn|{kVGsJEuKE}HAwAAo@"
          },
          "mode": "BICYCLE",
          "pathway": false,
          "realTime": false,
          "rentedBike": true,
          "route": "",
          "startTime": "2009-10-21T23:30:37.000+00:00",
          "steps": [
            {
              "absoluteDirection": "EAST",
              "area": false,
              "bogusName": false,
              "distance": 480.068,
              "elevation": "",
              "lat": 45.5276173,
              "lon": -122.7003923,
              "relativeDirection": "LEFT",
              "stayOn": false,
              "streetName": "Northwest Irving Street"
            }
          ],
          "to": {
            "arrival": "2009-10-21T23:32:58.000+00:00",
            "bikeShareId": "-102323",
            "departure": "2009-10-21T23:32:58.000+00:00",
            "lat": 45.5278491,
            "lon": -122.6942362,
            "name": "-102323",
            "vertexType": "BIKESHARE"
          },
          "transitLeg": false,
          "walkingBike": false
        },
        {
          "agencyTimeZoneOffset": -25200000,
          "arrivalDelay": 0,
          "departureDelay": 0,
          "distance": 29.461000000000002,
          "endTime": "2009-10-21T23:33:25.000+00:00",
          "from": {
            "arrival": "2009-10-21T23:32:58.000+00:00",
            "bikeShareId": "-102323",
            "departure": "2009-10-21T23:32:58.000+00:00",
            "lat": 45.5278491,
            "lon": -122.6942362,
            "name": "-102323",
            "vertexType": "BIKESHARE"
          },
          "generalizedCost": 49,
          "interlineWithPreviousLeg": false,
          "legGeometry": {
            "length": 5,
            "points": "ic{tG~uzkV@n@M@C??H"
          },
          "mode": "WALK",
          "pathway": false,
          "realTime": false,
          "rentedBike": false,
          "route": "",
          "startTime": "2009-10-21T23:32:58.000+00:00",
          "steps": [
            {
              "absoluteDirection": "WEST",
              "area": false,
              "bogusName": false,
              "distance": 19.289,
              "elevation": "",
              "lat": 45.52773220198921,
              "lon": -122.69423177172958,
              "relativeDirection": "HARD_LEFT",
              "stayOn": false,
              "streetName": "Northwest Irving Street"
            },
            {
              "absoluteDirection": "NORTH",
              "area": false,
              "bogusName": false,
              "distance": 10.172,
              "elevation": "",
              "lat": 45.527727600000006,
              "lon": -122.69447930000001,
              "relativeDirection": "RIGHT",
              "stayOn": false,
              "streetName": "Northwest 21st Avenue"
            }
          ],
          "to": {
            "arrival": "2009-10-21T23:33:25.000+00:00",
            "departure": "2009-10-21T23:33:25.000+00:00",
            "lat": 45.527818,
            "lon": -122.694539,
            "name": "NW 21st & Irving",
            "stopCode": "7114",
            "stopId": "prt:7114",
            "vertexType": "TRANSIT",
            "zoneId": "1"
          },
          "transitLeg": false,
          "walkingBike": false
        },
        {
          "agencyId": "prt:prt",
          "agencyName": "TriMet",
          "agencyTimeZoneOffset": 0,
          "agencyUrl": "http://trimet.org",
          "arrivalDelay": 0,
          "departureDelay": 0,
          "distance": 1629.4275918538026,
          "endTime": "2009-10-21T23:43:00.000+00:00",
          "from": {
            "arrival": "2009-10-21T23:33:25.000+00:00",
            "departure": "2009-10-21T23:33:25.000+00:00",
            "lat": 45.527818,
            "lon": -122.694539,
            "name": "NW 21st & Irving",
            "stopCode": "7114",
            "stopId": "prt:7114",
            "stopIndex": 15,
            "stopSequence": 16,
            "vertexType": "TRANSIT",
            "zoneId": "1"
          },
          "generalizedCost": 1175,
          "headsign": "136th Ave",
          "interlineWithPreviousLeg": false,
          "intermediateStops": [
            {
              "arrival": "2009-10-21T23:34:20.000+00:00",
              "departure": "2009-10-21T23:34:20.000+00:00",
              "lat": 45.526408,
              "lon": -122.694503,
              "name": "NW 21st & Glisan",
              "stopCode": "7112",
              "stopId": "prt:7112",
              "stopIndex": 16,
              "stopSequence": 17,
              "vertexType": "TRANSIT",
              "zoneId": "1"
            },
            {
              "arrival": "2009-10-21T23:35:31.000+00:00",
              "departure": "2009-10-21T23:35:31.000+00:00",
              "lat": 45.524833,
              "lon": -122.69398,
              "name": "NW Everett & 21st",
              "stopCode": "1615",
              "stopId": "prt:1615",
              "stopIndex": 17,
              "stopSequence": 18,
              "vertexType": "TRANSIT",
              "zoneId": "1"
            },
            {
              "arrival": "2009-10-21T23:37:07.000+00:00",
              "departure": "2009-10-21T23:37:07.000+00:00",
              "lat": 45.524935,
              "lon": -122.690502,
              "name": "NW Everett & 19th",
              "stopCode": "1611",
              "stopId": "prt:1611",
              "stopIndex": 18,
              "stopSequence": 19,
              "vertexType": "TRANSIT",
              "zoneId": "1"
            },
            {
              "arrival": "2009-10-21T23:39:28.000+00:00",
              "departure": "2009-10-21T23:39:28.000+00:00",
              "lat": 45.524981,
              "lon": -122.68537,
              "name": "NW Everett & 14th",
              "stopCode": "1608",
              "stopId": "prt:1608",
              "stopIndex": 19,
              "stopSequence": 20,
              "vertexType": "TRANSIT",
              "zoneId": "0"
            },
            {
              "arrival": "2009-10-21T23:41:04.000+00:00",
              "departure": "2009-10-21T23:41:04.000+00:00",
              "lat": 45.525061,
              "lon": -122.68187,
              "name": "NW Everett & 11th",
              "stopCode": "1607",
              "stopId": "prt:1607",
              "stopIndex": 20,
              "stopSequence": 21,
              "vertexType": "TRANSIT",
              "zoneId": "0"
            },
            {
              "arrival": "2009-10-21T23:42:15.000+00:00",
              "departure": "2009-10-21T23:42:15.000+00:00",
              "lat": 45.525096,
              "lon": -122.67929,
              "name": "NW Everett & Park",
              "stopCode": "8402",
              "stopId": "prt:8402",
              "stopIndex": 21,
              "stopSequence": 22,
              "vertexType": "TRANSIT",
              "zoneId": "0"
            }
          ],
          "legGeometry": {
            "length": 39,
            "points": "{c{tGnwzkVR?lCEvBC??VAlCClCEAkA??A}BCkEAkECaD???g@CiECiEEiE?c@?o@?]Aa@?w@AoD???YEkEAkECiEA_A??AiCCkECmD???[A_CCiD"
          },
          "mode": "BUS",
          "pathway": false,
          "realTime": false,
          "route": "Holgate/NW 21st",
          "routeId": "prt:17",
          "routeLongName": "Holgate/NW 21st",
          "routeShortName": "17",
          "serviceDate": "2009-10-21",
          "startTime": "2009-10-21T23:33:25.000+00:00",
          "steps": [ ],
          "to": {
            "arrival": "2009-10-21T23:43:00.000+00:00",
            "departure": "2009-10-21T23:43:00.000+00:00",
            "lat": 45.525112,
            "lon": -122.677664,
            "name": "NW Everett & Broadway",
            "stopCode": "1606",
            "stopId": "prt:1606",
            "stopIndex": 22,
            "stopSequence": 23,
            "vertexType": "TRANSIT",
            "zoneId": "0"
          },
          "transitLeg": true,
          "tripBlockId": "1708",
          "tripId": "prt:170W1470"
        },
        {
          "agencyTimeZoneOffset": -25200000,
          "arrivalDelay": 0,
          "departureDelay": 0,
          "distance": 188.35399999999998,
          "endTime": "2009-10-21T23:45:24.000+00:00",
          "from": {
            "arrival": "2009-10-21T23:43:00.000+00:00",
            "departure": "2009-10-21T23:43:00.000+00:00",
            "lat": 45.525112,
            "lon": -122.677664,
            "name": "NW Everett & Broadway",
            "stopCode": "1606",
            "stopId": "prt:1606",
            "vertexType": "TRANSIT",
            "zoneId": "0"
          },
          "generalizedCost": 285,
          "interlineWithPreviousLeg": false,
          "legGeometry": {
            "length": 15,
            "points": "}rztGlnwkVM??C?[?SC_D?M?E?MCgD?A?O?C?M?a@"
          },
          "mode": "WALK",
          "pathway": false,
          "realTime": false,
          "rentedBike": false,
          "route": "",
          "startTime": "2009-10-21T23:43:00.000+00:00",
          "steps": [
            {
              "absoluteDirection": "EAST",
              "area": false,
              "bogusName": false,
              "distance": 188.35399999999998,
              "elevation": "",
              "lat": 45.52518265861028,
              "lon": -122.6776666369647,
              "relativeDirection": "DEPART",
              "stayOn": false,
              "streetName": "Northwest Everett Street"
            }
          ],
          "to": {
            "arrival": "2009-10-21T23:45:24.000+00:00",
            "lat": 45.52523,
            "lon": -122.67525,
            "name": "NW Everett St. & NW 5th Ave. (P3)",
            "vertexType": "NORMAL"
          },
          "transitLeg": false,
          "walkingBike": false
        }
      ],
      "startTime": "2009-10-21T23:27:55.000+00:00",
      "tooSloped": false,
      "transfers": 0,
      "transitTime": 575,
      "waitingTime": 0,
      "walkDistance": 817.8299999999999,
      "walkLimitExceeded": false,
      "walkTime": 474
    },
    {
      "arrivedAtDestinationWithRentedBicycle": false,
      "duration": 1049,
      "elevationGained": 0.0,
      "elevationLost": 0.0,
      "endTime": "2009-10-21T23:54:24.000+00:00",
      "fare": {
        "details": {
          "regular": [
            {
              "fareId": {
                "feedId": "prt",
                "id": "8"
              },
              "price": {
                "cents": 200,
                "currency": {
                  "value": "USD"
                }
              },
              "routes": [
                {
                  "feedId": "prt",
                  "id": "17"
                }
              ]
            }
          ]
        },
        "fare": {
          "regular": {
            "cents": 200,
            "currency": {
              "value": "USD"
            }
          }
        }
      },
      "generalizedCost": 2087,
      "legs": [
        {
          "agencyTimeZoneOffset": -25200000,
          "arrivalDelay": 0,
          "departureDelay": 0,
          "distance": 106.589,
          "endTime": "2009-10-21T23:39:26.000+00:00",
          "from": {
            "departure": "2009-10-21T23:36:55.000+00:00",
            "lat": 45.52832,
            "lon": -122.70059,
            "name": "SW Johnson St. & NW 24th Ave. (P1)",
            "vertexType": "NORMAL"
          },
          "generalizedCost": 288,
          "interlineWithPreviousLeg": false,
          "legGeometry": {
            "length": 4,
            "points": "}f{tGv}{kVjCA?e@WA"
          },
          "mode": "WALK",
          "pathway": false,
          "realTime": false,
          "rentedBike": false,
          "route": "",
          "startTime": "2009-10-21T23:36:55.000+00:00",
          "steps": [
            {
              "absoluteDirection": "SOUTH",
              "area": false,
              "bogusName": false,
              "distance": 78.527,
              "elevation": "",
              "lat": 45.52831993266165,
              "lon": -122.70059632295107,
              "relativeDirection": "DEPART",
              "stayOn": false,
              "streetName": "Northwest 24th Avenue"
            },
            {
              "absoluteDirection": "EAST",
              "area": false,
              "bogusName": false,
              "distance": 14.704,
              "elevation": "",
              "lat": 45.527613800000005,
              "lon": -122.70058100000001,
              "relativeDirection": "LEFT",
              "stayOn": false,
              "streetName": "Northwest Irving Street"
            },
            {
              "absoluteDirection": "NORTH",
              "area": false,
              "bogusName": true,
              "distance": 13.358,
              "elevation": "",
              "lat": 45.5276173,
              "lon": -122.7003923,
              "relativeDirection": "LEFT",
              "stayOn": false,
              "streetName": "way -102328 from 0"
            }
          ],
          "to": {
            "arrival": "2009-10-21T23:39:26.000+00:00",
            "bikeShareId": "-102309",
            "departure": "2009-10-21T23:39:26.000+00:00",
            "lat": 45.5277374,
            "lon": -122.7003879,
            "name": "-102309",
            "vertexType": "BIKESHARE"
          },
          "transitLeg": false,
          "walkingBike": false
        },
        {
          "agencyTimeZoneOffset": -25200000,
          "arrivalDelay": 0,
          "departureDelay": 0,
          "distance": 13.358,
          "endTime": "2009-10-21T23:39:37.000+00:00",
          "from": {
            "arrival": "2009-10-21T23:39:26.000+00:00",
            "bikeShareId": "-102309",
            "departure": "2009-10-21T23:39:26.000+00:00",
            "lat": 45.5277374,
            "lon": -122.7003879,
            "name": "-102309",
            "vertexType": "BIKESHARE"
          },
          "generalizedCost": 51,
          "interlineWithPreviousLeg": false,
          "legGeometry": {
            "length": 2,
            "points": "ic{tGl|{kVV@"
          },
          "mode": "WALK",
          "pathway": false,
          "realTime": false,
          "rentedBike": true,
          "route": "",
          "startTime": "2009-10-21T23:39:26.000+00:00",
          "steps": [
            {
              "absoluteDirection": "SOUTH",
              "area": false,
              "bogusName": true,
              "distance": 13.358,
              "elevation": "",
              "lat": 45.5277374,
              "lon": -122.70038790000001,
              "relativeDirection": "HARD_LEFT",
              "stayOn": false,
              "streetName": "way -102328 from 0"
            }
          ],
          "to": {
            "arrival": "2009-10-21T23:39:37.000+00:00",
            "departure": "2009-10-21T23:39:37.000+00:00",
            "lat": 45.5276173,
            "lon": -122.7003923,
            "name": "corner of way -102328 from 0 and Northwest Irving Street",
            "vertexType": "NORMAL"
          },
          "transitLeg": false,
          "walkingBike": true
        },
        {
          "agencyTimeZoneOffset": -25200000,
          "arrivalDelay": 0,
          "departureDelay": 0,
          "distance": 480.068,
          "endTime": "2009-10-21T23:41:58.000+00:00",
          "from": {
            "arrival": "2009-10-21T23:39:37.000+00:00",
            "departure": "2009-10-21T23:39:37.000+00:00",
            "lat": 45.5276173,
            "lon": -122.7003923,
            "name": "corner of way -102328 from 0 and Northwest Irving Street",
            "vertexType": "NORMAL"
          },
          "generalizedCost": 236,
          "interlineWithPreviousLeg": false,
          "legGeometry": {
            "length": 6,
            "points": "qb{tGn|{kVGsJEuKE}HAwAAo@"
          },
          "mode": "BICYCLE",
          "pathway": false,
          "realTime": false,
          "rentedBike": true,
          "route": "",
          "startTime": "2009-10-21T23:39:37.000+00:00",
          "steps": [
            {
              "absoluteDirection": "EAST",
              "area": false,
              "bogusName": false,
              "distance": 480.068,
              "elevation": "",
              "lat": 45.5276173,
              "lon": -122.7003923,
              "relativeDirection": "LEFT",
              "stayOn": false,
              "streetName": "Northwest Irving Street"
            }
          ],
          "to": {
            "arrival": "2009-10-21T23:41:58.000+00:00",
            "bikeShareId": "-102323",
            "departure": "2009-10-21T23:41:58.000+00:00",
            "lat": 45.5278491,
            "lon": -122.6942362,
            "name": "-102323",
            "vertexType": "BIKESHARE"
          },
          "transitLeg": false,
          "walkingBike": false
        },
        {
          "agencyTimeZoneOffset": -25200000,
          "arrivalDelay": 0,
          "departureDelay": 0,
          "distance": 29.461000000000002,
          "endTime": "2009-10-21T23:42:25.000+00:00",
          "from": {
            "arrival": "2009-10-21T23:41:58.000+00:00",
            "bikeShareId": "-102323",
            "departure": "2009-10-21T23:41:58.000+00:00",
            "lat": 45.5278491,
            "lon": -122.6942362,
            "name": "-102323",
            "vertexType": "BIKESHARE"
          },
          "generalizedCost": 49,
          "interlineWithPreviousLeg": false,
          "legGeometry": {
            "length": 5,
            "points": "ic{tG~uzkV@n@M@C??H"
          },
          "mode": "WALK",
          "pathway": false,
          "realTime": false,
          "rentedBike": false,
          "route": "",
          "startTime": "2009-10-21T23:41:58.000+00:00",
          "steps": [
            {
              "absoluteDirection": "WEST",
              "area": false,
              "bogusName": false,
              "distance": 19.289,
              "elevation": "",
              "lat": 45.52773220198921,
              "lon": -122.69423177172958,
              "relativeDirection": "HARD_LEFT",
              "stayOn": false,
              "streetName": "Northwest Irving Street"
            },
            {
              "absoluteDirection": "NORTH",
              "area": false,
              "bogusName": false,
              "distance": 10.172,
              "elevation": "",
              "lat": 45.527727600000006,
              "lon": -122.69447930000001,
              "relativeDirection": "RIGHT",
              "stayOn": false,
              "streetName": "Northwest 21st Avenue"
            }
          ],
          "to": {
<<<<<<< HEAD
            "arrival": "2009-10-21T23:42:21.000+00:00",
            "departure": "2009-10-21T23:42:21.000+00:00",
            "lat": 45.529662,
            "lon": -122.701423,
            "name": "2400 Block NW Lovejoy",
            "stopCode": "3589",
            "stopId": "prt:3589",
=======
            "arrival": "2009-10-21T23:42:25.000+00:00",
            "departure": "2009-10-21T23:42:25.000+00:00",
            "lat": 45.527818,
            "lon": -122.694539,
            "name": "NW 21st & Irving",
            "stopCode": "7114",
            "stopId": "prt:7114",
>>>>>>> c78b1163
            "vertexType": "TRANSIT",
            "zoneId": "1"
          },
          "transitLeg": false,
          "walkingBike": false
        },
        {
          "agencyId": "prt:prt",
          "agencyName": "TriMet",
          "agencyTimeZoneOffset": 0,
          "agencyUrl": "http://trimet.org",
          "arrivalDelay": 0,
          "departureDelay": 0,
          "distance": 1629.4275918538026,
          "endTime": "2009-10-21T23:52:00.000+00:00",
          "from": {
            "arrival": "2009-10-21T23:42:25.000+00:00",
            "departure": "2009-10-21T23:42:25.000+00:00",
            "lat": 45.527818,
            "lon": -122.694539,
            "name": "NW 21st & Irving",
            "stopCode": "7114",
            "stopId": "prt:7114",
            "stopIndex": 50,
            "stopSequence": 51,
            "vertexType": "TRANSIT",
            "zoneId": "1"
          },
          "generalizedCost": 1175,
          "headsign": "136th Ave",
          "interlineWithPreviousLeg": false,
          "intermediateStops": [
            {
              "arrival": "2009-10-21T23:43:20.000+00:00",
              "departure": "2009-10-21T23:43:20.000+00:00",
              "lat": 45.526408,
              "lon": -122.694503,
              "name": "NW 21st & Glisan",
              "stopCode": "7112",
              "stopId": "prt:7112",
              "stopIndex": 51,
              "stopSequence": 52,
              "vertexType": "TRANSIT",
              "zoneId": "1"
            },
            {
              "arrival": "2009-10-21T23:44:31.000+00:00",
              "departure": "2009-10-21T23:44:31.000+00:00",
              "lat": 45.524833,
              "lon": -122.69398,
              "name": "NW Everett & 21st",
              "stopCode": "1615",
              "stopId": "prt:1615",
              "stopIndex": 52,
              "stopSequence": 53,
              "vertexType": "TRANSIT",
              "zoneId": "1"
            },
            {
              "arrival": "2009-10-21T23:46:07.000+00:00",
              "departure": "2009-10-21T23:46:07.000+00:00",
              "lat": 45.524935,
              "lon": -122.690502,
              "name": "NW Everett & 19th",
              "stopCode": "1611",
              "stopId": "prt:1611",
              "stopIndex": 53,
              "stopSequence": 54,
              "vertexType": "TRANSIT",
              "zoneId": "1"
            },
            {
              "arrival": "2009-10-21T23:48:28.000+00:00",
              "departure": "2009-10-21T23:48:28.000+00:00",
              "lat": 45.524981,
              "lon": -122.68537,
              "name": "NW Everett & 14th",
              "stopCode": "1608",
              "stopId": "prt:1608",
              "stopIndex": 54,
              "stopSequence": 55,
              "vertexType": "TRANSIT",
              "zoneId": "0"
            },
            {
              "arrival": "2009-10-21T23:50:04.000+00:00",
              "departure": "2009-10-21T23:50:04.000+00:00",
              "lat": 45.525061,
              "lon": -122.68187,
              "name": "NW Everett & 11th",
              "stopCode": "1607",
              "stopId": "prt:1607",
              "stopIndex": 55,
              "stopSequence": 56,
              "vertexType": "TRANSIT",
              "zoneId": "0"
            },
            {
              "arrival": "2009-10-21T23:51:15.000+00:00",
              "departure": "2009-10-21T23:51:15.000+00:00",
              "lat": 45.525096,
              "lon": -122.67929,
              "name": "NW Everett & Park",
              "stopCode": "8402",
              "stopId": "prt:8402",
              "stopIndex": 56,
              "stopSequence": 57,
              "vertexType": "TRANSIT",
              "zoneId": "0"
            }
          ],
          "legGeometry": {
            "length": 39,
            "points": "{c{tGnwzkVR?lCEvBC??VAlCClCEAkA??A}BCkEAkECaD???g@CiECiEEiE?c@?o@?]Aa@?w@AoD???YEkEAkECiEA_A??AiCCkECmD???[A_CCiD"
          },
          "mode": "BUS",
          "pathway": false,
          "realTime": false,
          "route": "Holgate/NW 21st",
          "routeId": "prt:17",
          "routeLongName": "Holgate/NW 21st",
          "routeShortName": "17",
          "serviceDate": "2009-10-21",
          "startTime": "2009-10-21T23:42:25.000+00:00",
          "steps": [ ],
          "to": {
            "arrival": "2009-10-21T23:52:00.000+00:00",
            "departure": "2009-10-21T23:52:00.000+00:00",
            "lat": 45.525112,
            "lon": -122.677664,
            "name": "NW Everett & Broadway",
            "stopCode": "1606",
            "stopId": "prt:1606",
            "stopIndex": 57,
            "stopSequence": 58,
            "vertexType": "TRANSIT",
            "zoneId": "0"
          },
          "transitLeg": true,
          "tripBlockId": "1705",
          "tripId": "prt:170W1480"
        },
        {
          "agencyTimeZoneOffset": -25200000,
          "arrivalDelay": 0,
          "departureDelay": 0,
          "distance": 188.35399999999998,
          "endTime": "2009-10-21T23:54:24.000+00:00",
          "from": {
<<<<<<< HEAD
            "arrival": "2009-10-21T23:55:32.000+00:00",
            "departure": "2009-10-21T23:55:32.000+00:00",
            "lat": 45.525183,
            "lon": -122.674607,
            "name": "NW Everett & 4th",
            "stopCode": "9546",
            "stopId": "prt:9546",
=======
            "arrival": "2009-10-21T23:52:00.000+00:00",
            "departure": "2009-10-21T23:52:00.000+00:00",
            "lat": 45.525112,
            "lon": -122.677664,
            "name": "NW Everett & Broadway",
            "stopCode": "1606",
            "stopId": "prt:1606",
>>>>>>> c78b1163
            "vertexType": "TRANSIT",
            "zoneId": "0"
          },
          "generalizedCost": 285,
          "interlineWithPreviousLeg": false,
          "legGeometry": {
            "length": 15,
            "points": "}rztGlnwkVM??C?[?SC_D?M?E?MCgD?A?O?C?M?a@"
          },
          "mode": "WALK",
          "pathway": false,
          "realTime": false,
          "rentedBike": false,
          "route": "",
          "startTime": "2009-10-21T23:52:00.000+00:00",
          "steps": [
            {
              "absoluteDirection": "EAST",
              "area": false,
              "bogusName": false,
              "distance": 188.35399999999998,
              "elevation": "",
              "lat": 45.52518265861028,
              "lon": -122.6776666369647,
              "relativeDirection": "DEPART",
              "stayOn": false,
              "streetName": "Northwest Everett Street"
            }
          ],
          "to": {
            "arrival": "2009-10-21T23:54:24.000+00:00",
            "lat": 45.52523,
            "lon": -122.67525,
            "name": "NW Everett St. & NW 5th Ave. (P3)",
            "vertexType": "NORMAL"
          },
          "transitLeg": false,
          "walkingBike": false
        }
      ],
      "startTime": "2009-10-21T23:36:55.000+00:00",
      "tooSloped": false,
      "transfers": 0,
      "transitTime": 575,
      "waitingTime": 0,
      "walkDistance": 817.8299999999999,
      "walkLimitExceeded": false,
      "walkTime": 474
    }
  ]
]


org.opentripplanner.routing.algorithm.mapping.BikeRentalSnapshotTest.directBikeRental=[
  [
    {
      "arrivedAtDestinationWithRentedBicycle": false,
      "duration": 477,
      "elevationGained": 0.0,
      "elevationLost": 0.0,
      "endTime": "2009-10-21T23:17:57.000+00:00",
      "fare": {
        "details": { },
        "fare": { }
      },
      "generalizedCost": 915,
      "legs": [
        {
          "agencyTimeZoneOffset": -25200000,
          "arrivalDelay": 0,
          "departureDelay": 0,
          "distance": 106.589,
          "endTime": "2009-10-21T23:12:31.000+00:00",
          "from": {
            "departure": "2009-10-21T23:10:00.000+00:00",
            "lat": 45.52832,
            "lon": -122.70059,
            "name": "SW Johnson St. & NW 24th Ave. (P1)",
            "vertexType": "NORMAL"
          },
          "generalizedCost": 288,
          "interlineWithPreviousLeg": false,
          "legGeometry": {
            "length": 4,
            "points": "}f{tGv}{kVjCA?e@WA"
          },
          "mode": "WALK",
          "pathway": false,
          "realTime": false,
          "rentedBike": false,
          "route": "",
          "startTime": "2009-10-21T23:10:00.000+00:00",
          "steps": [
            {
              "absoluteDirection": "SOUTH",
              "area": false,
              "bogusName": false,
              "distance": 78.527,
              "elevation": "",
              "lat": 45.52831993266165,
              "lon": -122.70059632295107,
              "relativeDirection": "DEPART",
              "stayOn": false,
              "streetName": "Northwest 24th Avenue"
            },
            {
              "absoluteDirection": "EAST",
              "area": false,
              "bogusName": false,
              "distance": 14.704,
              "elevation": "",
              "lat": 45.527613800000005,
              "lon": -122.70058100000001,
              "relativeDirection": "LEFT",
              "stayOn": false,
              "streetName": "Northwest Irving Street"
            },
            {
              "absoluteDirection": "NORTH",
              "area": false,
              "bogusName": true,
              "distance": 13.358,
              "elevation": "",
              "lat": 45.5276173,
              "lon": -122.7003923,
              "relativeDirection": "LEFT",
              "stayOn": false,
              "streetName": "way -102328 from 0"
            }
          ],
          "to": {
            "arrival": "2009-10-21T23:12:31.000+00:00",
            "bikeShareId": "-102309",
            "departure": "2009-10-21T23:12:31.000+00:00",
            "lat": 45.5277374,
            "lon": -122.7003879,
            "name": "-102309",
            "vertexType": "BIKESHARE"
          },
          "transitLeg": false,
          "walkingBike": false
        },
        {
          "agencyTimeZoneOffset": -25200000,
          "arrivalDelay": 0,
          "departureDelay": 0,
          "distance": 13.358,
          "endTime": "2009-10-21T23:12:42.000+00:00",
          "from": {
            "arrival": "2009-10-21T23:12:31.000+00:00",
            "bikeShareId": "-102309",
            "departure": "2009-10-21T23:12:31.000+00:00",
            "lat": 45.5277374,
            "lon": -122.7003879,
            "name": "-102309",
            "vertexType": "BIKESHARE"
          },
          "generalizedCost": 51,
          "interlineWithPreviousLeg": false,
          "legGeometry": {
            "length": 2,
            "points": "ic{tGl|{kVV@"
          },
          "mode": "WALK",
          "pathway": false,
          "realTime": false,
          "rentedBike": true,
          "route": "",
          "startTime": "2009-10-21T23:12:31.000+00:00",
          "steps": [
            {
              "absoluteDirection": "SOUTH",
              "area": false,
              "bogusName": true,
              "distance": 13.358,
              "elevation": "",
              "lat": 45.5277374,
              "lon": -122.70038790000001,
              "relativeDirection": "HARD_LEFT",
              "stayOn": false,
              "streetName": "way -102328 from 0"
            }
          ],
          "to": {
            "arrival": "2009-10-21T23:12:42.000+00:00",
            "departure": "2009-10-21T23:12:42.000+00:00",
            "lat": 45.5276173,
            "lon": -122.7003923,
            "name": "corner of way -102328 from 0 and Northwest Irving Street",
            "vertexType": "NORMAL"
          },
          "transitLeg": false,
          "walkingBike": true
        },
        {
          "agencyTimeZoneOffset": -25200000,
          "arrivalDelay": 0,
          "departureDelay": 0,
          "distance": 480.068,
          "endTime": "2009-10-21T23:15:03.000+00:00",
          "from": {
            "arrival": "2009-10-21T23:12:42.000+00:00",
            "departure": "2009-10-21T23:12:42.000+00:00",
            "lat": 45.5276173,
            "lon": -122.7003923,
            "name": "corner of way -102328 from 0 and Northwest Irving Street",
            "vertexType": "NORMAL"
          },
          "generalizedCost": 236,
          "interlineWithPreviousLeg": false,
          "legGeometry": {
            "length": 6,
            "points": "qb{tGn|{kVGsJEuKE}HAwAAo@"
          },
          "mode": "BICYCLE",
          "pathway": false,
          "realTime": false,
          "rentedBike": true,
          "route": "",
          "startTime": "2009-10-21T23:12:42.000+00:00",
          "steps": [
            {
              "absoluteDirection": "EAST",
              "area": false,
              "bogusName": false,
              "distance": 480.068,
              "elevation": "",
              "lat": 45.5276173,
              "lon": -122.7003923,
              "relativeDirection": "LEFT",
              "stayOn": false,
              "streetName": "Northwest Irving Street"
            }
          ],
          "to": {
            "arrival": "2009-10-21T23:15:03.000+00:00",
            "bikeShareId": "-102323",
            "departure": "2009-10-21T23:15:03.000+00:00",
            "lat": 45.5278491,
            "lon": -122.6942362,
            "name": "-102323",
            "vertexType": "BIKESHARE"
          },
          "transitLeg": false,
          "walkingBike": false
        },
        {
          "agencyTimeZoneOffset": -25200000,
          "arrivalDelay": 0,
          "departureDelay": 0,
          "distance": 219.063,
          "endTime": "2009-10-21T23:17:57.000+00:00",
          "from": {
            "arrival": "2009-10-21T23:15:03.000+00:00",
            "bikeShareId": "-102323",
            "departure": "2009-10-21T23:15:03.000+00:00",
            "lat": 45.5278491,
            "lon": -122.6942362,
            "name": "-102323",
            "vertexType": "BIKESHARE"
          },
          "generalizedCost": 338,
          "interlineWithPreviousLeg": false,
          "legGeometry": {
            "length": 4,
            "points": "ic{tG~uzkVEcJlCE?C"
          },
          "mode": "WALK",
          "pathway": false,
          "realTime": false,
          "rentedBike": false,
          "route": "",
          "startTime": "2009-10-21T23:15:03.000+00:00",
          "steps": [
            {
              "absoluteDirection": "EAST",
              "area": false,
              "bogusName": false,
              "distance": 138.309,
              "elevation": "",
              "lat": 45.52773220198921,
              "lon": -122.69423177172958,
              "relativeDirection": "CONTINUE",
              "stayOn": false,
              "streetName": "Northwest Irving Street"
            },
            {
              "absoluteDirection": "SOUTH",
              "area": false,
              "bogusName": false,
              "distance": 78.785,
              "elevation": "",
              "lat": 45.527765200000005,
              "lon": -122.69245690000001,
              "relativeDirection": "RIGHT",
              "stayOn": false,
              "streetName": "Northwest 20th Avenue"
            },
            {
              "absoluteDirection": "EAST",
              "area": false,
              "bogusName": false,
              "distance": 1.969,
              "elevation": "",
              "lat": 45.527057000000006,
              "lon": -122.6924259,
              "relativeDirection": "LEFT",
              "stayOn": false,
              "streetName": "Northwest Hoyt Street"
            }
          ],
          "to": {
            "arrival": "2009-10-21T23:17:57.000+00:00",
            "lat": 45.52704,
            "lon": -122.6924,
            "name": "NW Hoyt St. & NW 20th Ave. (P2)",
            "vertexType": "NORMAL"
          },
          "transitLeg": false,
          "walkingBike": false
        }
      ],
      "startTime": "2009-10-21T23:10:00.000+00:00",
      "tooSloped": false,
      "transfers": 0,
      "transitTime": 0,
      "waitingTime": 0,
      "walkDistance": 819.078,
      "walkLimitExceeded": false,
      "walkTime": 477
    }
  ]
]


org.opentripplanner.routing.algorithm.mapping.BikeRentalSnapshotTest.directBikeRentalArrivingAtDestinationWithArriveBy=[
  [
    {
      "arrivedAtDestinationWithRentedBicycle": true,
      "duration": 338,
      "elevationGained": 0.0,
      "elevationLost": 0.0,
      "endTime": "2009-10-21T23:10:00.000+00:00",
      "fare": {
        "details": { },
        "fare": { }
      },
      "generalizedCost": 652,
      "legs": [
        {
          "agencyTimeZoneOffset": -25200000,
          "arrivalDelay": 0,
          "departureDelay": 0,
          "distance": 106.589,
          "endTime": "2009-10-21T23:06:53.000+00:00",
          "from": {
            "departure": "2009-10-21T23:04:22.000+00:00",
            "lat": 45.52832,
            "lon": -122.70059,
            "name": "SW Johnson St. & NW 24th Ave. (P1)",
            "vertexType": "NORMAL"
          },
          "generalizedCost": 288,
          "interlineWithPreviousLeg": false,
          "legGeometry": {
            "length": 4,
            "points": "}f{tGv}{kVjCA?e@WA"
          },
          "mode": "WALK",
          "pathway": false,
          "realTime": false,
          "rentedBike": false,
          "route": "",
          "startTime": "2009-10-21T23:04:22.000+00:00",
          "steps": [
            {
              "absoluteDirection": "SOUTH",
              "area": false,
              "bogusName": false,
              "distance": 78.527,
              "elevation": "",
              "lat": 45.52831993266165,
              "lon": -122.70059632295107,
              "relativeDirection": "DEPART",
              "stayOn": false,
              "streetName": "Northwest 24th Avenue"
            },
            {
              "absoluteDirection": "EAST",
              "area": false,
              "bogusName": false,
              "distance": 14.704,
              "elevation": "",
              "lat": 45.527613800000005,
              "lon": -122.70058100000001,
              "relativeDirection": "LEFT",
              "stayOn": false,
              "streetName": "Northwest Irving Street"
            },
            {
              "absoluteDirection": "NORTH",
              "area": false,
              "bogusName": true,
              "distance": 13.358,
              "elevation": "",
              "lat": 45.5276173,
              "lon": -122.7003923,
              "relativeDirection": "LEFT",
              "stayOn": false,
              "streetName": "way -102328 from 0"
            }
          ],
          "to": {
            "arrival": "2009-10-21T23:06:53.000+00:00",
            "bikeShareId": "-102309",
            "departure": "2009-10-21T23:06:53.000+00:00",
            "lat": 45.5277374,
            "lon": -122.7003879,
            "name": "-102309",
            "vertexType": "BIKESHARE"
          },
          "transitLeg": false,
          "walkingBike": false
        },
        {
          "agencyTimeZoneOffset": -25200000,
          "arrivalDelay": 0,
          "departureDelay": 0,
          "distance": 13.358,
          "endTime": "2009-10-21T23:07:18.000+00:00",
          "from": {
            "arrival": "2009-10-21T23:06:53.000+00:00",
            "bikeShareId": "-102309",
            "departure": "2009-10-21T23:06:53.000+00:00",
            "lat": 45.5277374,
            "lon": -122.7003879,
            "name": "-102309",
            "vertexType": "BIKESHARE"
          },
          "generalizedCost": 65,
          "interlineWithPreviousLeg": false,
          "legGeometry": {
            "length": 2,
            "points": "ic{tGl|{kVV@"
          },
          "mode": "WALK",
          "pathway": false,
          "realTime": false,
          "rentedBike": true,
          "route": "",
          "startTime": "2009-10-21T23:06:53.000+00:00",
          "steps": [
            {
              "absoluteDirection": "SOUTH",
              "area": false,
              "bogusName": true,
              "distance": 13.358,
              "elevation": "",
              "lat": 45.5277374,
              "lon": -122.70038790000001,
              "relativeDirection": "HARD_LEFT",
              "stayOn": false,
              "streetName": "way -102328 from 0"
            }
          ],
          "to": {
            "arrival": "2009-10-21T23:07:18.000+00:00",
            "departure": "2009-10-21T23:07:18.000+00:00",
            "lat": 45.5276173,
            "lon": -122.7003923,
            "name": "corner of way -102328 from 0 and Northwest Irving Street",
            "vertexType": "NORMAL"
          },
          "transitLeg": false,
          "walkingBike": true
        },
        {
          "agencyTimeZoneOffset": -25200000,
          "arrivalDelay": 0,
          "departureDelay": 0,
          "distance": 698.613,
          "endTime": "2009-10-21T23:10:00.000+00:00",
          "from": {
            "arrival": "2009-10-21T23:07:18.000+00:00",
            "departure": "2009-10-21T23:07:18.000+00:00",
            "lat": 45.5276173,
            "lon": -122.7003923,
            "name": "corner of way -102328 from 0 and Northwest Irving Street",
            "vertexType": "NORMAL"
          },
          "generalizedCost": 298,
          "interlineWithPreviousLeg": false,
          "legGeometry": {
            "length": 10,
            "points": "qb{tGn|{kVGsJL?F?tBCEuK?g@GmJEuK?C"
          },
          "mode": "BICYCLE",
          "pathway": false,
          "realTime": false,
          "rentedBike": true,
          "route": "",
          "startTime": "2009-10-21T23:07:18.000+00:00",
          "steps": [
            {
              "absoluteDirection": "EAST",
              "area": false,
              "bogusName": false,
              "distance": 144.546,
              "elevation": "",
              "lat": 45.5276173,
              "lon": -122.7003923,
              "relativeDirection": "LEFT",
              "stayOn": false,
              "streetName": "Northwest Irving Street"
            },
            {
              "absoluteDirection": "SOUTH",
              "area": false,
              "bogusName": false,
              "distance": 77.976,
              "elevation": "",
              "lat": 45.5276519,
              "lon": -122.6985374,
              "relativeDirection": "RIGHT",
              "stayOn": false,
              "streetName": "Northwest 23rd Avenue"
            },
            {
              "absoluteDirection": "EAST",
              "area": false,
              "bogusName": false,
              "distance": 476.091,
              "elevation": "",
              "lat": 45.5269509,
              "lon": -122.69851030000001,
              "relativeDirection": "LEFT",
              "stayOn": false,
              "streetName": "Northwest Hoyt Street"
            }
          ],
          "to": {
            "arrival": "2009-10-21T23:10:00.000+00:00",
            "lat": 45.52704,
            "lon": -122.6924,
            "name": "NW Hoyt St. & NW 20th Ave. (P2)",
            "vertexType": "NORMAL"
          },
          "transitLeg": false,
          "walkingBike": false
        }
      ],
      "startTime": "2009-10-21T23:04:22.000+00:00",
      "tooSloped": false,
      "transfers": 0,
      "transitTime": 0,
      "waitingTime": 0,
      "walkDistance": 818.5600000000001,
      "walkLimitExceeded": false,
      "walkTime": 338
    }
  ]
]


org.opentripplanner.routing.algorithm.mapping.BikeRentalSnapshotTest.directBikeRentalArrivingAtDestinationWithDepartAt=[
  [
    {
      "arrivedAtDestinationWithRentedBicycle": true,
      "duration": 337,
      "elevationGained": 0.0,
      "elevationLost": 0.0,
      "endTime": "2009-10-21T23:15:37.000+00:00",
      "fare": {
        "details": { },
        "fare": { }
      },
      "generalizedCost": 652,
      "legs": [
        {
          "agencyTimeZoneOffset": -25200000,
          "arrivalDelay": 0,
          "departureDelay": 0,
          "distance": 106.589,
          "endTime": "2009-10-21T23:12:31.000+00:00",
          "from": {
            "departure": "2009-10-21T23:10:00.000+00:00",
            "lat": 45.52832,
            "lon": -122.70059,
            "name": "SW Johnson St. & NW 24th Ave. (P1)",
            "vertexType": "NORMAL"
          },
          "generalizedCost": 288,
          "interlineWithPreviousLeg": false,
          "legGeometry": {
            "length": 4,
            "points": "}f{tGv}{kVjCA?e@WA"
          },
          "mode": "WALK",
          "pathway": false,
          "realTime": false,
          "rentedBike": false,
          "route": "",
          "startTime": "2009-10-21T23:10:00.000+00:00",
          "steps": [
            {
              "absoluteDirection": "SOUTH",
              "area": false,
              "bogusName": false,
              "distance": 78.527,
              "elevation": "",
              "lat": 45.52831993266165,
              "lon": -122.70059632295107,
              "relativeDirection": "DEPART",
              "stayOn": false,
              "streetName": "Northwest 24th Avenue"
            },
            {
              "absoluteDirection": "EAST",
              "area": false,
              "bogusName": false,
              "distance": 14.704,
              "elevation": "",
              "lat": 45.527613800000005,
              "lon": -122.70058100000001,
              "relativeDirection": "LEFT",
              "stayOn": false,
              "streetName": "Northwest Irving Street"
            },
            {
              "absoluteDirection": "NORTH",
              "area": false,
              "bogusName": true,
              "distance": 13.358,
              "elevation": "",
              "lat": 45.5276173,
              "lon": -122.7003923,
              "relativeDirection": "LEFT",
              "stayOn": false,
              "streetName": "way -102328 from 0"
            }
          ],
          "to": {
            "arrival": "2009-10-21T23:12:31.000+00:00",
            "bikeShareId": "-102309",
            "departure": "2009-10-21T23:12:31.000+00:00",
            "lat": 45.5277374,
            "lon": -122.7003879,
            "name": "-102309",
            "vertexType": "BIKESHARE"
          },
          "transitLeg": false,
          "walkingBike": false
        },
        {
          "agencyTimeZoneOffset": -25200000,
          "arrivalDelay": 0,
          "departureDelay": 0,
          "distance": 13.358,
          "endTime": "2009-10-21T23:12:42.000+00:00",
          "from": {
            "arrival": "2009-10-21T23:12:31.000+00:00",
            "bikeShareId": "-102309",
            "departure": "2009-10-21T23:12:31.000+00:00",
            "lat": 45.5277374,
            "lon": -122.7003879,
            "name": "-102309",
            "vertexType": "BIKESHARE"
          },
          "generalizedCost": 51,
          "interlineWithPreviousLeg": false,
          "legGeometry": {
            "length": 2,
            "points": "ic{tGl|{kVV@"
          },
          "mode": "WALK",
          "pathway": false,
          "realTime": false,
          "rentedBike": true,
          "route": "",
          "startTime": "2009-10-21T23:12:31.000+00:00",
          "steps": [
            {
              "absoluteDirection": "SOUTH",
              "area": false,
              "bogusName": true,
              "distance": 13.358,
              "elevation": "",
              "lat": 45.5277374,
              "lon": -122.70038790000001,
              "relativeDirection": "HARD_LEFT",
              "stayOn": false,
              "streetName": "way -102328 from 0"
            }
          ],
          "to": {
            "arrival": "2009-10-21T23:12:42.000+00:00",
            "departure": "2009-10-21T23:12:42.000+00:00",
            "lat": 45.5276173,
            "lon": -122.7003923,
            "name": "corner of way -102328 from 0 and Northwest Irving Street",
            "vertexType": "NORMAL"
          },
          "transitLeg": false,
          "walkingBike": true
        },
        {
          "agencyTimeZoneOffset": -25200000,
          "arrivalDelay": 0,
          "departureDelay": 0,
          "distance": 699.131,
          "endTime": "2009-10-21T23:15:37.000+00:00",
          "from": {
            "arrival": "2009-10-21T23:12:42.000+00:00",
            "departure": "2009-10-21T23:12:42.000+00:00",
            "lat": 45.5276173,
            "lon": -122.7003923,
            "name": "corner of way -102328 from 0 and Northwest Irving Street",
            "vertexType": "NORMAL"
          },
          "generalizedCost": 312,
          "interlineWithPreviousLeg": false,
          "legGeometry": {
            "length": 9,
            "points": "qb{tGn|{kVGsJEuKE}HAwAAo@EcJlCE?C"
          },
          "mode": "BICYCLE",
          "pathway": false,
          "realTime": false,
          "rentedBike": true,
          "route": "",
          "startTime": "2009-10-21T23:12:42.000+00:00",
          "steps": [
            {
              "absoluteDirection": "EAST",
              "area": false,
              "bogusName": false,
              "distance": 618.377,
              "elevation": "",
              "lat": 45.5276173,
              "lon": -122.7003923,
              "relativeDirection": "LEFT",
              "stayOn": false,
              "streetName": "Northwest Irving Street"
            },
            {
              "absoluteDirection": "SOUTH",
              "area": false,
              "bogusName": false,
              "distance": 78.785,
              "elevation": "",
              "lat": 45.527765200000005,
              "lon": -122.69245690000001,
              "relativeDirection": "RIGHT",
              "stayOn": false,
              "streetName": "Northwest 20th Avenue"
            },
            {
              "absoluteDirection": "EAST",
              "area": false,
              "bogusName": false,
              "distance": 1.969,
              "elevation": "",
              "lat": 45.527057000000006,
              "lon": -122.6924259,
              "relativeDirection": "LEFT",
              "stayOn": false,
              "streetName": "Northwest Hoyt Street"
            }
          ],
          "to": {
            "arrival": "2009-10-21T23:15:37.000+00:00",
            "lat": 45.52704,
            "lon": -122.6924,
            "name": "NW Hoyt St. & NW 20th Ave. (P2)",
            "vertexType": "NORMAL"
          },
          "transitLeg": false,
          "walkingBike": false
        }
      ],
      "startTime": "2009-10-21T23:10:00.000+00:00",
      "tooSloped": false,
      "transfers": 0,
      "transitTime": 0,
      "waitingTime": 0,
      "walkDistance": 819.078,
      "walkLimitExceeded": false,
      "walkTime": 337
    }
  ]
]


org.opentripplanner.routing.algorithm.mapping.BikeRentalSnapshotTest.egressBikeRental=[
  [
    {
      "arrivedAtDestinationWithRentedBicycle": false,
      "duration": 977,
      "elevationGained": 0.0,
      "elevationLost": 0.0,
      "endTime": "2009-10-21T23:28:51.000+00:00",
      "fare": {
        "details": {
          "regular": [
            {
              "fareId": {
                "feedId": "prt",
                "id": "8"
              },
              "price": {
                "cents": 200,
                "currency": {
                  "value": "USD"
                }
              },
              "routes": [
                {
                  "feedId": "prt",
                  "id": "17"
                }
              ]
            }
          ]
        },
        "fare": {
          "regular": {
            "cents": 200,
            "currency": {
              "value": "USD"
            }
          }
        }
      },
      "generalizedCost": 1998,
      "legs": [
        {
          "agencyTimeZoneOffset": -25200000,
          "arrivalDelay": 0,
          "departureDelay": 0,
          "distance": 167.86599999999999,
          "endTime": "2009-10-21T23:14:50.000+00:00",
          "from": {
            "departure": "2009-10-21T23:12:34.000+00:00",
            "lat": 45.52523,
            "lon": -122.67525,
            "name": "NW Everett St. & NW 5th Ave. (P3)",
            "vertexType": "NORMAL"
          },
          "generalizedCost": 261,
          "interlineWithPreviousLeg": false,
          "legGeometry": {
            "length": 10,
            "points": "ssztGh_wkV?`@?LK?uBBK??F?JBbDN?"
          },
          "mode": "WALK",
          "pathway": false,
          "realTime": false,
          "rentedBike": false,
          "route": "",
          "startTime": "2009-10-21T23:12:34.000+00:00",
          "steps": [
            {
              "absoluteDirection": "WEST",
              "area": false,
              "bogusName": false,
              "distance": 17.975,
              "elevation": "",
              "lat": 45.52522794293369,
              "lon": -122.67524992342938,
              "relativeDirection": "DEPART",
              "stayOn": false,
              "streetName": "Northwest Everett Street"
            },
            {
              "absoluteDirection": "NORTH",
              "area": false,
              "bogusName": false,
              "distance": 78.514,
              "elevation": "",
              "lat": 45.525224200000004,
              "lon": -122.67548060000001,
              "relativeDirection": "RIGHT",
              "stayOn": false,
              "streetName": "Northwest 5th Avenue"
            },
            {
              "absoluteDirection": "WEST",
              "area": false,
              "bogusName": false,
              "distance": 71.377,
              "elevation": "",
              "lat": 45.52593,
              "lon": -122.6755097,
              "relativeDirection": "LEFT",
              "stayOn": false,
              "streetName": "Northwest Flanders Street"
            }
          ],
          "to": {
            "arrival": "2009-10-21T23:14:50.000+00:00",
            "departure": "2009-10-21T23:14:50.000+00:00",
            "lat": 45.52583,
            "lon": -122.676422,
            "name": "NW 6th & Flanders",
            "stopCode": "9300",
            "stopId": "prt:9300",
            "vertexType": "TRANSIT",
            "zoneId": "0"
          },
          "transitLeg": false,
          "walkingBike": false
        },
        {
          "agencyId": "prt:prt",
          "agencyName": "TriMet",
          "agencyTimeZoneOffset": 0,
          "agencyUrl": "http://trimet.org",
          "arrivalDelay": 0,
          "departureDelay": 0,
          "distance": 1631.0313510234191,
          "endTime": "2009-10-21T23:23:32.000+00:00",
          "from": {
            "arrival": "2009-10-21T23:14:50.000+00:00",
            "departure": "2009-10-21T23:14:50.000+00:00",
            "lat": 45.52583,
            "lon": -122.676422,
            "name": "NW 6th & Flanders",
            "stopCode": "9300",
            "stopId": "prt:9300",
            "stopIndex": 66,
            "stopSequence": 67,
            "vertexType": "TRANSIT",
            "zoneId": "0"
          },
          "generalizedCost": 1122,
          "headsign": "Sauvie Is. via St.Johns",
          "interlineWithPreviousLeg": false,
          "intermediateStops": [
            {
              "arrival": "2009-10-21T23:15:41.000+00:00",
              "departure": "2009-10-21T23:15:41.000+00:00",
              "lat": 45.526678,
              "lon": -122.677476,
              "name": "NW Glisan & Broadway",
              "stopCode": "1997",
              "stopId": "prt:1997",
              "stopIndex": 67,
              "stopSequence": 68,
              "vertexType": "TRANSIT",
              "zoneId": "0"
            },
            {
              "arrival": "2009-10-21T23:16:21.000+00:00",
              "departure": "2009-10-21T23:16:21.000+00:00",
              "lat": 45.526643,
              "lon": -122.679075,
              "name": "NW Glisan & Park",
              "stopCode": "2007",
              "stopId": "prt:2007",
              "stopIndex": 68,
              "stopSequence": 69,
              "vertexType": "TRANSIT",
              "zoneId": "0"
            },
            {
              "arrival": "2009-10-21T23:17:11.000+00:00",
              "departure": "2009-10-21T23:17:11.000+00:00",
              "lat": 45.526601,
              "lon": -122.681091,
              "name": "NW Glisan & 10th",
              "stopCode": "2011",
              "stopId": "prt:2011",
              "stopIndex": 69,
              "stopSequence": 70,
              "vertexType": "TRANSIT",
              "zoneId": "0"
            },
            {
              "arrival": "2009-10-21T23:18:03.000+00:00",
              "departure": "2009-10-21T23:18:03.000+00:00",
              "lat": 45.526578,
              "lon": -122.683142,
              "name": "NW Glisan & 12th",
              "stopCode": "2030",
              "stopId": "prt:2030",
              "stopIndex": 70,
              "stopSequence": 71,
              "vertexType": "TRANSIT",
              "zoneId": "0"
            },
            {
              "arrival": "2009-10-21T23:18:53.000+00:00",
              "departure": "2009-10-21T23:18:53.000+00:00",
              "lat": 45.526532,
              "lon": -122.685164,
              "name": "NW Glisan & 14th",
              "stopCode": "2046",
              "stopId": "prt:2046",
              "stopIndex": 71,
              "stopSequence": 72,
              "vertexType": "TRANSIT",
              "zoneId": "0"
            },
            {
              "arrival": "2009-10-21T23:19:43.000+00:00",
              "departure": "2009-10-21T23:19:43.000+00:00",
              "lat": 45.526503,
              "lon": -122.687165,
              "name": "NW Glisan & 16th",
              "stopCode": "2062",
              "stopId": "prt:2062",
              "stopIndex": 72,
              "stopSequence": 73,
              "vertexType": "TRANSIT",
              "zoneId": "1"
            },
            {
              "arrival": "2009-10-21T23:20:59.000+00:00",
              "departure": "2009-10-21T23:20:59.000+00:00",
              "lat": 45.526412,
              "lon": -122.690196,
              "name": "NW Glisan & 19th",
              "stopCode": "2086",
              "stopId": "prt:2086",
              "stopIndex": 73,
              "stopSequence": 74,
              "vertexType": "TRANSIT",
              "zoneId": "1"
            },
            {
              "arrival": "2009-10-21T23:22:31.000+00:00",
              "departure": "2009-10-21T23:22:31.000+00:00",
              "lat": 45.526387,
              "lon": -122.693889,
              "name": "NW Glisan & 21st",
              "stopCode": "2099",
              "stopId": "prt:2099",
              "stopIndex": 74,
              "stopSequence": 75,
              "vertexType": "TRANSIT",
              "zoneId": "1"
            }
          ],
          "legGeometry": {
            "length": 39,
            "points": "kwztGhgwkVQ?kC@@zD???PBjE?`B??@X@jEBjD???\\BhEBpD???XBhE@nD??@Z?hEBtA?h@@h@??@Z@nEBhEBhD???`@FtKDhH??@hBoCD}BB"
          },
          "mode": "BUS",
          "pathway": false,
          "realTime": false,
          "route": "Holgate/NW 21st",
          "routeId": "prt:17",
          "routeLongName": "Holgate/NW 21st",
          "routeShortName": "17",
          "serviceDate": "2009-10-21",
          "startTime": "2009-10-21T23:14:50.000+00:00",
          "steps": [ ],
          "to": {
            "arrival": "2009-10-21T23:23:32.000+00:00",
            "departure": "2009-10-21T23:23:32.000+00:00",
            "lat": 45.527648,
            "lon": -122.694407,
            "name": "NW 21st & Irving",
            "stopCode": "7113",
            "stopId": "prt:7113",
            "stopIndex": 75,
            "stopSequence": 76,
            "vertexType": "TRANSIT",
            "zoneId": "1"
          },
          "transitLeg": true,
          "tripBlockId": "1707",
          "tripId": "prt:171W1490"
        },
        {
          "agencyTimeZoneOffset": -25200000,
          "arrivalDelay": 0,
          "departureDelay": 0,
          "distance": 28.258000000000003,
          "endTime": "2009-10-21T23:24:58.000+00:00",
          "from": {
            "arrival": "2009-10-21T23:23:32.000+00:00",
            "departure": "2009-10-21T23:23:32.000+00:00",
            "lat": 45.527648,
            "lon": -122.694407,
            "name": "NW 21st & Irving",
            "stopCode": "7113",
            "stopId": "prt:7113",
            "vertexType": "TRANSIT",
            "zoneId": "1"
          },
          "generalizedCost": 167,
          "interlineWithPreviousLeg": false,
          "legGeometry": {
            "length": 4,
            "points": "wb{tG`wzkV?LO?Ao@"
          },
          "mode": "WALK",
          "pathway": false,
          "realTime": false,
          "rentedBike": false,
          "route": "",
          "startTime": "2009-10-21T23:23:32.000+00:00",
          "steps": [
            {
              "absoluteDirection": "NORTH",
              "area": false,
              "bogusName": false,
              "distance": 8.969,
              "elevation": "",
              "lat": 45.52764696458245,
              "lon": -122.69447686508221,
              "relativeDirection": "DEPART",
              "stayOn": false,
              "streetName": "Northwest 21st Avenue"
            },
            {
              "absoluteDirection": "EAST",
              "area": false,
              "bogusName": false,
              "distance": 19.289,
              "elevation": "",
              "lat": 45.527727600000006,
              "lon": -122.69447930000001,
              "relativeDirection": "RIGHT",
              "stayOn": false,
              "streetName": "Northwest Irving Street"
            }
          ],
          "to": {
            "arrival": "2009-10-21T23:24:58.000+00:00",
            "bikeShareId": "-102323",
            "departure": "2009-10-21T23:24:58.000+00:00",
            "lat": 45.5278491,
            "lon": -122.6942362,
            "name": "-102323",
            "vertexType": "BIKESHARE"
          },
          "transitLeg": false,
          "walkingBike": false
        },
        {
          "agencyTimeZoneOffset": -25200000,
          "arrivalDelay": 0,
          "departureDelay": 0,
          "distance": 480.068,
          "endTime": "2009-10-21T23:26:39.000+00:00",
          "from": {
            "arrival": "2009-10-21T23:24:58.000+00:00",
            "bikeShareId": "-102323",
            "departure": "2009-10-21T23:24:58.000+00:00",
            "lat": 45.5278491,
            "lon": -122.6942362,
            "name": "-102323",
            "vertexType": "BIKESHARE"
          },
          "generalizedCost": 196,
          "interlineWithPreviousLeg": false,
          "legGeometry": {
            "length": 6,
            "points": "ic{tG~uzkV@n@@vAD|HDtKFrJ"
          },
          "mode": "BICYCLE",
          "pathway": false,
          "realTime": false,
          "rentedBike": true,
          "route": "",
          "startTime": "2009-10-21T23:24:58.000+00:00",
          "steps": [
            {
              "absoluteDirection": "WEST",
              "area": false,
              "bogusName": false,
              "distance": 480.068,
              "elevation": "",
              "lat": 45.52773220198921,
              "lon": -122.69423177172958,
              "relativeDirection": "HARD_LEFT",
              "stayOn": false,
              "streetName": "Northwest Irving Street"
            }
          ],
          "to": {
            "arrival": "2009-10-21T23:26:39.000+00:00",
            "departure": "2009-10-21T23:26:39.000+00:00",
            "lat": 45.5276173,
            "lon": -122.7003923,
            "name": "corner of way -102328 from 0 and Northwest Irving Street",
            "vertexType": "NORMAL"
          },
          "transitLeg": false,
          "walkingBike": false
        },
        {
          "agencyTimeZoneOffset": -25200000,
          "arrivalDelay": 0,
          "departureDelay": 0,
          "distance": 13.358,
          "endTime": "2009-10-21T23:27:20.000+00:00",
          "from": {
            "arrival": "2009-10-21T23:26:39.000+00:00",
            "departure": "2009-10-21T23:26:39.000+00:00",
            "lat": 45.5276173,
            "lon": -122.7003923,
            "name": "corner of way -102328 from 0 and Northwest Irving Street",
            "vertexType": "NORMAL"
          },
          "generalizedCost": 81,
          "interlineWithPreviousLeg": false,
          "legGeometry": {
            "length": 2,
            "points": "qb{tGn|{kVWA"
          },
          "mode": "WALK",
          "pathway": false,
          "realTime": false,
          "rentedBike": true,
          "route": "",
          "startTime": "2009-10-21T23:26:39.000+00:00",
          "steps": [
            {
              "absoluteDirection": "NORTH",
              "area": false,
              "bogusName": true,
              "distance": 13.358,
              "elevation": "",
              "lat": 45.5276173,
              "lon": -122.7003923,
              "relativeDirection": "RIGHT",
              "stayOn": false,
              "streetName": "way -102328 from 0"
            }
          ],
          "to": {
            "arrival": "2009-10-21T23:27:20.000+00:00",
            "bikeShareId": "-102309",
            "departure": "2009-10-21T23:27:20.000+00:00",
            "lat": 45.5277374,
            "lon": -122.7003879,
            "name": "-102309",
            "vertexType": "BIKESHARE"
          },
          "transitLeg": false,
          "walkingBike": false
        },
        {
          "agencyTimeZoneOffset": -25200000,
          "arrivalDelay": 0,
          "departureDelay": 0,
          "distance": 106.589,
          "endTime": "2009-10-21T23:28:51.000+00:00",
          "from": {
            "arrival": "2009-10-21T23:27:20.000+00:00",
            "bikeShareId": "-102309",
            "departure": "2009-10-21T23:27:20.000+00:00",
            "lat": 45.5277374,
            "lon": -122.7003879,
            "name": "-102309",
            "vertexType": "BIKESHARE"
          },
          "generalizedCost": 168,
          "interlineWithPreviousLeg": false,
          "legGeometry": {
            "length": 4,
            "points": "ic{tGl|{kVV@?d@kC@"
          },
          "mode": "WALK",
          "pathway": false,
          "realTime": false,
          "rentedBike": false,
          "route": "",
          "startTime": "2009-10-21T23:27:20.000+00:00",
          "steps": [
            {
              "absoluteDirection": "SOUTH",
              "area": false,
              "bogusName": true,
              "distance": 13.358,
              "elevation": "",
              "lat": 45.5277374,
              "lon": -122.70038790000001,
              "relativeDirection": "HARD_LEFT",
              "stayOn": false,
              "streetName": "way -102328 from 0"
            },
            {
              "absoluteDirection": "WEST",
              "area": false,
              "bogusName": false,
              "distance": 14.704,
              "elevation": "",
              "lat": 45.5276173,
              "lon": -122.7003923,
              "relativeDirection": "RIGHT",
              "stayOn": false,
              "streetName": "Northwest Irving Street"
            },
            {
              "absoluteDirection": "NORTH",
              "area": false,
              "bogusName": false,
              "distance": 78.527,
              "elevation": "",
              "lat": 45.527613800000005,
              "lon": -122.70058100000001,
              "relativeDirection": "RIGHT",
              "stayOn": false,
              "streetName": "Northwest 24th Avenue"
            }
          ],
          "to": {
            "arrival": "2009-10-21T23:28:51.000+00:00",
            "lat": 45.52832,
            "lon": -122.70059,
            "name": "SW Johnson St. & NW 24th Ave. (P1)",
            "vertexType": "NORMAL"
          },
          "transitLeg": false,
          "walkingBike": false
        }
      ],
      "startTime": "2009-10-21T23:12:34.000+00:00",
      "tooSloped": false,
      "transfers": 0,
      "transitTime": 522,
      "waitingTime": 0,
      "walkDistance": 796.1389999999999,
      "walkLimitExceeded": false,
      "walkTime": 455
    },
    {
      "arrivedAtDestinationWithRentedBicycle": false,
      "duration": 1276,
      "elevationGained": 0.0,
      "elevationLost": 0.0,
      "endTime": "2009-10-21T23:35:24.000+00:00",
      "fare": {
        "details": {
          "regular": [
            {
              "fareId": {
                "feedId": "prt",
                "id": "8"
              },
              "price": {
                "cents": 200,
                "currency": {
                  "value": "USD"
                }
              },
              "routes": [
                {
                  "feedId": "prt",
                  "id": "20"
                }
              ]
            }
          ]
        },
        "fare": {
          "regular": {
            "cents": 200,
            "currency": {
              "value": "USD"
            }
          }
        }
      },
      "generalizedCost": 2503,
      "legs": [
        {
          "agencyTimeZoneOffset": -25200000,
          "arrivalDelay": 0,
          "departureDelay": 0,
          "distance": 287.815,
          "endTime": "2009-10-21T23:18:00.000+00:00",
          "from": {
            "departure": "2009-10-21T23:14:08.000+00:00",
            "lat": 45.52523,
            "lon": -122.67525,
            "name": "NW Everett St. & NW 5th Ave. (P3)",
            "vertexType": "NORMAL"
          },
          "generalizedCost": 442,
          "interlineWithPreviousLeg": false,
          "legGeometry": {
            "length": 17,
            "points": "ssztGh_wkV?`@?LJAlBCH?J?H?vBCJ?H?jBCJA?D@L?lAE?"
          },
          "mode": "WALK",
          "pathway": false,
          "realTime": false,
          "rentedBike": false,
          "route": "",
          "startTime": "2009-10-21T23:14:08.000+00:00",
          "steps": [
            {
              "absoluteDirection": "WEST",
              "area": false,
              "bogusName": false,
              "distance": 17.975,
              "elevation": "",
              "lat": 45.52522794293369,
              "lon": -122.67524992342938,
              "relativeDirection": "DEPART",
              "stayOn": false,
              "streetName": "Northwest Everett Street"
            },
            {
              "absoluteDirection": "SOUTH",
              "area": false,
              "bogusName": false,
              "distance": 231.76100000000002,
              "elevation": "",
              "lat": 45.525224200000004,
              "lon": -122.67548060000001,
              "relativeDirection": "LEFT",
              "stayOn": false,
              "streetName": "Northwest 5th Avenue"
            },
            {
              "absoluteDirection": "WEST",
              "area": false,
              "bogusName": false,
              "distance": 38.079,
              "elevation": "",
              "lat": 45.523141200000005,
              "lon": -122.67540310000001,
              "relativeDirection": "RIGHT",
              "stayOn": false,
              "streetName": "West Burnside Street"
            }
          ],
          "to": {
            "arrival": "2009-10-21T23:18:00.000+00:00",
            "departure": "2009-10-21T23:18:00.000+00:00",
            "lat": 45.523169,
            "lon": -122.675893,
            "name": "W Burnside & NW 5th",
            "stopCode": "782",
            "stopId": "prt:782",
            "vertexType": "TRANSIT",
            "zoneId": "0"
          },
          "transitLeg": false,
          "walkingBike": false
        },
        {
          "agencyId": "prt:prt",
          "agencyName": "TriMet",
          "agencyTimeZoneOffset": 0,
          "agencyUrl": "http://trimet.org",
          "arrivalDelay": 0,
          "departureDelay": 0,
          "distance": 1942.2498485359197,
          "endTime": "2009-10-21T23:28:03.000+00:00",
          "from": {
            "arrival": "2009-10-21T23:18:00.000+00:00",
            "departure": "2009-10-21T23:18:00.000+00:00",
            "lat": 45.523169,
            "lon": -122.675893,
            "name": "W Burnside & NW 5th",
            "stopCode": "782",
            "stopId": "prt:782",
            "stopIndex": 99,
            "stopSequence": 100,
            "vertexType": "TRANSIT",
            "zoneId": "0"
          },
          "generalizedCost": 1203,
          "headsign": "Beaverton TC",
          "interlineWithPreviousLeg": false,
          "intermediateStops": [
            {
              "arrival": "2009-10-21T23:19:43.000+00:00",
              "departure": "2009-10-21T23:19:43.000+00:00",
              "lat": 45.523115,
              "lon": -122.678939,
              "name": "W Burnside & NW Park",
              "stopCode": "716",
              "stopId": "prt:716",
              "stopIndex": 100,
              "stopSequence": 101,
              "vertexType": "TRANSIT",
              "zoneId": "0"
            },
            {
              "arrival": "2009-10-21T23:21:13.000+00:00",
              "departure": "2009-10-21T23:21:13.000+00:00",
              "lat": 45.523048,
              "lon": -122.681606,
              "name": "W Burnside & NW 10th",
              "stopCode": "10791",
              "stopId": "prt:10791",
              "stopIndex": 101,
              "stopSequence": 102,
              "vertexType": "TRANSIT",
              "zoneId": "0"
            },
            {
              "arrival": "2009-10-21T23:22:18.000+00:00",
              "departure": "2009-10-21T23:22:18.000+00:00",
              "lat": 45.523,
              "lon": -122.683535,
              "name": "W Burnside & NW 12th",
              "stopCode": "11032",
              "stopId": "prt:11032",
              "stopIndex": 102,
              "stopSequence": 103,
              "vertexType": "TRANSIT",
              "zoneId": "0"
            },
            {
              "arrival": "2009-10-21T23:24:52.000+00:00",
              "departure": "2009-10-21T23:24:52.000+00:00",
              "lat": 45.522985,
              "lon": -122.688091,
              "name": "W Burnside & NW 17th",
              "stopCode": "10809",
              "stopId": "prt:10809",
              "stopIndex": 103,
              "stopSequence": 104,
              "vertexType": "TRANSIT",
              "zoneId": "1"
            },
            {
              "arrival": "2009-10-21T23:26:00.000+00:00",
              "departure": "2009-10-21T23:26:00.000+00:00",
              "lat": 45.523097,
              "lon": -122.690083,
              "name": "W Burnside & NW 19th",
              "stopCode": "735",
              "stopId": "prt:735",
              "stopIndex": 104,
              "stopSequence": 105,
              "vertexType": "TRANSIT",
              "zoneId": "1"
            },
            {
              "arrival": "2009-10-21T23:26:24.000+00:00",
              "departure": "2009-10-21T23:26:24.000+00:00",
              "lat": 45.523176,
              "lon": -122.692139,
              "name": "W Burnside & NW 20th",
              "stopCode": "741",
              "stopId": "prt:741",
              "stopIndex": 105,
              "stopSequence": 106,
              "vertexType": "TRANSIT",
              "zoneId": "1"
            },
            {
              "arrival": "2009-10-21T23:26:35.000+00:00",
              "departure": "2009-10-21T23:26:35.000+00:00",
              "lat": 45.52322,
              "lon": -122.69313,
              "name": "W Burnside & NW 20th Pl",
              "stopCode": "742",
              "stopId": "prt:742",
              "stopIndex": 106,
              "stopSequence": 107,
              "vertexType": "TRANSIT",
              "zoneId": "1"
            },
            {
              "arrival": "2009-10-21T23:26:55.000+00:00",
              "departure": "2009-10-21T23:26:55.000+00:00",
              "lat": 45.523312,
              "lon": -122.694901,
              "name": "W Burnside & NW King",
              "stopCode": "747",
              "stopId": "prt:747",
              "stopIndex": 107,
              "stopSequence": 108,
              "vertexType": "TRANSIT",
              "zoneId": "1"
            },
            {
              "arrival": "2009-10-21T23:27:32.000+00:00",
              "departure": "2009-10-21T23:27:32.000+00:00",
              "lat": 45.523512,
              "lon": -122.698081,
              "name": "W Burnside & NW 23rd",
              "stopCode": "755",
              "stopId": "prt:755",
              "stopIndex": 108,
              "stopSequence": 109,
              "vertexType": "TRANSIT",
              "zoneId": "1"
            }
          ],
          "legGeometry": {
            "length": 56,
            "points": "efztGhcwkV@rBBzDBpE@~A???Z@tD@RBnEB|A???@BdB?lEBjA??BnBApF@dB?X?^@r@?f@@bCAx@EtB???VChAE|BGnD??AXKnEGnD???XGjD??AZEfCC`AEzB??AXCfAGxDE|AEtBIlC??APu@lJMhBI`@"
          },
          "mode": "BUS",
          "pathway": false,
          "realTime": false,
          "route": "Burnside/Stark",
          "routeId": "prt:20",
          "routeLongName": "Burnside/Stark",
          "routeShortName": "20",
          "serviceDate": "2009-10-21",
          "startTime": "2009-10-21T23:18:00.000+00:00",
          "steps": [ ],
          "to": {
            "arrival": "2009-10-21T23:28:03.000+00:00",
            "departure": "2009-10-21T23:28:03.000+00:00",
            "lat": 45.523897,
            "lon": -122.700681,
            "name": "W Burnside & NW 23rd Pl",
            "stopCode": "9555",
            "stopId": "prt:9555",
            "stopIndex": 109,
            "stopSequence": 110,
            "vertexType": "TRANSIT",
            "zoneId": "1"
          },
          "transitLeg": true,
          "tripBlockId": "2069",
          "tripId": "prt:200W1440"
        },
        {
          "agencyTimeZoneOffset": -25200000,
          "arrivalDelay": 0,
          "departureDelay": 0,
          "distance": 563.701,
          "endTime": "2009-10-21T23:35:24.000+00:00",
          "from": {
            "arrival": "2009-10-21T23:28:03.000+00:00",
            "departure": "2009-10-21T23:28:03.000+00:00",
            "lat": 45.523897,
            "lon": -122.700681,
            "name": "W Burnside & NW 23rd Pl",
            "stopCode": "9555",
            "stopId": "prt:9555",
            "vertexType": "TRANSIT",
            "zoneId": "1"
          },
          "generalizedCost": 858,
          "interlineWithPreviousLeg": false,
          "legGeometry": {
            "length": 34,
            "points": "ikztGh~{kVNDEVUzACPOUQO_@Yc@[QMMEOKOIECGCIAMCGCGAECECECOOMOGKIFMLk@BsABGDGBoCBkCDkC@"
          },
          "mode": "WALK",
          "pathway": false,
          "realTime": false,
          "rentedBike": false,
          "route": "",
          "startTime": "2009-10-21T23:28:03.000+00:00",
          "steps": [
            {
              "absoluteDirection": "WEST",
              "area": false,
              "bogusName": false,
              "distance": 54.628,
              "elevation": "",
              "lat": 45.523815597641374,
              "lon": -122.70071990797962,
              "relativeDirection": "DEPART",
              "stayOn": false,
              "streetName": "West Burnside Street"
            },
            {
              "absoluteDirection": "NORTHEAST",
              "area": false,
              "bogusName": false,
              "distance": 176.41,
              "elevation": "",
              "lat": 45.5239733,
              "lon": -122.701384,
              "relativeDirection": "RIGHT",
              "stayOn": false,
              "streetName": "Northwest 24th Place"
            },
            {
              "absoluteDirection": "NORTHWEST",
              "area": false,
              "bogusName": false,
              "distance": 15.262,
              "elevation": "",
              "lat": 45.5253583,
              "lon": -122.70033570000001,
              "relativeDirection": "LEFT",
              "stayOn": false,
              "streetName": "Northwest Westover Road"
            },
            {
              "absoluteDirection": "NORTH",
              "area": false,
              "bogusName": false,
              "distance": 317.401,
              "elevation": "",
              "lat": 45.525472400000005,
              "lon": -122.7004445,
              "relativeDirection": "SLIGHTLY_RIGHT",
              "stayOn": false,
              "streetName": "Northwest 24th Avenue"
            }
          ],
          "to": {
            "arrival": "2009-10-21T23:35:24.000+00:00",
            "lat": 45.52832,
            "lon": -122.70059,
            "name": "SW Johnson St. & NW 24th Ave. (P1)",
            "vertexType": "NORMAL"
          },
          "transitLeg": false,
          "walkingBike": false
        }
      ],
      "startTime": "2009-10-21T23:14:08.000+00:00",
      "tooSloped": false,
      "transfers": 0,
      "transitTime": 603,
      "waitingTime": 0,
      "walkDistance": 851.5160000000001,
      "walkLimitExceeded": false,
      "walkTime": 673
    },
    {
      "arrivedAtDestinationWithRentedBicycle": false,
      "duration": 1134,
      "elevationGained": 0.0,
      "elevationLost": 0.0,
      "endTime": "2009-10-21T23:37:21.000+00:00",
      "fare": {
        "details": {
          "regular": [
            {
              "fareId": {
                "feedId": "prt",
                "id": "8"
              },
              "price": {
                "cents": 200,
                "currency": {
                  "value": "USD"
                }
              },
              "routes": [
                {
                  "feedId": "prt",
                  "id": "77"
                }
              ]
            }
          ]
        },
        "fare": {
          "regular": {
            "cents": 200,
            "currency": {
              "value": "USD"
            }
          }
        }
      },
      "generalizedCost": 2351,
      "legs": [
        {
          "agencyTimeZoneOffset": -25200000,
          "arrivalDelay": 0,
          "departureDelay": 0,
          "distance": 252.87499999999997,
          "endTime": "2009-10-21T23:21:53.000+00:00",
          "from": {
            "departure": "2009-10-21T23:18:27.000+00:00",
            "lat": 45.52523,
            "lon": -122.67525,
            "name": "NW Everett St. & NW 5th Ave. (P3)",
            "vertexType": "NORMAL"
          },
          "generalizedCost": 392,
          "interlineWithPreviousLeg": false,
          "legGeometry": {
            "length": 15,
            "points": "ssztGh_wkV?`@?LK?uBBK?K@sBBM??D?L@\\?lCC??E"
          },
          "mode": "WALK",
          "pathway": false,
          "realTime": false,
          "rentedBike": false,
          "route": "",
          "startTime": "2009-10-21T23:18:27.000+00:00",
          "steps": [
            {
              "absoluteDirection": "WEST",
              "area": false,
              "bogusName": false,
              "distance": 17.975,
              "elevation": "",
              "lat": 45.52522794293369,
              "lon": -122.67524992342938,
              "relativeDirection": "DEPART",
              "stayOn": false,
              "streetName": "Northwest Everett Street"
            },
            {
              "absoluteDirection": "NORTH",
              "area": false,
              "bogusName": false,
              "distance": 158.018,
              "elevation": "",
              "lat": 45.525224200000004,
              "lon": -122.67548060000001,
              "relativeDirection": "RIGHT",
              "stayOn": false,
              "streetName": "Northwest 5th Avenue"
            },
            {
              "absoluteDirection": "WEST",
              "area": false,
              "bogusName": false,
              "distance": 74.227,
              "elevation": "",
              "lat": 45.526644700000006,
              "lon": -122.67553910000001,
              "relativeDirection": "LEFT",
              "stayOn": false,
              "streetName": "Northwest Glisan Street"
            },
            {
              "absoluteDirection": "NORTH",
              "area": false,
              "bogusName": true,
              "distance": 2.655,
              "elevation": "",
              "lat": 45.5266303,
              "lon": -122.67649170000001,
              "relativeDirection": "RIGHT",
              "stayOn": false,
              "streetName": "way 156261070 from 2"
            }
          ],
          "to": {
            "arrival": "2009-10-21T23:21:53.000+00:00",
            "departure": "2009-10-21T23:21:53.000+00:00",
            "lat": 45.526655,
            "lon": -122.676462,
            "name": "NW Glisan & 6th",
            "stopCode": "10803",
            "stopId": "prt:10803",
            "vertexType": "TRANSIT",
            "zoneId": "0"
          },
          "transitLeg": false,
          "walkingBike": false
        },
        {
          "agencyId": "prt:prt",
          "agencyName": "TriMet",
          "agencyTimeZoneOffset": 0,
          "agencyUrl": "http://trimet.org",
          "arrivalDelay": 0,
          "departureDelay": 0,
          "distance": 2232.3107878360292,
          "endTime": "2009-10-21T23:29:50.000+00:00",
          "from": {
            "arrival": "2009-10-21T23:21:53.000+00:00",
            "departure": "2009-10-21T23:21:53.000+00:00",
            "lat": 45.526655,
            "lon": -122.676462,
            "name": "NW Glisan & 6th",
            "stopCode": "10803",
            "stopId": "prt:10803",
            "stopIndex": 85,
            "stopSequence": 86,
            "vertexType": "TRANSIT",
            "zoneId": "0"
          },
          "generalizedCost": 1077,
          "headsign": "Montgomery Park",
          "interlineWithPreviousLeg": false,
          "intermediateStops": [
            {
              "arrival": "2009-10-21T23:22:57.000+00:00",
              "departure": "2009-10-21T23:22:57.000+00:00",
              "lat": 45.528799,
              "lon": -122.677238,
              "name": "NW Station Way & Union Station",
              "stopCode": "12801",
              "stopId": "prt:12801",
              "stopIndex": 86,
              "stopSequence": 87,
              "vertexType": "TRANSIT",
              "zoneId": "0"
            },
            {
              "arrival": "2009-10-21T23:25:00.000+00:00",
              "departure": "2009-10-21T23:25:00.000+00:00",
              "lat": 45.531582,
              "lon": -122.681193,
              "name": "NW Northrup & 10th",
              "stopCode": "12802",
              "stopId": "prt:12802",
              "stopIndex": 87,
              "stopSequence": 88,
              "vertexType": "TRANSIT",
              "zoneId": "1"
            },
            {
              "arrival": "2009-10-21T23:25:33.000+00:00",
              "departure": "2009-10-21T23:25:33.000+00:00",
              "lat": 45.531534,
              "lon": -122.683319,
              "name": "NW 12th & Northrup",
              "stopCode": "12796",
              "stopId": "prt:12796",
              "stopIndex": 88,
              "stopSequence": 89,
              "vertexType": "TRANSIT",
              "zoneId": "1"
            },
            {
              "arrival": "2009-10-21T23:26:04.000+00:00",
              "departure": "2009-10-21T23:26:04.000+00:00",
              "lat": 45.531503,
              "lon": -122.685357,
              "name": "NW Northrup & 14th",
              "stopCode": "10775",
              "stopId": "prt:10775",
              "stopIndex": 89,
              "stopSequence": 90,
              "vertexType": "TRANSIT",
              "zoneId": "1"
            },
            {
              "arrival": "2009-10-21T23:27:07.000+00:00",
              "departure": "2009-10-21T23:27:07.000+00:00",
              "lat": 45.531434,
              "lon": -122.689417,
              "name": "NW Northrup & 18th",
              "stopCode": "10776",
              "stopId": "prt:10776",
              "stopIndex": 90,
              "stopSequence": 91,
              "vertexType": "TRANSIT",
              "zoneId": "1"
            },
            {
              "arrival": "2009-10-21T23:28:24.000+00:00",
              "departure": "2009-10-21T23:28:24.000+00:00",
              "lat": 45.531346,
              "lon": -122.694455,
              "name": "NW Northrup & 21st",
              "stopCode": "10777",
              "stopId": "prt:10777",
              "stopIndex": 91,
              "stopSequence": 92,
              "vertexType": "TRANSIT",
              "zoneId": "1"
            },
            {
              "arrival": "2009-10-21T23:28:55.000+00:00",
              "departure": "2009-10-21T23:28:55.000+00:00",
              "lat": 45.531308,
              "lon": -122.696445,
              "name": "NW Northrup & 22nd",
              "stopCode": "10778",
              "stopId": "prt:10778",
              "stopIndex": 92,
              "stopSequence": 93,
              "vertexType": "TRANSIT",
              "zoneId": "1"
            }
          ],
          "legGeometry": {
            "length": 53,
            "points": "i|ztG|fwkV?LqCFmCDYBGDEBGJkAzAQR??KNa@b@MJuBBY?OHW@u@~@aD`EcBhBBrD@xC??@l@BlE@lD???XBjEBpD???VBlE?dA@t@?b@?h@BfEBrD???VBhEFtKDvJ??@\\DnJ???d@FtKmCBo@@"
          },
          "mode": "BUS",
          "pathway": false,
          "realTime": false,
          "route": "Broadway/Halsey",
          "routeId": "prt:77",
          "routeLongName": "Broadway/Halsey",
          "routeShortName": "77",
          "serviceDate": "2009-10-21",
          "startTime": "2009-10-21T23:21:53.000+00:00",
          "steps": [ ],
          "to": {
            "arrival": "2009-10-21T23:29:50.000+00:00",
            "departure": "2009-10-21T23:29:50.000+00:00",
            "lat": 45.532159,
            "lon": -122.698634,
            "name": "NW 23rd & Overton",
            "stopCode": "8981",
            "stopId": "prt:8981",
            "stopIndex": 93,
            "stopSequence": 94,
            "vertexType": "TRANSIT",
            "zoneId": "1"
          },
          "transitLeg": true,
          "tripBlockId": "7710",
          "tripId": "prt:771W1370"
        },
        {
          "agencyTimeZoneOffset": -25200000,
          "arrivalDelay": 0,
          "departureDelay": 0,
          "distance": 580.63,
          "endTime": "2009-10-21T23:37:21.000+00:00",
          "from": {
            "arrival": "2009-10-21T23:29:50.000+00:00",
            "departure": "2009-10-21T23:29:50.000+00:00",
            "lat": 45.532159,
            "lon": -122.698634,
            "name": "NW 23rd & Overton",
            "stopCode": "8981",
            "stopId": "prt:8981",
            "vertexType": "TRANSIT",
            "zoneId": "1"
          },
          "generalizedCost": 881,
          "interlineWithPreviousLeg": false,
          "legGeometry": {
            "length": 12,
            "points": "}~{tGnq{kV?LVAF?J?FtKlCClCEnCElCElCCB?"
          },
          "mode": "WALK",
          "pathway": false,
          "realTime": false,
          "rentedBike": false,
          "route": "",
          "startTime": "2009-10-21T23:29:50.000+00:00",
          "steps": [
            {
              "absoluteDirection": "SOUTH",
              "area": false,
              "bogusName": false,
              "distance": 24.895,
              "elevation": "",
              "lat": 45.53215782420268,
              "lon": -122.69870264831422,
              "relativeDirection": "DEPART",
              "stayOn": false,
              "streetName": "Northwest 23rd Avenue"
            },
            {
              "absoluteDirection": "WEST",
              "area": false,
              "bogusName": false,
              "distance": 158.45,
              "elevation": "",
              "lat": 45.531934,
              "lon": -122.698695,
              "relativeDirection": "RIGHT",
              "stayOn": false,
              "streetName": "Northwest Overton Street"
            },
            {
              "absoluteDirection": "SOUTH",
              "area": false,
              "bogusName": false,
              "distance": 397.28499999999997,
              "elevation": "",
              "lat": 45.5318916,
              "lon": -122.70072830000001,
              "relativeDirection": "LEFT",
              "stayOn": false,
              "streetName": "Northwest 24th Avenue"
            }
          ],
          "to": {
            "arrival": "2009-10-21T23:37:21.000+00:00",
            "lat": 45.52832,
            "lon": -122.70059,
            "name": "SW Johnson St. & NW 24th Ave. (P1)",
            "vertexType": "NORMAL"
          },
          "transitLeg": false,
          "walkingBike": false
        }
      ],
      "startTime": "2009-10-21T23:18:27.000+00:00",
      "tooSloped": false,
      "transfers": 0,
      "transitTime": 477,
      "waitingTime": 0,
      "walkDistance": 833.505,
      "walkLimitExceeded": false,
      "walkTime": 657
    },
    {
      "arrivedAtDestinationWithRentedBicycle": false,
      "duration": 977,
      "elevationGained": 0.0,
      "elevationLost": 0.0,
      "endTime": "2009-10-21T23:43:51.000+00:00",
      "fare": {
        "details": {
          "regular": [
            {
              "fareId": {
                "feedId": "prt",
                "id": "8"
              },
              "price": {
                "cents": 200,
                "currency": {
                  "value": "USD"
                }
              },
              "routes": [
                {
                  "feedId": "prt",
                  "id": "17"
                }
              ]
            }
          ]
        },
        "fare": {
          "regular": {
            "cents": 200,
            "currency": {
              "value": "USD"
            }
          }
        }
      },
      "generalizedCost": 1998,
      "legs": [
        {
          "agencyTimeZoneOffset": -25200000,
          "arrivalDelay": 0,
          "departureDelay": 0,
          "distance": 167.86599999999999,
          "endTime": "2009-10-21T23:29:50.000+00:00",
          "from": {
            "departure": "2009-10-21T23:27:34.000+00:00",
            "lat": 45.52523,
            "lon": -122.67525,
            "name": "NW Everett St. & NW 5th Ave. (P3)",
            "vertexType": "NORMAL"
          },
          "generalizedCost": 261,
          "interlineWithPreviousLeg": false,
          "legGeometry": {
            "length": 10,
            "points": "ssztGh_wkV?`@?LK?uBBK??F?JBbDN?"
          },
          "mode": "WALK",
          "pathway": false,
          "realTime": false,
          "rentedBike": false,
          "route": "",
          "startTime": "2009-10-21T23:27:34.000+00:00",
          "steps": [
            {
              "absoluteDirection": "WEST",
              "area": false,
              "bogusName": false,
              "distance": 17.975,
              "elevation": "",
              "lat": 45.52522794293369,
              "lon": -122.67524992342938,
              "relativeDirection": "DEPART",
              "stayOn": false,
              "streetName": "Northwest Everett Street"
            },
            {
              "absoluteDirection": "NORTH",
              "area": false,
              "bogusName": false,
              "distance": 78.514,
              "elevation": "",
              "lat": 45.525224200000004,
              "lon": -122.67548060000001,
              "relativeDirection": "RIGHT",
              "stayOn": false,
              "streetName": "Northwest 5th Avenue"
            },
            {
              "absoluteDirection": "WEST",
              "area": false,
              "bogusName": false,
              "distance": 71.377,
              "elevation": "",
              "lat": 45.52593,
              "lon": -122.6755097,
              "relativeDirection": "LEFT",
              "stayOn": false,
              "streetName": "Northwest Flanders Street"
            }
          ],
          "to": {
            "arrival": "2009-10-21T23:29:50.000+00:00",
            "departure": "2009-10-21T23:29:50.000+00:00",
            "lat": 45.52583,
            "lon": -122.676422,
            "name": "NW 6th & Flanders",
            "stopCode": "9300",
            "stopId": "prt:9300",
            "vertexType": "TRANSIT",
            "zoneId": "0"
          },
          "transitLeg": false,
          "walkingBike": false
        },
        {
          "agencyId": "prt:prt",
          "agencyName": "TriMet",
          "agencyTimeZoneOffset": 0,
          "agencyUrl": "http://trimet.org",
          "arrivalDelay": 0,
          "departureDelay": 0,
          "distance": 1631.0313510234191,
          "endTime": "2009-10-21T23:38:32.000+00:00",
          "from": {
            "arrival": "2009-10-21T23:29:50.000+00:00",
            "departure": "2009-10-21T23:29:50.000+00:00",
            "lat": 45.52583,
            "lon": -122.676422,
            "name": "NW 6th & Flanders",
            "stopCode": "9300",
            "stopId": "prt:9300",
            "stopIndex": 66,
            "stopSequence": 67,
            "vertexType": "TRANSIT",
            "zoneId": "0"
          },
          "generalizedCost": 1122,
          "headsign": "31st & Industrial",
          "interlineWithPreviousLeg": false,
          "intermediateStops": [
            {
              "arrival": "2009-10-21T23:30:41.000+00:00",
              "departure": "2009-10-21T23:30:41.000+00:00",
              "lat": 45.526678,
              "lon": -122.677476,
              "name": "NW Glisan & Broadway",
              "stopCode": "1997",
              "stopId": "prt:1997",
              "stopIndex": 67,
              "stopSequence": 68,
              "vertexType": "TRANSIT",
              "zoneId": "0"
            },
            {
              "arrival": "2009-10-21T23:31:21.000+00:00",
              "departure": "2009-10-21T23:31:21.000+00:00",
              "lat": 45.526643,
              "lon": -122.679075,
              "name": "NW Glisan & Park",
              "stopCode": "2007",
              "stopId": "prt:2007",
              "stopIndex": 68,
              "stopSequence": 69,
              "vertexType": "TRANSIT",
              "zoneId": "0"
            },
            {
              "arrival": "2009-10-21T23:32:11.000+00:00",
              "departure": "2009-10-21T23:32:11.000+00:00",
              "lat": 45.526601,
              "lon": -122.681091,
              "name": "NW Glisan & 10th",
              "stopCode": "2011",
              "stopId": "prt:2011",
              "stopIndex": 69,
              "stopSequence": 70,
              "vertexType": "TRANSIT",
              "zoneId": "0"
            },
            {
              "arrival": "2009-10-21T23:33:03.000+00:00",
              "departure": "2009-10-21T23:33:03.000+00:00",
              "lat": 45.526578,
              "lon": -122.683142,
              "name": "NW Glisan & 12th",
              "stopCode": "2030",
              "stopId": "prt:2030",
              "stopIndex": 70,
              "stopSequence": 71,
              "vertexType": "TRANSIT",
              "zoneId": "0"
            },
            {
              "arrival": "2009-10-21T23:33:53.000+00:00",
              "departure": "2009-10-21T23:33:53.000+00:00",
              "lat": 45.526532,
              "lon": -122.685164,
              "name": "NW Glisan & 14th",
              "stopCode": "2046",
              "stopId": "prt:2046",
              "stopIndex": 71,
              "stopSequence": 72,
              "vertexType": "TRANSIT",
              "zoneId": "0"
            },
            {
              "arrival": "2009-10-21T23:34:43.000+00:00",
              "departure": "2009-10-21T23:34:43.000+00:00",
              "lat": 45.526503,
              "lon": -122.687165,
              "name": "NW Glisan & 16th",
              "stopCode": "2062",
              "stopId": "prt:2062",
              "stopIndex": 72,
              "stopSequence": 73,
              "vertexType": "TRANSIT",
              "zoneId": "1"
            },
            {
              "arrival": "2009-10-21T23:35:59.000+00:00",
              "departure": "2009-10-21T23:35:59.000+00:00",
              "lat": 45.526412,
              "lon": -122.690196,
              "name": "NW Glisan & 19th",
              "stopCode": "2086",
              "stopId": "prt:2086",
              "stopIndex": 73,
              "stopSequence": 74,
              "vertexType": "TRANSIT",
              "zoneId": "1"
            },
            {
              "arrival": "2009-10-21T23:37:31.000+00:00",
              "departure": "2009-10-21T23:37:31.000+00:00",
              "lat": 45.526387,
              "lon": -122.693889,
              "name": "NW Glisan & 21st",
              "stopCode": "2099",
              "stopId": "prt:2099",
              "stopIndex": 74,
              "stopSequence": 75,
              "vertexType": "TRANSIT",
              "zoneId": "1"
            }
          ],
          "legGeometry": {
            "length": 39,
            "points": "kwztGhgwkVQ?kC@@zD???PBjE?`B??@X@jEBjD???\\BhEBpD???XBhE@nD??@Z?hEBtA?h@@h@??@Z@nEBhEBhD???`@FtKDhH??@hBoCD}BB"
          },
          "mode": "BUS",
          "pathway": false,
          "realTime": false,
          "route": "Holgate/NW 21st",
          "routeId": "prt:17",
          "routeLongName": "Holgate/NW 21st",
          "routeShortName": "17",
          "serviceDate": "2009-10-21",
          "startTime": "2009-10-21T23:29:50.000+00:00",
          "steps": [ ],
          "to": {
            "arrival": "2009-10-21T23:38:32.000+00:00",
            "departure": "2009-10-21T23:38:32.000+00:00",
            "lat": 45.527648,
            "lon": -122.694407,
            "name": "NW 21st & Irving",
            "stopCode": "7113",
            "stopId": "prt:7113",
            "stopIndex": 75,
            "stopSequence": 76,
            "vertexType": "TRANSIT",
            "zoneId": "1"
          },
          "transitLeg": true,
          "tripBlockId": "1701",
          "tripId": "prt:171W1500"
        },
        {
          "agencyTimeZoneOffset": -25200000,
          "arrivalDelay": 0,
          "departureDelay": 0,
          "distance": 28.258000000000003,
          "endTime": "2009-10-21T23:39:58.000+00:00",
          "from": {
            "arrival": "2009-10-21T23:38:32.000+00:00",
            "departure": "2009-10-21T23:38:32.000+00:00",
            "lat": 45.527648,
            "lon": -122.694407,
            "name": "NW 21st & Irving",
            "stopCode": "7113",
            "stopId": "prt:7113",
            "vertexType": "TRANSIT",
            "zoneId": "1"
          },
          "generalizedCost": 167,
          "interlineWithPreviousLeg": false,
          "legGeometry": {
            "length": 4,
            "points": "wb{tG`wzkV?LO?Ao@"
          },
          "mode": "WALK",
          "pathway": false,
          "realTime": false,
          "rentedBike": false,
          "route": "",
          "startTime": "2009-10-21T23:38:32.000+00:00",
          "steps": [
            {
              "absoluteDirection": "NORTH",
              "area": false,
              "bogusName": false,
              "distance": 8.969,
              "elevation": "",
              "lat": 45.52764696458245,
              "lon": -122.69447686508221,
              "relativeDirection": "DEPART",
              "stayOn": false,
              "streetName": "Northwest 21st Avenue"
            },
            {
              "absoluteDirection": "EAST",
              "area": false,
              "bogusName": false,
              "distance": 19.289,
              "elevation": "",
              "lat": 45.527727600000006,
              "lon": -122.69447930000001,
              "relativeDirection": "RIGHT",
              "stayOn": false,
              "streetName": "Northwest Irving Street"
            }
          ],
          "to": {
            "arrival": "2009-10-21T23:39:58.000+00:00",
            "bikeShareId": "-102323",
            "departure": "2009-10-21T23:39:58.000+00:00",
            "lat": 45.5278491,
            "lon": -122.6942362,
            "name": "-102323",
            "vertexType": "BIKESHARE"
          },
          "transitLeg": false,
          "walkingBike": false
        },
        {
          "agencyTimeZoneOffset": -25200000,
          "arrivalDelay": 0,
          "departureDelay": 0,
          "distance": 480.068,
          "endTime": "2009-10-21T23:41:39.000+00:00",
          "from": {
            "arrival": "2009-10-21T23:39:58.000+00:00",
            "bikeShareId": "-102323",
            "departure": "2009-10-21T23:39:58.000+00:00",
            "lat": 45.5278491,
            "lon": -122.6942362,
            "name": "-102323",
            "vertexType": "BIKESHARE"
          },
          "generalizedCost": 196,
          "interlineWithPreviousLeg": false,
          "legGeometry": {
            "length": 6,
            "points": "ic{tG~uzkV@n@@vAD|HDtKFrJ"
          },
          "mode": "BICYCLE",
          "pathway": false,
          "realTime": false,
          "rentedBike": true,
          "route": "",
          "startTime": "2009-10-21T23:39:58.000+00:00",
          "steps": [
            {
              "absoluteDirection": "WEST",
              "area": false,
              "bogusName": false,
              "distance": 480.068,
              "elevation": "",
              "lat": 45.52773220198921,
              "lon": -122.69423177172958,
              "relativeDirection": "HARD_LEFT",
              "stayOn": false,
              "streetName": "Northwest Irving Street"
            }
          ],
          "to": {
            "arrival": "2009-10-21T23:41:39.000+00:00",
            "departure": "2009-10-21T23:41:39.000+00:00",
            "lat": 45.5276173,
            "lon": -122.7003923,
            "name": "corner of way -102328 from 0 and Northwest Irving Street",
            "vertexType": "NORMAL"
          },
          "transitLeg": false,
          "walkingBike": false
        },
        {
          "agencyTimeZoneOffset": -25200000,
          "arrivalDelay": 0,
          "departureDelay": 0,
          "distance": 13.358,
          "endTime": "2009-10-21T23:42:20.000+00:00",
          "from": {
            "arrival": "2009-10-21T23:41:39.000+00:00",
            "departure": "2009-10-21T23:41:39.000+00:00",
            "lat": 45.5276173,
            "lon": -122.7003923,
            "name": "corner of way -102328 from 0 and Northwest Irving Street",
            "vertexType": "NORMAL"
          },
          "generalizedCost": 81,
          "interlineWithPreviousLeg": false,
          "legGeometry": {
            "length": 2,
            "points": "qb{tGn|{kVWA"
          },
          "mode": "WALK",
          "pathway": false,
          "realTime": false,
          "rentedBike": true,
          "route": "",
          "startTime": "2009-10-21T23:41:39.000+00:00",
          "steps": [
            {
              "absoluteDirection": "NORTH",
              "area": false,
              "bogusName": true,
              "distance": 13.358,
              "elevation": "",
              "lat": 45.5276173,
              "lon": -122.7003923,
              "relativeDirection": "RIGHT",
              "stayOn": false,
              "streetName": "way -102328 from 0"
            }
          ],
          "to": {
            "arrival": "2009-10-21T23:42:20.000+00:00",
            "bikeShareId": "-102309",
            "departure": "2009-10-21T23:42:20.000+00:00",
            "lat": 45.5277374,
            "lon": -122.7003879,
            "name": "-102309",
            "vertexType": "BIKESHARE"
          },
          "transitLeg": false,
          "walkingBike": false
        },
        {
          "agencyTimeZoneOffset": -25200000,
          "arrivalDelay": 0,
          "departureDelay": 0,
          "distance": 106.589,
          "endTime": "2009-10-21T23:43:51.000+00:00",
          "from": {
            "arrival": "2009-10-21T23:42:20.000+00:00",
            "bikeShareId": "-102309",
            "departure": "2009-10-21T23:42:20.000+00:00",
            "lat": 45.5277374,
            "lon": -122.7003879,
            "name": "-102309",
            "vertexType": "BIKESHARE"
          },
          "generalizedCost": 168,
          "interlineWithPreviousLeg": false,
          "legGeometry": {
            "length": 4,
            "points": "ic{tGl|{kVV@?d@kC@"
          },
          "mode": "WALK",
          "pathway": false,
          "realTime": false,
          "rentedBike": false,
          "route": "",
          "startTime": "2009-10-21T23:42:20.000+00:00",
          "steps": [
            {
              "absoluteDirection": "SOUTH",
              "area": false,
              "bogusName": true,
              "distance": 13.358,
              "elevation": "",
              "lat": 45.5277374,
              "lon": -122.70038790000001,
              "relativeDirection": "HARD_LEFT",
              "stayOn": false,
              "streetName": "way -102328 from 0"
            },
            {
              "absoluteDirection": "WEST",
              "area": false,
              "bogusName": false,
              "distance": 14.704,
              "elevation": "",
              "lat": 45.5276173,
              "lon": -122.7003923,
              "relativeDirection": "RIGHT",
              "stayOn": false,
              "streetName": "Northwest Irving Street"
            },
            {
              "absoluteDirection": "NORTH",
              "area": false,
              "bogusName": false,
              "distance": 78.527,
              "elevation": "",
              "lat": 45.527613800000005,
              "lon": -122.70058100000001,
              "relativeDirection": "RIGHT",
              "stayOn": false,
              "streetName": "Northwest 24th Avenue"
            }
          ],
          "to": {
            "arrival": "2009-10-21T23:43:51.000+00:00",
            "lat": 45.52832,
            "lon": -122.70059,
            "name": "SW Johnson St. & NW 24th Ave. (P1)",
            "vertexType": "NORMAL"
          },
          "transitLeg": false,
          "walkingBike": false
        }
      ],
      "startTime": "2009-10-21T23:27:34.000+00:00",
      "tooSloped": false,
      "transfers": 0,
      "transitTime": 522,
      "waitingTime": 0,
      "walkDistance": 796.1389999999999,
      "walkLimitExceeded": false,
      "walkTime": 455
    },
    {
      "arrivedAtDestinationWithRentedBicycle": false,
      "duration": 1336,
      "elevationGained": 0.0,
      "elevationLost": 0.0,
      "endTime": "2009-10-21T23:51:24.000+00:00",
      "fare": {
        "details": {
          "regular": [
            {
              "fareId": {
                "feedId": "prt",
                "id": "8"
              },
              "price": {
                "cents": 200,
                "currency": {
                  "value": "USD"
                }
              },
              "routes": [
                {
                  "feedId": "prt",
                  "id": "20"
                }
              ]
            }
          ]
        },
        "fare": {
          "regular": {
            "cents": 200,
            "currency": {
              "value": "USD"
            }
          }
        }
      },
      "generalizedCost": 2563,
      "legs": [
        {
          "agencyTimeZoneOffset": -25200000,
          "arrivalDelay": 0,
          "departureDelay": 0,
          "distance": 287.815,
          "endTime": "2009-10-21T23:33:00.000+00:00",
          "from": {
            "departure": "2009-10-21T23:29:08.000+00:00",
            "lat": 45.52523,
            "lon": -122.67525,
            "name": "NW Everett St. & NW 5th Ave. (P3)",
            "vertexType": "NORMAL"
          },
          "generalizedCost": 442,
          "interlineWithPreviousLeg": false,
          "legGeometry": {
            "length": 17,
            "points": "ssztGh_wkV?`@?LJAlBCH?J?H?vBCJ?H?jBCJA?D@L?lAE?"
          },
          "mode": "WALK",
          "pathway": false,
          "realTime": false,
          "rentedBike": false,
          "route": "",
          "startTime": "2009-10-21T23:29:08.000+00:00",
          "steps": [
            {
              "absoluteDirection": "WEST",
              "area": false,
              "bogusName": false,
              "distance": 17.975,
              "elevation": "",
              "lat": 45.52522794293369,
              "lon": -122.67524992342938,
              "relativeDirection": "DEPART",
              "stayOn": false,
              "streetName": "Northwest Everett Street"
            },
            {
              "absoluteDirection": "SOUTH",
              "area": false,
              "bogusName": false,
              "distance": 231.76100000000002,
              "elevation": "",
              "lat": 45.525224200000004,
              "lon": -122.67548060000001,
              "relativeDirection": "LEFT",
              "stayOn": false,
              "streetName": "Northwest 5th Avenue"
            },
            {
              "absoluteDirection": "WEST",
              "area": false,
              "bogusName": false,
              "distance": 38.079,
              "elevation": "",
              "lat": 45.523141200000005,
              "lon": -122.67540310000001,
              "relativeDirection": "RIGHT",
              "stayOn": false,
              "streetName": "West Burnside Street"
            }
          ],
          "to": {
            "arrival": "2009-10-21T23:33:00.000+00:00",
            "departure": "2009-10-21T23:33:00.000+00:00",
            "lat": 45.523169,
            "lon": -122.675893,
            "name": "W Burnside & NW 5th",
            "stopCode": "782",
            "stopId": "prt:782",
            "vertexType": "TRANSIT",
            "zoneId": "0"
          },
          "transitLeg": false,
          "walkingBike": false
        },
        {
          "agencyId": "prt:prt",
          "agencyName": "TriMet",
          "agencyTimeZoneOffset": 0,
          "agencyUrl": "http://trimet.org",
          "arrivalDelay": 0,
          "departureDelay": 0,
          "distance": 1942.2498485359197,
          "endTime": "2009-10-21T23:44:03.000+00:00",
          "from": {
            "arrival": "2009-10-21T23:33:00.000+00:00",
            "departure": "2009-10-21T23:33:00.000+00:00",
            "lat": 45.523169,
            "lon": -122.675893,
            "name": "W Burnside & NW 5th",
            "stopCode": "782",
            "stopId": "prt:782",
            "stopIndex": 99,
            "stopSequence": 100,
            "vertexType": "TRANSIT",
            "zoneId": "0"
          },
          "generalizedCost": 1263,
          "headsign": "Beaverton TC",
          "interlineWithPreviousLeg": false,
          "intermediateStops": [
            {
              "arrival": "2009-10-21T23:34:56.000+00:00",
              "departure": "2009-10-21T23:34:56.000+00:00",
              "lat": 45.523115,
              "lon": -122.678939,
              "name": "W Burnside & NW Park",
              "stopCode": "716",
              "stopId": "prt:716",
              "stopIndex": 100,
              "stopSequence": 101,
              "vertexType": "TRANSIT",
              "zoneId": "0"
            },
            {
              "arrival": "2009-10-21T23:36:37.000+00:00",
              "departure": "2009-10-21T23:36:37.000+00:00",
              "lat": 45.523048,
              "lon": -122.681606,
              "name": "W Burnside & NW 10th",
              "stopCode": "10791",
              "stopId": "prt:10791",
              "stopIndex": 101,
              "stopSequence": 102,
              "vertexType": "TRANSIT",
              "zoneId": "0"
            },
            {
              "arrival": "2009-10-21T23:37:50.000+00:00",
              "departure": "2009-10-21T23:37:50.000+00:00",
              "lat": 45.523,
              "lon": -122.683535,
              "name": "W Burnside & NW 12th",
              "stopCode": "11032",
              "stopId": "prt:11032",
              "stopIndex": 102,
              "stopSequence": 103,
              "vertexType": "TRANSIT",
              "zoneId": "0"
            },
            {
              "arrival": "2009-10-21T23:40:44.000+00:00",
              "departure": "2009-10-21T23:40:44.000+00:00",
              "lat": 45.522985,
              "lon": -122.688091,
              "name": "W Burnside & NW 17th",
              "stopCode": "10809",
              "stopId": "prt:10809",
              "stopIndex": 103,
              "stopSequence": 104,
              "vertexType": "TRANSIT",
              "zoneId": "1"
            },
            {
              "arrival": "2009-10-21T23:42:00.000+00:00",
              "departure": "2009-10-21T23:42:00.000+00:00",
              "lat": 45.523097,
              "lon": -122.690083,
              "name": "W Burnside & NW 19th",
              "stopCode": "735",
              "stopId": "prt:735",
              "stopIndex": 104,
              "stopSequence": 105,
              "vertexType": "TRANSIT",
              "zoneId": "1"
            },
            {
              "arrival": "2009-10-21T23:42:24.000+00:00",
              "departure": "2009-10-21T23:42:24.000+00:00",
              "lat": 45.523176,
              "lon": -122.692139,
              "name": "W Burnside & NW 20th",
              "stopCode": "741",
              "stopId": "prt:741",
              "stopIndex": 105,
              "stopSequence": 106,
              "vertexType": "TRANSIT",
              "zoneId": "1"
            },
            {
              "arrival": "2009-10-21T23:42:35.000+00:00",
              "departure": "2009-10-21T23:42:35.000+00:00",
              "lat": 45.52322,
              "lon": -122.69313,
              "name": "W Burnside & NW 20th Pl",
              "stopCode": "742",
              "stopId": "prt:742",
              "stopIndex": 106,
              "stopSequence": 107,
              "vertexType": "TRANSIT",
              "zoneId": "1"
            },
            {
              "arrival": "2009-10-21T23:42:55.000+00:00",
              "departure": "2009-10-21T23:42:55.000+00:00",
              "lat": 45.523312,
              "lon": -122.694901,
              "name": "W Burnside & NW King",
              "stopCode": "747",
              "stopId": "prt:747",
              "stopIndex": 107,
              "stopSequence": 108,
              "vertexType": "TRANSIT",
              "zoneId": "1"
            },
            {
              "arrival": "2009-10-21T23:43:32.000+00:00",
              "departure": "2009-10-21T23:43:32.000+00:00",
              "lat": 45.523512,
              "lon": -122.698081,
              "name": "W Burnside & NW 23rd",
              "stopCode": "755",
              "stopId": "prt:755",
              "stopIndex": 108,
              "stopSequence": 109,
              "vertexType": "TRANSIT",
              "zoneId": "1"
            }
          ],
          "legGeometry": {
            "length": 56,
            "points": "efztGhcwkV@rBBzDBpE@~A???Z@tD@RBnEB|A???@BdB?lEBjA??BnBApF@dB?X?^@r@?f@@bCAx@EtB???VChAE|BGnD??AXKnEGnD???XGjD??AZEfCC`AEzB??AXCfAGxDE|AEtBIlC??APu@lJMhBI`@"
          },
          "mode": "BUS",
          "pathway": false,
          "realTime": false,
          "route": "Burnside/Stark",
          "routeId": "prt:20",
          "routeLongName": "Burnside/Stark",
          "routeShortName": "20",
          "serviceDate": "2009-10-21",
          "startTime": "2009-10-21T23:33:00.000+00:00",
          "steps": [ ],
          "to": {
            "arrival": "2009-10-21T23:44:03.000+00:00",
            "departure": "2009-10-21T23:44:03.000+00:00",
            "lat": 45.523897,
            "lon": -122.700681,
            "name": "W Burnside & NW 23rd Pl",
            "stopCode": "9555",
            "stopId": "prt:9555",
            "stopIndex": 109,
            "stopSequence": 110,
            "vertexType": "TRANSIT",
            "zoneId": "1"
          },
          "transitLeg": true,
          "tripBlockId": "2003",
          "tripId": "prt:200W1450"
        },
        {
          "agencyTimeZoneOffset": -25200000,
          "arrivalDelay": 0,
          "departureDelay": 0,
          "distance": 563.701,
          "endTime": "2009-10-21T23:51:24.000+00:00",
          "from": {
            "arrival": "2009-10-21T23:44:03.000+00:00",
            "departure": "2009-10-21T23:44:03.000+00:00",
            "lat": 45.523897,
            "lon": -122.700681,
            "name": "W Burnside & NW 23rd Pl",
            "stopCode": "9555",
            "stopId": "prt:9555",
            "vertexType": "TRANSIT",
            "zoneId": "1"
          },
          "generalizedCost": 858,
          "interlineWithPreviousLeg": false,
          "legGeometry": {
            "length": 34,
            "points": "ikztGh~{kVNDEVUzACPOUQO_@Yc@[QMMEOKOIECGCIAMCGCGAECECECOOMOGKIFMLk@BsABGDGBoCBkCDkC@"
          },
          "mode": "WALK",
          "pathway": false,
          "realTime": false,
          "rentedBike": false,
          "route": "",
          "startTime": "2009-10-21T23:44:03.000+00:00",
          "steps": [
            {
              "absoluteDirection": "WEST",
              "area": false,
              "bogusName": false,
              "distance": 54.628,
              "elevation": "",
              "lat": 45.523815597641374,
              "lon": -122.70071990797962,
              "relativeDirection": "DEPART",
              "stayOn": false,
              "streetName": "West Burnside Street"
            },
            {
              "absoluteDirection": "NORTHEAST",
              "area": false,
              "bogusName": false,
              "distance": 176.41,
              "elevation": "",
              "lat": 45.5239733,
              "lon": -122.701384,
              "relativeDirection": "RIGHT",
              "stayOn": false,
              "streetName": "Northwest 24th Place"
            },
            {
              "absoluteDirection": "NORTHWEST",
              "area": false,
              "bogusName": false,
              "distance": 15.262,
              "elevation": "",
              "lat": 45.5253583,
              "lon": -122.70033570000001,
              "relativeDirection": "LEFT",
              "stayOn": false,
              "streetName": "Northwest Westover Road"
            },
            {
              "absoluteDirection": "NORTH",
              "area": false,
              "bogusName": false,
              "distance": 317.401,
              "elevation": "",
              "lat": 45.525472400000005,
              "lon": -122.7004445,
              "relativeDirection": "SLIGHTLY_RIGHT",
              "stayOn": false,
              "streetName": "Northwest 24th Avenue"
            }
          ],
          "to": {
            "arrival": "2009-10-21T23:51:24.000+00:00",
            "lat": 45.52832,
            "lon": -122.70059,
            "name": "SW Johnson St. & NW 24th Ave. (P1)",
            "vertexType": "NORMAL"
          },
          "transitLeg": false,
          "walkingBike": false
        }
      ],
      "startTime": "2009-10-21T23:29:08.000+00:00",
      "tooSloped": false,
      "transfers": 0,
      "transitTime": 663,
      "waitingTime": 0,
      "walkDistance": 851.5160000000001,
      "walkLimitExceeded": false,
      "walkTime": 673
    },
    {
      "arrivedAtDestinationWithRentedBicycle": false,
      "duration": 1134,
      "elevationGained": 0.0,
      "elevationLost": 0.0,
      "endTime": "2009-10-21T23:56:21.000+00:00",
      "fare": {
        "details": {
          "regular": [
            {
              "fareId": {
                "feedId": "prt",
                "id": "8"
              },
              "price": {
                "cents": 200,
                "currency": {
                  "value": "USD"
                }
              },
              "routes": [
                {
                  "feedId": "prt",
                  "id": "77"
                }
              ]
            }
          ]
        },
        "fare": {
          "regular": {
            "cents": 200,
            "currency": {
              "value": "USD"
            }
          }
        }
      },
      "generalizedCost": 2351,
      "legs": [
        {
          "agencyTimeZoneOffset": -25200000,
          "arrivalDelay": 0,
          "departureDelay": 0,
          "distance": 252.87499999999997,
          "endTime": "2009-10-21T23:40:53.000+00:00",
          "from": {
            "departure": "2009-10-21T23:37:27.000+00:00",
            "lat": 45.52523,
            "lon": -122.67525,
            "name": "NW Everett St. & NW 5th Ave. (P3)",
            "vertexType": "NORMAL"
          },
          "generalizedCost": 392,
          "interlineWithPreviousLeg": false,
          "legGeometry": {
            "length": 15,
            "points": "ssztGh_wkV?`@?LK?uBBK?K@sBBM??D?L@\\?lCC??E"
          },
          "mode": "WALK",
          "pathway": false,
          "realTime": false,
          "rentedBike": false,
          "route": "",
          "startTime": "2009-10-21T23:37:27.000+00:00",
          "steps": [
            {
              "absoluteDirection": "WEST",
              "area": false,
              "bogusName": false,
              "distance": 17.975,
              "elevation": "",
              "lat": 45.52522794293369,
              "lon": -122.67524992342938,
              "relativeDirection": "DEPART",
              "stayOn": false,
              "streetName": "Northwest Everett Street"
            },
            {
              "absoluteDirection": "NORTH",
              "area": false,
              "bogusName": false,
              "distance": 158.018,
              "elevation": "",
              "lat": 45.525224200000004,
              "lon": -122.67548060000001,
              "relativeDirection": "RIGHT",
              "stayOn": false,
              "streetName": "Northwest 5th Avenue"
            },
            {
              "absoluteDirection": "WEST",
              "area": false,
              "bogusName": false,
              "distance": 74.227,
              "elevation": "",
              "lat": 45.526644700000006,
              "lon": -122.67553910000001,
              "relativeDirection": "LEFT",
              "stayOn": false,
              "streetName": "Northwest Glisan Street"
            },
            {
              "absoluteDirection": "NORTH",
              "area": false,
              "bogusName": true,
              "distance": 2.655,
              "elevation": "",
              "lat": 45.5266303,
              "lon": -122.67649170000001,
              "relativeDirection": "RIGHT",
              "stayOn": false,
              "streetName": "way 156261070 from 2"
            }
          ],
          "to": {
            "arrival": "2009-10-21T23:40:53.000+00:00",
            "departure": "2009-10-21T23:40:53.000+00:00",
            "lat": 45.526655,
            "lon": -122.676462,
            "name": "NW Glisan & 6th",
            "stopCode": "10803",
            "stopId": "prt:10803",
            "vertexType": "TRANSIT",
            "zoneId": "0"
          },
          "transitLeg": false,
          "walkingBike": false
        },
        {
          "agencyId": "prt:prt",
          "agencyName": "TriMet",
          "agencyTimeZoneOffset": 0,
          "agencyUrl": "http://trimet.org",
          "arrivalDelay": 0,
          "departureDelay": 0,
          "distance": 2232.3107878360292,
          "endTime": "2009-10-21T23:48:50.000+00:00",
          "from": {
            "arrival": "2009-10-21T23:40:53.000+00:00",
            "departure": "2009-10-21T23:40:53.000+00:00",
            "lat": 45.526655,
            "lon": -122.676462,
            "name": "NW Glisan & 6th",
            "stopCode": "10803",
            "stopId": "prt:10803",
            "stopIndex": 85,
            "stopSequence": 86,
            "vertexType": "TRANSIT",
            "zoneId": "0"
          },
          "generalizedCost": 1077,
          "headsign": "Montgomery Park",
          "interlineWithPreviousLeg": false,
          "intermediateStops": [
            {
              "arrival": "2009-10-21T23:41:57.000+00:00",
              "departure": "2009-10-21T23:41:57.000+00:00",
              "lat": 45.528799,
              "lon": -122.677238,
              "name": "NW Station Way & Union Station",
              "stopCode": "12801",
              "stopId": "prt:12801",
              "stopIndex": 86,
              "stopSequence": 87,
              "vertexType": "TRANSIT",
              "zoneId": "0"
            },
            {
              "arrival": "2009-10-21T23:44:00.000+00:00",
              "departure": "2009-10-21T23:44:00.000+00:00",
              "lat": 45.531582,
              "lon": -122.681193,
              "name": "NW Northrup & 10th",
              "stopCode": "12802",
              "stopId": "prt:12802",
              "stopIndex": 87,
              "stopSequence": 88,
              "vertexType": "TRANSIT",
              "zoneId": "1"
            },
            {
              "arrival": "2009-10-21T23:44:33.000+00:00",
              "departure": "2009-10-21T23:44:33.000+00:00",
              "lat": 45.531534,
              "lon": -122.683319,
              "name": "NW 12th & Northrup",
              "stopCode": "12796",
              "stopId": "prt:12796",
              "stopIndex": 88,
              "stopSequence": 89,
              "vertexType": "TRANSIT",
              "zoneId": "1"
            },
            {
              "arrival": "2009-10-21T23:45:04.000+00:00",
              "departure": "2009-10-21T23:45:04.000+00:00",
              "lat": 45.531503,
              "lon": -122.685357,
              "name": "NW Northrup & 14th",
              "stopCode": "10775",
              "stopId": "prt:10775",
              "stopIndex": 89,
              "stopSequence": 90,
              "vertexType": "TRANSIT",
              "zoneId": "1"
            },
            {
              "arrival": "2009-10-21T23:46:07.000+00:00",
              "departure": "2009-10-21T23:46:07.000+00:00",
              "lat": 45.531434,
              "lon": -122.689417,
              "name": "NW Northrup & 18th",
              "stopCode": "10776",
              "stopId": "prt:10776",
              "stopIndex": 90,
              "stopSequence": 91,
              "vertexType": "TRANSIT",
              "zoneId": "1"
            },
            {
              "arrival": "2009-10-21T23:47:24.000+00:00",
              "departure": "2009-10-21T23:47:24.000+00:00",
              "lat": 45.531346,
              "lon": -122.694455,
              "name": "NW Northrup & 21st",
              "stopCode": "10777",
              "stopId": "prt:10777",
              "stopIndex": 91,
              "stopSequence": 92,
              "vertexType": "TRANSIT",
              "zoneId": "1"
            },
            {
              "arrival": "2009-10-21T23:47:55.000+00:00",
              "departure": "2009-10-21T23:47:55.000+00:00",
              "lat": 45.531308,
              "lon": -122.696445,
              "name": "NW Northrup & 22nd",
              "stopCode": "10778",
              "stopId": "prt:10778",
              "stopIndex": 92,
              "stopSequence": 93,
              "vertexType": "TRANSIT",
              "zoneId": "1"
            }
          ],
          "legGeometry": {
            "length": 53,
            "points": "i|ztG|fwkV?LqCFmCDYBGDEBGJkAzAQR??KNa@b@MJuBBY?OHW@u@~@aD`EcBhBBrD@xC??@l@BlE@lD???XBjEBpD???VBlE?dA@t@?b@?h@BfEBrD???VBhEFtKDvJ??@\\DnJ???d@FtKmCBo@@"
          },
          "mode": "BUS",
          "pathway": false,
          "realTime": false,
          "route": "Broadway/Halsey",
          "routeId": "prt:77",
          "routeLongName": "Broadway/Halsey",
          "routeShortName": "77",
          "serviceDate": "2009-10-21",
          "startTime": "2009-10-21T23:40:53.000+00:00",
          "steps": [ ],
          "to": {
            "arrival": "2009-10-21T23:48:50.000+00:00",
            "departure": "2009-10-21T23:48:50.000+00:00",
            "lat": 45.532159,
            "lon": -122.698634,
            "name": "NW 23rd & Overton",
            "stopCode": "8981",
            "stopId": "prt:8981",
            "stopIndex": 93,
            "stopSequence": 94,
            "vertexType": "TRANSIT",
            "zoneId": "1"
          },
          "transitLeg": true,
          "tripBlockId": "7708",
          "tripId": "prt:771W1380"
        },
        {
          "agencyTimeZoneOffset": -25200000,
          "arrivalDelay": 0,
          "departureDelay": 0,
          "distance": 580.63,
          "endTime": "2009-10-21T23:56:21.000+00:00",
          "from": {
            "arrival": "2009-10-21T23:48:50.000+00:00",
            "departure": "2009-10-21T23:48:50.000+00:00",
            "lat": 45.532159,
            "lon": -122.698634,
            "name": "NW 23rd & Overton",
            "stopCode": "8981",
            "stopId": "prt:8981",
            "vertexType": "TRANSIT",
            "zoneId": "1"
          },
          "generalizedCost": 881,
          "interlineWithPreviousLeg": false,
          "legGeometry": {
            "length": 12,
            "points": "}~{tGnq{kV?LVAF?J?FtKlCClCEnCElCElCCB?"
          },
          "mode": "WALK",
          "pathway": false,
          "realTime": false,
          "rentedBike": false,
          "route": "",
          "startTime": "2009-10-21T23:48:50.000+00:00",
          "steps": [
            {
              "absoluteDirection": "SOUTH",
              "area": false,
              "bogusName": false,
              "distance": 24.895,
              "elevation": "",
              "lat": 45.53215782420268,
              "lon": -122.69870264831422,
              "relativeDirection": "DEPART",
              "stayOn": false,
              "streetName": "Northwest 23rd Avenue"
            },
            {
              "absoluteDirection": "WEST",
              "area": false,
              "bogusName": false,
              "distance": 158.45,
              "elevation": "",
              "lat": 45.531934,
              "lon": -122.698695,
              "relativeDirection": "RIGHT",
              "stayOn": false,
              "streetName": "Northwest Overton Street"
            },
            {
              "absoluteDirection": "SOUTH",
              "area": false,
              "bogusName": false,
              "distance": 397.28499999999997,
              "elevation": "",
              "lat": 45.5318916,
              "lon": -122.70072830000001,
              "relativeDirection": "LEFT",
              "stayOn": false,
              "streetName": "Northwest 24th Avenue"
            }
          ],
          "to": {
            "arrival": "2009-10-21T23:56:21.000+00:00",
            "lat": 45.52832,
            "lon": -122.70059,
            "name": "SW Johnson St. & NW 24th Ave. (P1)",
            "vertexType": "NORMAL"
          },
          "transitLeg": false,
          "walkingBike": false
        }
      ],
      "startTime": "2009-10-21T23:37:27.000+00:00",
      "tooSloped": false,
      "transfers": 0,
      "transitTime": 477,
      "waitingTime": 0,
      "walkDistance": 833.505,
      "walkLimitExceeded": false,
      "walkTime": 657
    }
  ]
]<|MERGE_RESOLUTION|>--- conflicted
+++ resolved
@@ -1015,15 +1015,6 @@
             }
           ],
           "to": {
-<<<<<<< HEAD
-            "arrival": "2009-10-21T23:26:21.000+00:00",
-            "departure": "2009-10-21T23:26:21.000+00:00",
-            "lat": 45.529662,
-            "lon": -122.701423,
-            "name": "2400 Block NW Lovejoy",
-            "stopCode": "3589",
-            "stopId": "prt:3589",
-=======
             "arrival": "2009-10-21T23:23:59.000+00:00",
             "departure": "2009-10-21T23:23:59.000+00:00",
             "lat": 45.523773,
@@ -1031,7 +1022,6 @@
             "name": "W Burnside & SW Osage",
             "stopCode": "9354",
             "stopId": "prt:9354",
->>>>>>> c78b1163
             "vertexType": "TRANSIT",
             "zoneId": "1"
           },
@@ -1220,15 +1210,6 @@
           "distance": 308.24,
           "endTime": "2009-10-21T23:38:09.000+00:00",
           "from": {
-<<<<<<< HEAD
-            "arrival": "2009-10-21T23:39:32.000+00:00",
-            "departure": "2009-10-21T23:39:32.000+00:00",
-            "lat": 45.525183,
-            "lon": -122.674607,
-            "name": "NW Everett & 4th",
-            "stopCode": "9546",
-            "stopId": "prt:9546",
-=======
             "arrival": "2009-10-21T23:34:00.000+00:00",
             "departure": "2009-10-21T23:34:00.000+00:00",
             "lat": 45.522974,
@@ -1236,7 +1217,6 @@
             "name": "W Burnside & SW 4th",
             "stopCode": "772",
             "stopId": "prt:772",
->>>>>>> c78b1163
             "vertexType": "TRANSIT",
             "zoneId": "0"
           },
@@ -1414,15 +1394,6 @@
             }
           ],
           "to": {
-<<<<<<< HEAD
-            "arrival": "2009-10-21T23:33:25.000+00:00",
-            "departure": "2009-10-21T23:33:25.000+00:00",
-            "lat": 45.527818,
-            "lon": -122.694539,
-            "name": "NW 21st & Irving",
-            "stopCode": "7114",
-            "stopId": "prt:7114",
-=======
             "arrival": "2009-10-21T23:26:21.000+00:00",
             "departure": "2009-10-21T23:26:21.000+00:00",
             "lat": 45.529662,
@@ -1430,7 +1401,6 @@
             "name": "2400 Block NW Lovejoy",
             "stopCode": "3589",
             "stopId": "prt:3589",
->>>>>>> c78b1163
             "vertexType": "TRANSIT",
             "zoneId": "1"
           },
@@ -1593,15 +1563,6 @@
           "distance": 49.938,
           "endTime": "2009-10-21T23:40:10.000+00:00",
           "from": {
-<<<<<<< HEAD
-            "arrival": "2009-10-21T23:43:00.000+00:00",
-            "departure": "2009-10-21T23:43:00.000+00:00",
-            "lat": 45.525112,
-            "lon": -122.677664,
-            "name": "NW Everett & Broadway",
-            "stopCode": "1606",
-            "stopId": "prt:1606",
-=======
             "arrival": "2009-10-21T23:39:32.000+00:00",
             "departure": "2009-10-21T23:39:32.000+00:00",
             "lat": 45.525183,
@@ -1609,7 +1570,6 @@
             "name": "NW Everett & 4th",
             "stopCode": "9546",
             "stopId": "prt:9546",
->>>>>>> c78b1163
             "vertexType": "TRANSIT",
             "zoneId": "0"
           },
@@ -2417,15 +2377,6 @@
             }
           ],
           "to": {
-<<<<<<< HEAD
-            "arrival": "2009-10-21T23:42:21.000+00:00",
-            "departure": "2009-10-21T23:42:21.000+00:00",
-            "lat": 45.529662,
-            "lon": -122.701423,
-            "name": "2400 Block NW Lovejoy",
-            "stopCode": "3589",
-            "stopId": "prt:3589",
-=======
             "arrival": "2009-10-21T23:42:25.000+00:00",
             "departure": "2009-10-21T23:42:25.000+00:00",
             "lat": 45.527818,
@@ -2433,7 +2384,6 @@
             "name": "NW 21st & Irving",
             "stopCode": "7114",
             "stopId": "prt:7114",
->>>>>>> c78b1163
             "vertexType": "TRANSIT",
             "zoneId": "1"
           },
@@ -2583,15 +2533,6 @@
           "distance": 188.35399999999998,
           "endTime": "2009-10-21T23:54:24.000+00:00",
           "from": {
-<<<<<<< HEAD
-            "arrival": "2009-10-21T23:55:32.000+00:00",
-            "departure": "2009-10-21T23:55:32.000+00:00",
-            "lat": 45.525183,
-            "lon": -122.674607,
-            "name": "NW Everett & 4th",
-            "stopCode": "9546",
-            "stopId": "prt:9546",
-=======
             "arrival": "2009-10-21T23:52:00.000+00:00",
             "departure": "2009-10-21T23:52:00.000+00:00",
             "lat": 45.525112,
@@ -2599,7 +2540,6 @@
             "name": "NW Everett & Broadway",
             "stopCode": "1606",
             "stopId": "prt:1606",
->>>>>>> c78b1163
             "vertexType": "TRANSIT",
             "zoneId": "0"
           },
