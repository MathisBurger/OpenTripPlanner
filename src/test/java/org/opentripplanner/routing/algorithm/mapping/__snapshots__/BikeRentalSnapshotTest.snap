--- conflicted
+++ resolved
@@ -1266,12 +1266,8 @@
           }
         }
       },
-<<<<<<< HEAD
       "flaggedForDeletion": false,
-      "generalizedCost": 2539,
-=======
       "generalizedCost": 1805,
->>>>>>> df7bb589
       "legs": [
         {
           "agencyTimeZoneOffset": -25200000,
@@ -1500,26 +1496,16 @@
                 "feedId": "prt",
                 "id": "77"
               },
-<<<<<<< HEAD
-              "longName": "Burnside/Stark",
+              "longName": "Broadway/Halsey",
               "mode": {
                 "gtfsExtendRouteTypes": [ ],
                 "mainMode": "BUS",
                 "netexSubmodes": [ ]
               },
-              "shortName": "20",
-              "sortOrder": -999,
-              "sortOrderSet": false,
-              "url": "http://trimet.org/schedules/r020.htm"
-=======
-              "longName": "Broadway/Halsey",
-              "mode": "BUS",
               "shortName": "77",
               "sortOrder": -999,
               "sortOrderSet": false,
-              "type": 3,
               "url": "http://trimet.org/schedules/r077.htm"
->>>>>>> df7bb589
             },
             "serviceId": {
               "feedId": "prt",
@@ -1672,12 +1658,8 @@
           }
         }
       },
-<<<<<<< HEAD
       "flaggedForDeletion": false,
-      "generalizedCost": 1805,
-=======
       "generalizedCost": 2087,
->>>>>>> df7bb589
       "legs": [
         {
           "agencyTimeZoneOffset": -25200000,
@@ -1874,137 +1856,6 @@
             "vertexType": "NORMAL"
           },
           "transitAlerts": [ ],
-<<<<<<< HEAD
-          "transitLeg": true,
-          "trip": {
-            "alteration": "PLANNED",
-            "bikesAllowed": "UNKNOWN",
-            "blockId": "7701",
-            "direction": "OUTBOUND",
-            "id": {
-              "feedId": "prt",
-              "id": "770W1390"
-            },
-            "route": {
-              "agency": {
-                "fareUrl": "http://trimet.org/fares/index.htm",
-                "id": {
-                  "feedId": "prt",
-                  "id": "prt"
-                },
-                "lang": "en",
-                "name": "TriMet",
-                "phone": "503-238-7433",
-                "timezone": "America/Los_Angeles",
-                "url": "http://trimet.org"
-              },
-              "bikesAllowed": "UNKNOWN",
-              "id": {
-                "feedId": "prt",
-                "id": "77"
-              },
-              "longName": "Broadway/Halsey",
-              "mode": {
-                "gtfsExtendRouteTypes": [ ],
-                "mainMode": "BUS",
-                "netexSubmodes": [ ]
-              },
-              "shortName": "77",
-              "sortOrder": -999,
-              "sortOrderSet": false,
-              "url": "http://trimet.org/schedules/r077.htm"
-            },
-            "serviceId": {
-              "feedId": "prt",
-              "id": "W"
-            },
-            "shapeId": {
-              "feedId": "prt",
-              "id": "77.0.2"
-            },
-            "wheelchairAccessible": 0
-          },
-          "walkSteps": [ ],
-          "walkingLeg": false
-        },
-        {
-          "agencyTimeZoneOffset": -25200000,
-          "arrivalDelay": 0,
-          "departureDelay": 0,
-          "distanceMeters": 49.938,
-          "endTime": "2009-10-21T23:40:10.000+00:00",
-          "flexibleTrip": false,
-          "from": {
-            "coordinate": {
-              "latitude": 45.525183,
-              "longitude": -122.674607
-            },
-            "name": "NW Everett & 4th",
-            "stop": {
-              "code": "9546",
-              "coordinate": {
-                "latitude": 45.525183,
-                "longitude": -122.674607
-              },
-              "description": "Eastbound stop in Portland (Stop ID 9546)",
-              "fareZones": [
-                {
-                  "id": {
-                    "feedId": "prt",
-                    "id": "0"
-                  }
-                }
-              ],
-              "id": {
-                "feedId": "prt",
-                "id": "9546"
-              },
-              "name": "NW Everett & 4th",
-              "partOfStation": false,
-              "wheelchairBoarding": "NO_INFORMATION"
-            },
-            "stopIndex": 14,
-            "stopSequence": 15,
-            "vertexType": "TRANSIT"
-          },
-          "generalizedCost": 77,
-          "interlinedWithPreviousLeg": false,
-          "legGeometry": {
-            "length": 3,
-            "points": "ksztGh{vkVI?@~B"
-          },
-          "mode": "WALK",
-          "onStreetNonTransit": true,
-          "pathway": false,
-          "realTime": false,
-          "rentedVehicle": false,
-          "scheduled": false,
-          "startTime": "2009-10-21T23:39:32.000+00:00",
-          "streetNotes": [ ],
-          "to": {
-            "coordinate": {
-              "latitude": 45.52523,
-              "longitude": -122.67525
-            },
-            "name": "NW Everett St. & NW 5th Ave. (P3)",
-            "vertexType": "NORMAL"
-          },
-          "transitAlerts": [ ],
-          "transitLeg": false,
-          "walkSteps": [
-            {
-              "absoluteDirection": "WEST",
-              "angle": -1.5968688222706109,
-              "area": false,
-              "bogusName": false,
-              "distance": 49.938,
-              "edges": [ ],
-              "elevation": [ ],
-              "relativeDirection": "DEPART",
-              "startLocation": {
-                "latitude": 45.525239650875925,
-                "longitude": -122.67460910872424
-=======
           "transitLeg": false,
           "vehicleRentalNetwork": "test-network",
           "walkSteps": [
@@ -2020,7 +1871,6 @@
               "startLocation": {
                 "latitude": 45.5277374,
                 "longitude": -122.70038790000001
->>>>>>> df7bb589
               },
               "stayOn": false,
               "streetName": "way -102328 from 0",
@@ -2030,21 +1880,6 @@
           "walkingBike": true,
           "walkingLeg": true
         },
-<<<<<<< HEAD
-        "fare": {
-          "regular": {
-            "cents": 200,
-            "currency": {
-              "value": "USD"
-            }
-          }
-        }
-      },
-      "flaggedForDeletion": false,
-      "generalizedCost": 2087,
-      "legs": [
-=======
->>>>>>> df7bb589
         {
           "agencyTimeZoneOffset": -25200000,
           "arrivalDelay": 0,
@@ -3132,11 +2967,14 @@
                 "id": "17"
               },
               "longName": "Holgate/NW 21st",
-              "mode": "BUS",
+              "mode": {
+                "gtfsExtendRouteTypes": [ ],
+                "mainMode": "BUS",
+                "netexSubmodes": [ ]
+              },
               "shortName": "17",
               "sortOrder": -999,
               "sortOrderSet": false,
-              "type": 3,
               "url": "http://trimet.org/schedules/r017.htm"
             },
             "serviceId": {
@@ -3290,6 +3128,7 @@
           }
         }
       },
+      "flaggedForDeletion": false,
       "generalizedCost": 1805,
       "legs": [
         {
@@ -3519,26 +3358,16 @@
                 "feedId": "prt",
                 "id": "77"
               },
-<<<<<<< HEAD
-              "longName": "Holgate/NW 21st",
+              "longName": "Broadway/Halsey",
               "mode": {
                 "gtfsExtendRouteTypes": [ ],
                 "mainMode": "BUS",
                 "netexSubmodes": [ ]
               },
-              "shortName": "17",
-              "sortOrder": -999,
-              "sortOrderSet": false,
-              "url": "http://trimet.org/schedules/r017.htm"
-=======
-              "longName": "Broadway/Halsey",
-              "mode": "BUS",
               "shortName": "77",
               "sortOrder": -999,
               "sortOrderSet": false,
-              "type": 3,
               "url": "http://trimet.org/schedules/r077.htm"
->>>>>>> df7bb589
             },
             "serviceId": {
               "feedId": "prt",
