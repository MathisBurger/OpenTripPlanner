org.opentripplanner.routing.algorithm.mapping.TransitSnapshotTest.test_trip_planning_with_transit=[
  [
    {
      "arrivedAtDestinationWithRentedVehicle": false,
      "durationSeconds": 3821,
      "elevationGained": 0.0,
      "elevationLost": 0.0,
      "fare": {
        "details": { },
        "fare": { }
      },
      "flaggedForDeletion": false,
      "generalizedCost": 7447,
      "legs": [
        {
          "agencyTimeZoneOffset": -28800000,
          "arrivalDelay": 0,
          "departureDelay": 0,
          "distanceMeters": 4923.150999999999,
          "endTime": "2009-11-17T19:03:41.000+00:00",
          "flexibleTrip": false,
          "from": {
            "coordinate": {
              "latitude": 45.51726,
              "longitude": -122.64847
            },
            "name": "SE Morrison St. & SE 17th Ave. (P1)",
            "orig": "SE Morrison St. & SE 17th Ave. (P1)",
            "vertexType": "NORMAL"
          },
          "generalizedCost": 7447,
          "interlinedWithPreviousLeg": false,
          "legGeometry": {
            "length": 205,
            "points": "kaytG~wqkV?T?fCAl@?R?jE?rC?t@?hEAvD?R?R?|@?dBAP?PAxD?nD?X?jE?bA?t@?N?Z?ZAX?^@bBrA?DF?l@V?Z??xB?t@?F?NLNBH?vB?\\?JAFEP?NCpD?lECfE?H?`E@T`@@LBBCD?D?HHCJAF@ZAL?FAJGTCJGLQPKLWVSVMLILY`@c@v@INKRGNELEPENKb@iAvGkAxGETCRGd@If@Eb@Ip@APANAJ?J?H?H?L?DG@E?A@?@?@AB?HOhCIvAFBCRGPKRERg@xCETGXg@zCETGZg@vCCPADERADi@|CEXABCTi@vCCRGZm@fD[jBm@jDCJAFEVk@|CCVCFALk@|CEVETk@|CERG\\SjASnAGVCPAFg@tCCPCRm@lDw@fEi@bDCNETKf@EVEHMNATAh@ElCIlD?D?VARA`@EpB?N?TEjBCfAAP?RC`BATClAI|DK?G?mCBkCDoCDmCBoCDkCBoCB[?sBD]?Y@eA@K?C?K?W@{A@M@C@I?_CB?G"
          },
          "mode": "WALK",
          "onStreetNonTransit": true,
          "pathway": false,
          "realTime": false,
          "rentedVehicle": false,
          "scheduled": false,
          "startTime": "2009-11-17T18:00:00.000+00:00",
          "streetNotes": [ ],
          "to": {
            "coordinate": {
              "latitude": 45.53122,
              "longitude": -122.69659
            },
            "name": "NW Northrup St. & NW 22nd Ave. (P2)",
            "orig": "NW Northrup St. & NW 22nd Ave. (P2)",
            "vertexType": "NORMAL"
          },
          "transitAlerts": [ ],
          "transitLeg": false,
          "walkSteps": [
            {
              "absoluteDirection": "WEST",
              "angle": -1.5670436023962588,
              "area": false,
              "bogusName": false,
              "distance": 857.8739999999999,
              "edges": [ ],
              "elevation": [ ],
              "relativeDirection": "DEPART",
              "startLocation": {
                "latitude": 45.51718601153089,
                "longitude": -122.64847039626407
              },
              "stayOn": false,
              "streetName": "Southeast Morrison Street",
              "streetNotes": [ ]
            },
            {
              "absoluteDirection": "SOUTH",
              "angle": 3.137499817662938,
              "area": false,
              "bogusName": true,
              "distance": 69.985,
              "edges": [ ],
              "elevation": [ ],
              "relativeDirection": "LEFT",
              "startLocation": {
                "latitude": 45.517229,
                "longitude": -122.6594795
              },
              "stayOn": false,
              "streetName": "way 261187797 from 2",
              "streetNotes": [ ]
            },
            {
              "absoluteDirection": "SOUTH",
              "angle": -3.1372054652441514,
              "area": false,
              "bogusName": false,
              "distance": 28.343,
              "edges": [ ],
              "elevation": [ ],
              "relativeDirection": "LEFT",
              "startLocation": {
                "latitude": 45.5167705,
                "longitude": -122.65974310000001
              },
              "stayOn": false,
              "streetName": "Southeast 6th Avenue",
              "streetNotes": [ ]
            },
            {
              "absoluteDirection": "WEST",
              "angle": -1.5665698853444308,
              "area": false,
              "bogusName": false,
              "distance": 78.102,
              "edges": [ ],
              "elevation": [ ],
              "relativeDirection": "RIGHT",
              "startLocation": {
                "latitude": 45.516515600000005,
                "longitude": -122.6597447
              },
              "stayOn": false,
              "streetName": "Southeast Belmont Street",
              "streetNotes": [ ]
            },
            {
              "absoluteDirection": "SOUTHWEST",
              "angle": -2.3788029750742075,
              "area": false,
              "bogusName": false,
              "distance": 401.95399999999995,
              "edges": [ ],
              "elevation": [ ],
              "relativeDirection": "LEFT",
              "startLocation": {
                "latitude": 45.516518500000004,
                "longitude": -122.66074710000001
              },
              "stayOn": true,
              "streetName": "Southeast Belmont Street",
              "streetNotes": [ ]
            },
            {
              "absoluteDirection": "WEST",
              "angle": -1.574602005641645,
              "area": false,
              "bogusName": true,
              "distance": 8.765,
              "edges": [ ],
              "elevation": [ ],
              "relativeDirection": "CONTINUE",
              "startLocation": {
                "latitude": 45.5165001,
                "longitude": -122.6658345
              },
              "stayOn": false,
              "streetName": "way 131623794 from 0",
              "streetNotes": [ ]
            },
            {
              "absoluteDirection": "SOUTH",
              "angle": -3.1214370140909202,
              "area": false,
              "bogusName": false,
              "distance": 43.793000000000006,
              "edges": [ ],
              "elevation": [ ],
              "relativeDirection": "LEFT",
              "startLocation": {
                "latitude": 45.516499800000005,
                "longitude": -122.665947
              },
              "stayOn": false,
              "streetName": "Southeast Water Avenue",
              "streetNotes": [ ]
            },
            {
              "absoluteDirection": "WEST",
              "angle": -1.457818424454769,
              "area": false,
              "bogusName": false,
              "distance": 697.306,
              "edges": [ ],
              "elevation": [ ],
              "relativeDirection": "RIGHT",
              "startLocation": {
                "latitude": 45.516128800000004,
                "longitude": -122.6660075
              },
              "stayOn": false,
              "streetName": "Morrison Bridge",
              "streetNotes": [ ]
            },
            {
              "absoluteDirection": "SOUTH",
              "angle": -2.809645931686474,
              "area": false,
              "bogusName": true,
              "distance": 5.116,
              "edges": [ ],
              "elevation": [ ],
              "relativeDirection": "LEFT",
              "startLocation": {
                "latitude": 45.5185836,
                "longitude": -122.6738909
              },
              "stayOn": false,
              "streetName": "way 144373674 from 1",
              "streetNotes": [ ]
            },
            {
              "absoluteDirection": "NORTHWEST",
              "angle": -1.1226708089494544,
              "area": false,
              "bogusName": false,
              "distance": 1368.8480000000002,
              "edges": [ ],
              "elevation": [ ],
              "relativeDirection": "RIGHT",
              "startLocation": {
                "latitude": 45.5185401,
                "longitude": -122.67391230000001
              },
              "stayOn": false,
              "streetName": "Southwest Alder Street",
              "streetNotes": [ ]
            },
            {
              "absoluteDirection": "WEST",
              "angle": -1.5016768449698752,
              "area": false,
              "bogusName": false,
              "distance": 477.22899999999987,
              "edges": [ ],
              "elevation": [ ],
              "relativeDirection": "LEFT",
              "startLocation": {
                "latitude": 45.523017100000004,
                "longitude": -122.69024660000001
              },
              "stayOn": false,
              "streetName": "West Burnside Street",
              "streetNotes": [ ]
            },
            {
              "absoluteDirection": "NORTH",
              "angle": 0.04135150879789886,
              "area": false,
              "bogusName": false,
              "distance": 882.161,
              "edges": [ ],
              "elevation": [ ],
              "relativeDirection": "RIGHT",
              "startLocation": {
                "latitude": 45.5233204,
                "longitude": -122.696357
              },
              "stayOn": false,
              "streetName": "Northwest 22nd Avenue",
              "streetNotes": [ ]
            },
            {
              "absoluteDirection": "EAST",
              "angle": 1.53914562034506,
              "area": false,
              "bogusName": false,
              "distance": 3.675,
              "edges": [ ],
              "elevation": [ ],
              "relativeDirection": "RIGHT",
              "startLocation": {
                "latitude": 45.5312508,
                "longitude": -122.69663860000001
              },
              "stayOn": false,
              "streetName": "Northwest Northrup Street",
              "streetNotes": [ ]
            }
          ],
          "walkingBike": false,
          "walkingLeg": true
        }
      ],
      "nTransfers": 0,
      "nonTransitDistanceMeters": 4923.150999999999,
      "nonTransitTimeSeconds": 3821,
      "onStreetAllTheWay": true,
      "streetOnly": true,
      "systemNotices": [ ],
      "tooSloped": false,
      "transferPriorityCost": -1,
      "transitTimeSeconds": 0,
      "waitTimeOptimizedCost": -1,
      "waitingTimeSeconds": 0,
      "walkOnly": true,
      "walkingAllTheWay": true
    },
    {
      "arrivedAtDestinationWithRentedVehicle": false,
      "durationSeconds": 2261,
      "elevationGained": 0.0,
      "elevationLost": 0.0,
      "fare": {
        "details": {
          "regular": [
            {
              "fareId": {
                "feedId": "prt",
                "id": "8"
              },
              "price": {
                "cents": 200,
                "currency": {
                  "value": "USD"
                }
              },
              "routes": [
                {
                  "feedId": "prt",
                  "id": "20"
                }
              ]
            }
          ]
        },
        "fare": {
          "regular": {
            "cents": 200,
            "currency": {
              "value": "USD"
            }
          }
        }
      },
      "flaggedForDeletion": false,
      "generalizedCost": 4281,
      "legs": [
        {
          "agencyTimeZoneOffset": -28800000,
          "arrivalDelay": 0,
          "departureDelay": 0,
          "distanceMeters": 920.3299999999999,
          "endTime": "2009-11-17T18:12:58.000+00:00",
          "flexibleTrip": false,
          "from": {
            "coordinate": {
              "latitude": 45.51726,
              "longitude": -122.64847
            },
            "name": "SE Morrison St. & SE 17th Ave. (P1)",
            "vertexType": "NORMAL"
          },
          "generalizedCost": 1398,
          "interlinedWithPreviousLeg": false,
          "legGeometry": {
            "length": 45,
            "points": "kaytG~wqkV?T?fCAl@?RmC?oCAmCAoC?_CAM?aC??A?A?A?A??AA?AAA??AAA???A?A?A???A@A??@A@?@??A@?@?BcC?mCAmCAmC?QBIYIWOH"
          },
          "mode": "WALK",
          "onStreetNonTransit": true,
          "pathway": false,
          "realTime": false,
          "rentedVehicle": false,
          "scheduled": false,
          "startTime": "2009-11-17T18:01:00.000+00:00",
          "streetNotes": [ ],
          "to": {
            "coordinate": {
              "latitude": 45.524581,
              "longitude": -122.649367
            },
            "name": "NE Sandy & 16th",
            "stop": {
              "code": "5060",
              "coordinate": {
                "latitude": 45.524581,
                "longitude": -122.649367
              },
              "description": "Westbound stop in Portland (Stop ID 5060)",
              "fareZones": [
                {
                  "id": {
                    "feedId": "prt",
                    "id": "1"
                  }
                }
              ],
              "id": {
                "feedId": "prt",
                "id": "5060"
              },
              "name": "NE Sandy & 16th",
              "partOfStation": false,
              "wheelchairBoarding": "NO_INFORMATION"
            },
            "stopIndex": 92,
            "stopSequence": 93,
            "vertexType": "TRANSIT"
          },
          "transitAlerts": [ ],
          "transitLeg": false,
          "walkSteps": [
            {
              "absoluteDirection": "WEST",
              "angle": -1.5670436023962588,
              "area": false,
              "bogusName": false,
              "distance": 87.669,
              "edges": [ ],
              "elevation": [ ],
              "relativeDirection": "DEPART",
              "startLocation": {
                "latitude": 45.51718601153089,
                "longitude": -122.64847039626407
              },
              "stayOn": false,
              "streetName": "Southeast Morrison Street",
              "streetNotes": [ ]
            },
            {
              "absoluteDirection": "NORTH",
              "angle": 0.005200430917673284,
              "area": false,
              "bogusName": false,
              "distance": 641.033,
              "edges": [ ],
              "elevation": [ ],
              "relativeDirection": "RIGHT",
              "startLocation": {
                "latitude": 45.5171903,
                "longitude": -122.64959560000001
              },
              "stayOn": false,
              "streetName": "Southeast 16th Avenue",
              "streetNotes": [ ]
            },
            {
              "absoluteDirection": "NORTH",
              "angle": 0.002739847065377106,
              "area": false,
              "bogusName": false,
              "distance": 168.885,
              "edges": [ ],
              "elevation": [ ],
              "relativeDirection": "CONTINUE",
              "startLocation": {
                "latitude": 45.522891200000004,
                "longitude": -122.64955280000001
              },
              "stayOn": false,
              "streetName": "Northeast 16th Avenue",
              "streetNotes": [ ]
            },
            {
              "absoluteDirection": "NORTHEAST",
              "angle": 1.0638286720243149,
              "area": false,
              "bogusName": false,
              "distance": 22.743,
              "edges": [ ],
              "elevation": [ ],
              "relativeDirection": "RIGHT",
              "startLocation": {
                "latitude": 45.524409000000006,
                "longitude": -122.6495675
              },
              "stayOn": false,
              "streetName": "Northeast Sandy Boulevard",
              "streetNotes": [ ]
            }
          ],
          "walkingBike": false,
          "walkingLeg": true
        },
        {
          "agencyTimeZoneOffset": 0,
          "arrivalDelay": 0,
          "departureDelay": 0,
          "distanceMeters": 3602.7301325109484,
          "endTime": "2009-11-17T18:25:49.000+00:00",
          "flexibleTrip": false,
          "from": {
            "coordinate": {
              "latitude": 45.524581,
              "longitude": -122.649367
            },
            "name": "NE Sandy & 16th",
            "stop": {
              "code": "5060",
              "coordinate": {
                "latitude": 45.524581,
                "longitude": -122.649367
              },
              "description": "Westbound stop in Portland (Stop ID 5060)",
              "fareZones": [
                {
                  "id": {
                    "feedId": "prt",
                    "id": "1"
                  }
                }
              ],
              "id": {
                "feedId": "prt",
                "id": "5060"
              },
              "name": "NE Sandy & 16th",
              "partOfStation": false,
              "wheelchairBoarding": "NO_INFORMATION"
            },
            "stopIndex": 92,
            "stopSequence": 93,
            "vertexType": "TRANSIT"
          },
          "generalizedCost": 1371,
          "headsign": "Beaverton TC",
          "interlinedWithPreviousLeg": false,
          "intermediateStops": [ ],
          "legGeometry": {
            "length": 94,
            "points": "coztGd}qkVNl@r@`CZhA`A`D??Ph@l@tBb@rARh@Pd@???BPj@@jA?jEAhE?pD???VAjE?hE?dB?b@???`AAhE?dD???l@C`EAhEEhE?bAA|@?XAZ@\\AzACnGKbKAjC?bE???JEnE@fEDlE@hE@~A??@rBBzDBpE@~A???Z@tD@RBnEB|A???@BdB?lEBjA??BnBApF@dB?X?^@r@?f@@bCAx@EtB???VChAE|BGnD??AXKnEGnD???XGjD??AZEfCC`AEzB"
          },
          "mode": "BUS",
          "onStreetNonTransit": false,
          "pathway": false,
          "realTime": false,
          "scheduled": true,
          "serviceDate": {
            "day": 17,
            "minMax": false,
            "month": 11,
            "sequenceNumber": 20091117,
            "year": 2009
          },
          "startTime": "2009-11-17T18:12:58.000+00:00",
          "streetNotes": [ ],
          "to": {
            "coordinate": {
              "latitude": 45.523312,
              "longitude": -122.694901
            },
            "name": "W Burnside & NW King",
            "stop": {
              "code": "747",
              "coordinate": {
                "latitude": 45.523312,
                "longitude": -122.694901
              },
              "description": "Westbound stop in Portland (Stop ID 747)",
              "fareZones": [
                {
                  "id": {
                    "feedId": "prt",
                    "id": "1"
                  }
                }
              ],
              "id": {
                "feedId": "prt",
                "id": "747"
              },
              "name": "W Burnside & NW King",
              "partOfStation": false,
              "wheelchairBoarding": "NO_INFORMATION"
            },
            "stopIndex": 107,
            "stopSequence": 108,
            "vertexType": "TRANSIT"
          },
          "transitAlerts": [ ],
          "transitLeg": true,
          "trip": {
            "alteration": "PLANNED",
            "bikesAllowed": "UNKNOWN",
            "blockId": "2002",
            "direction": "OUTBOUND",
            "id": {
              "feedId": "prt",
              "id": "200W1200"
            },
            "route": {
              "agency": {
                "fareUrl": "http://trimet.org/fares/index.htm",
                "id": {
                  "feedId": "prt",
                  "id": "prt"
                },
                "lang": "en",
                "name": "TriMet",
                "phone": "503-238-7433",
                "timezone": "America/Los_Angeles",
                "url": "http://trimet.org"
              },
              "bikesAllowed": "UNKNOWN",
              "id": {
                "feedId": "prt",
                "id": "20"
              },
              "longName": "Burnside/Stark",
              "mode": {
                "gtfsExtendRouteTypes": [ ],
                "mainMode": "BUS",
                "netexSubmodes": [ ]
              },
              "shortName": "20",
              "sortOrder": -999,
              "sortOrderSet": false,
              "url": "http://trimet.org/schedules/r020.htm"
            },
            "serviceId": {
              "feedId": "prt",
              "id": "W"
            },
            "shapeId": {
              "feedId": "prt",
              "id": "20.0.1"
            },
            "wheelchairAccessible": 0
          },
          "walkSteps": [ ],
          "walkingLeg": false
        },
        {
          "agencyTimeZoneOffset": -28800000,
          "arrivalDelay": 0,
          "departureDelay": 0,
          "distanceMeters": 999.0980000000001,
          "endTime": "2009-11-17T18:38:41.000+00:00",
          "flexibleTrip": false,
          "from": {
            "coordinate": {
              "latitude": 45.523312,
              "longitude": -122.694901
            },
            "name": "W Burnside & NW King",
            "stop": {
              "code": "747",
              "coordinate": {
                "latitude": 45.523312,
                "longitude": -122.694901
              },
              "description": "Westbound stop in Portland (Stop ID 747)",
              "fareZones": [
                {
                  "id": {
                    "feedId": "prt",
                    "id": "1"
                  }
                }
              ],
              "id": {
                "feedId": "prt",
                "id": "747"
              },
              "name": "W Burnside & NW King",
              "partOfStation": false,
              "wheelchairBoarding": "NO_INFORMATION"
            },
            "stopIndex": 107,
            "stopSequence": 108,
            "vertexType": "TRANSIT"
          },
          "generalizedCost": 1511,
          "interlinedWithPreviousLeg": false,
          "legGeometry": {
            "length": 29,
            "points": "ugztGdzzkVL?ATClAI|DK?G?mCBkCDoCDmCBoCDkCBoCB[?sBD]?Y@eA@K?C?K?W@{A@M@C@I?_CB?G"
          },
          "mode": "WALK",
          "onStreetNonTransit": true,
          "pathway": false,
          "realTime": false,
          "rentedVehicle": false,
          "scheduled": false,
          "startTime": "2009-11-17T18:25:49.000+00:00",
          "streetNotes": [ ],
          "to": {
            "coordinate": {
              "latitude": 45.53122,
              "longitude": -122.69659
            },
            "name": "NW Northrup St. & NW 22nd Ave. (P2)",
            "vertexType": "NORMAL"
          },
          "transitAlerts": [ ],
          "transitLeg": false,
          "walkSteps": [
            {
              "absoluteDirection": "WEST",
              "angle": -1.5070160169213977,
              "area": false,
              "bogusName": false,
              "distance": 113.262,
              "edges": [ ],
              "elevation": [ ],
              "relativeDirection": "DEPART",
              "startLocation": {
                "latitude": 45.523249092859054,
                "longitude": -122.69490673448706
              },
              "stayOn": false,
              "streetName": "West Burnside Street",
              "streetNotes": [ ]
            },
            {
              "absoluteDirection": "NORTH",
              "angle": 0.04135150879789886,
              "area": false,
              "bogusName": false,
              "distance": 882.161,
              "edges": [ ],
              "elevation": [ ],
              "relativeDirection": "RIGHT",
              "startLocation": {
                "latitude": 45.5233204,
                "longitude": -122.696357
              },
              "stayOn": false,
              "streetName": "Northwest 22nd Avenue",
              "streetNotes": [ ]
            },
            {
              "absoluteDirection": "EAST",
              "angle": 1.53914562034506,
              "area": false,
              "bogusName": false,
              "distance": 3.675,
              "edges": [ ],
              "elevation": [ ],
              "relativeDirection": "RIGHT",
              "startLocation": {
                "latitude": 45.5312508,
                "longitude": -122.69663860000001
              },
              "stayOn": false,
              "streetName": "Northwest Northrup Street",
              "streetNotes": [ ]
            }
          ],
          "walkingBike": false,
          "walkingLeg": true
        }
      ],
      "nTransfers": 0,
      "nonTransitDistanceMeters": 1919.4279999999999,
      "nonTransitTimeSeconds": 1490,
      "onStreetAllTheWay": false,
      "streetOnly": false,
      "systemNotices": [ ],
      "tooSloped": false,
      "transferPriorityCost": 0,
      "transitTimeSeconds": 771,
      "waitTimeOptimizedCost": 0,
      "waitingTimeSeconds": 0,
      "walkOnly": false,
      "walkingAllTheWay": false
    },
    {
      "arrivedAtDestinationWithRentedVehicle": false,
      "durationSeconds": 1467,
      "elevationGained": 0.0,
      "elevationLost": 0.0,
      "fare": {
        "details": {
          "regular": [
            {
              "fareId": {
                "feedId": "prt",
                "id": "8"
              },
              "price": {
                "cents": 200,
                "currency": {
                  "value": "USD"
                }
              },
              "routes": [
                {
                  "feedId": "prt",
                  "id": "15"
                }
              ]
            }
          ]
        },
        "fare": {
          "regular": {
            "cents": 200,
            "currency": {
              "value": "USD"
            }
          }
        }
      },
<<<<<<< HEAD
      "flaggedForDeletion": false,
      "generalizedCost": 2315,
=======
      "generalizedCost": 2349,
>>>>>>> df7bb589
      "legs": [
        {
          "agencyTimeZoneOffset": -28800000,
          "arrivalDelay": 0,
          "departureDelay": 0,
          "distanceMeters": 62.012,
          "endTime": "2009-11-17T18:15:40.000+00:00",
          "flexibleTrip": false,
          "from": {
            "coordinate": {
              "latitude": 45.51726,
              "longitude": -122.64847
            },
            "name": "SE Morrison St. & SE 17th Ave. (P1)",
            "vertexType": "NORMAL"
          },
          "generalizedCost": 95,
          "interlinedWithPreviousLeg": false,
          "legGeometry": {
            "length": 4,
            "points": "kaytG~wqkV?T?fCG?"
          },
          "mode": "WALK",
          "onStreetNonTransit": true,
          "pathway": false,
          "realTime": false,
          "rentedVehicle": false,
          "scheduled": false,
          "startTime": "2009-11-17T18:14:52.000+00:00",
          "streetNotes": [ ],
          "to": {
            "coordinate": {
              "latitude": 45.517226,
              "longitude": -122.649266
            },
            "name": "SE Morrison & 16th",
            "stop": {
              "code": "4019",
              "coordinate": {
                "latitude": 45.517226,
                "longitude": -122.649266
              },
              "description": "Westbound stop in Portland (Stop ID 4019)",
              "fareZones": [
                {
                  "id": {
                    "feedId": "prt",
                    "id": "1"
                  }
                }
              ],
              "id": {
                "feedId": "prt",
                "id": "4019"
              },
              "name": "SE Morrison & 16th",
              "partOfStation": false,
              "wheelchairBoarding": "NO_INFORMATION"
            },
            "stopIndex": 50,
            "stopSequence": 51,
            "vertexType": "TRANSIT"
          },
          "transitAlerts": [ ],
          "transitLeg": false,
          "walkSteps": [
            {
              "absoluteDirection": "WEST",
              "angle": -1.5670436023962588,
              "area": false,
              "bogusName": false,
              "distance": 62.012,
              "edges": [ ],
              "elevation": [ ],
              "relativeDirection": "DEPART",
              "startLocation": {
                "latitude": 45.51718601153089,
                "longitude": -122.64847039626407
              },
              "stayOn": false,
              "streetName": "Southeast Morrison Street",
              "streetNotes": [ ]
            }
          ],
          "walkingBike": false,
          "walkingLeg": true
        },
        {
          "agencyTimeZoneOffset": 0,
          "arrivalDelay": 0,
          "departureDelay": 0,
          "distanceMeters": 4943.103319311616,
          "endTime": "2009-11-17T18:35:00.000+00:00",
          "flexibleTrip": false,
          "from": {
            "coordinate": {
              "latitude": 45.517226,
              "longitude": -122.649266
            },
            "name": "SE Morrison & 16th",
            "stop": {
              "code": "4019",
              "coordinate": {
                "latitude": 45.517226,
                "longitude": -122.649266
              },
              "description": "Westbound stop in Portland (Stop ID 4019)",
              "fareZones": [
                {
                  "id": {
                    "feedId": "prt",
                    "id": "1"
                  }
                }
              ],
              "id": {
                "feedId": "prt",
                "id": "4019"
              },
              "name": "SE Morrison & 16th",
              "partOfStation": false,
              "wheelchairBoarding": "NO_INFORMATION"
            },
            "stopIndex": 50,
            "stopSequence": 51,
            "vertexType": "TRANSIT"
          },
          "generalizedCost": 1760,
          "headsign": "Montgomery Park",
          "interlinedWithPreviousLeg": false,
          "intermediateStops": [ ],
          "legGeometry": {
            "length": 129,
            "points": "kaytG||qkVA~@?jE?tC???r@AhE?jE?rA???tBAjE?nD???X?hE?xC??Ah@?pE?~C???J?`@?vAAvBEbE?jEAlE?`BAbB@d@??@tAAj@Cx@Cb@Cp@_@dEcAtFoA`IS~@i@`BmAzDi@zAc@pAi@~C??Id@u@jEm@bD??If@u@jEk@bD??If@u@|DW`B??CPs@|Du@lElBz@??VJbCfAk@dD??Id@w@rEWvAId@AF??Q~@s@`Ei@~C??Ib@u@dEWzA??]jB]MQSe@WOKOKIIQe@GWE]GnD??AXKnEGnD???XGjD??AZEfCC`AEzB??AXCfAGxDE|AEtBIlC??APkAh@o@?sCB{BD??S?mCDmCDyBB??U?mCDmCDyBB"
          },
          "mode": "BUS",
          "onStreetNonTransit": false,
          "pathway": false,
          "realTime": false,
          "scheduled": true,
          "serviceDate": {
            "day": 17,
            "minMax": false,
            "month": 11,
            "sequenceNumber": 20091117,
            "year": 2009
          },
          "startTime": "2009-11-17T18:15:40.000+00:00",
          "streetNotes": [ ],
          "to": {
            "coordinate": {
              "latitude": 45.529681,
              "longitude": -122.698529
            },
            "name": "NW 23rd & Lovejoy",
            "stop": {
              "code": "7163",
              "coordinate": {
                "latitude": 45.529681,
                "longitude": -122.698529
              },
              "description": "Northbound stop in Portland (Stop ID 7163)",
              "fareZones": [
                {
                  "id": {
                    "feedId": "prt",
                    "id": "1"
                  }
                }
              ],
              "id": {
                "feedId": "prt",
                "id": "7163"
              },
              "name": "NW 23rd & Lovejoy",
              "partOfStation": false,
              "wheelchairBoarding": "NO_INFORMATION"
            },
            "stopIndex": 73,
            "stopSequence": 74,
            "vertexType": "TRANSIT"
          },
          "transitAlerts": [ ],
          "transitLeg": true,
          "trip": {
            "alteration": "PLANNED",
            "bikesAllowed": "UNKNOWN",
            "blockId": "1549",
            "direction": "OUTBOUND",
            "id": {
              "feedId": "prt",
              "id": "150W1400"
            },
            "route": {
              "agency": {
                "fareUrl": "http://trimet.org/fares/index.htm",
                "id": {
                  "feedId": "prt",
                  "id": "prt"
                },
                "lang": "en",
                "name": "TriMet",
                "phone": "503-238-7433",
                "timezone": "America/Los_Angeles",
                "url": "http://trimet.org"
              },
              "bikesAllowed": "UNKNOWN",
              "id": {
                "feedId": "prt",
                "id": "15"
              },
              "longName": "Belmont/NW 23rd",
              "mode": {
                "gtfsExtendRouteTypes": [ ],
                "mainMode": "BUS",
                "netexSubmodes": [ ]
              },
              "shortName": "15",
              "sortOrder": -999,
              "sortOrderSet": false,
              "url": "http://trimet.org/schedules/r015.htm"
            },
            "serviceId": {
              "feedId": "prt",
              "id": "W"
            },
            "shapeId": {
              "feedId": "prt",
              "id": "15.0.21"
            },
            "wheelchairAccessible": 0
          },
          "walkSteps": [ ],
          "walkingLeg": false
        },
        {
          "agencyTimeZoneOffset": -28800000,
          "arrivalDelay": 0,
          "departureDelay": 0,
          "distanceMeters": 321.94500000000005,
          "endTime": "2009-11-17T18:39:19.000+00:00",
          "flexibleTrip": false,
          "from": {
            "coordinate": {
              "latitude": 45.529681,
              "longitude": -122.698529
            },
            "name": "NW 23rd & Lovejoy",
            "stop": {
              "code": "7163",
              "coordinate": {
                "latitude": 45.529681,
                "longitude": -122.698529
              },
              "description": "Northbound stop in Portland (Stop ID 7163)",
              "fareZones": [
                {
                  "id": {
                    "feedId": "prt",
                    "id": "1"
                  }
                }
              ],
              "id": {
                "feedId": "prt",
                "id": "7163"
              },
              "name": "NW 23rd & Lovejoy",
              "partOfStation": false,
              "wheelchairBoarding": "NO_INFORMATION"
            },
            "stopIndex": 73,
            "stopSequence": 74,
            "vertexType": "TRANSIT"
          },
          "generalizedCost": 493,
          "interlinedWithPreviousLeg": false,
          "legGeometry": {
            "length": 18,
            "points": "oo{tGxp{kVG@?GCwAAaF?G?i@?SK?C?K?W@{A@M@C@I?_CB?G"
          },
          "mode": "WALK",
          "onStreetNonTransit": true,
          "pathway": false,
          "realTime": false,
          "rentedVehicle": false,
          "scheduled": false,
          "startTime": "2009-11-17T18:35:00.000+00:00",
          "streetNotes": [ ],
          "to": {
            "coordinate": {
              "latitude": 45.53122,
              "longitude": -122.69659
            },
            "name": "NW Northrup St. & NW 22nd Ave. (P2)",
            "vertexType": "NORMAL"
          },
          "transitAlerts": [ ],
          "transitLeg": false,
          "walkSteps": [
            {
              "absoluteDirection": "EAST",
              "angle": 1.5519664675850313,
              "area": false,
              "bogusName": true,
              "distance": 2.418,
              "edges": [ ],
              "elevation": [ ],
              "relativeDirection": "DEPART",
              "startLocation": {
                "latitude": 45.529726790620664,
                "longitude": -122.69853023095405
              },
              "stayOn": false,
              "streetName": "way 158083864 from 0",
              "streetNotes": [ ]
            },
            {
              "absoluteDirection": "EAST",
              "angle": 1.5293125423902536,
              "area": false,
              "bogusName": false,
              "distance": 142.155,
              "edges": [ ],
              "elevation": [ ],
              "relativeDirection": "CONTINUE",
              "startLocation": {
                "latitude": 45.5297272,
                "longitude": -122.6984992
              },
              "stayOn": false,
              "streetName": "Northwest Lovejoy Street",
              "streetNotes": [ ]
            },
            {
              "absoluteDirection": "EAST",
              "angle": 1.5678920159151593,
              "area": false,
              "bogusName": true,
              "distance": 7.657,
              "edges": [ ],
              "elevation": [ ],
              "relativeDirection": "CONTINUE",
              "startLocation": {
                "latitude": 45.529758300000005,
                "longitude": -122.6966749
              },
              "stayOn": false,
              "streetName": "way 158083863 from 2",
              "streetNotes": [ ]
            },
            {
              "absoluteDirection": "NORTH",
              "angle": -0.02805287330123452,
              "area": false,
              "bogusName": false,
              "distance": 166.04000000000002,
              "edges": [ ],
              "elevation": [ ],
              "relativeDirection": "LEFT",
              "startLocation": {
                "latitude": 45.5297585,
                "longitude": -122.69657660000001
              },
              "stayOn": false,
              "streetName": "Northwest 22nd Avenue",
              "streetNotes": [ ]
            },
            {
              "absoluteDirection": "EAST",
              "angle": 1.53914562034506,
              "area": false,
              "bogusName": false,
              "distance": 3.675,
              "edges": [ ],
              "elevation": [ ],
              "relativeDirection": "RIGHT",
              "startLocation": {
                "latitude": 45.5312508,
                "longitude": -122.69663860000001
              },
              "stayOn": false,
              "streetName": "Northwest Northrup Street",
              "streetNotes": [ ]
            }
          ],
          "walkingBike": false,
          "walkingLeg": true
        }
      ],
      "nTransfers": 0,
      "nonTransitDistanceMeters": 383.95700000000005,
      "nonTransitTimeSeconds": 307,
      "onStreetAllTheWay": false,
      "streetOnly": false,
      "systemNotices": [ ],
      "tooSloped": false,
      "transferPriorityCost": 0,
      "transitTimeSeconds": 1160,
      "waitTimeOptimizedCost": 0,
      "waitingTimeSeconds": 0,
      "walkOnly": false,
      "walkingAllTheWay": false
    },
    {
      "arrivedAtDestinationWithRentedVehicle": false,
      "durationSeconds": 2275,
      "elevationGained": 0.0,
      "elevationLost": 0.0,
      "fare": {
        "details": {
          "regular": [
            {
              "fareId": {
                "feedId": "prt",
                "id": "8"
              },
              "price": {
                "cents": 200,
                "currency": {
                  "value": "USD"
                }
              },
              "routes": [
                {
                  "feedId": "prt",
                  "id": "20"
                }
              ]
            }
          ]
        },
        "fare": {
          "regular": {
            "cents": 200,
            "currency": {
              "value": "USD"
            }
          }
        }
      },
      "flaggedForDeletion": false,
      "generalizedCost": 4295,
      "legs": [
        {
          "agencyTimeZoneOffset": -28800000,
          "arrivalDelay": 0,
          "departureDelay": 0,
          "distanceMeters": 920.3299999999999,
          "endTime": "2009-11-17T18:27:58.000+00:00",
          "flexibleTrip": false,
          "from": {
            "coordinate": {
              "latitude": 45.51726,
              "longitude": -122.64847
            },
            "name": "SE Morrison St. & SE 17th Ave. (P1)",
            "vertexType": "NORMAL"
          },
          "generalizedCost": 1398,
          "interlinedWithPreviousLeg": false,
          "legGeometry": {
            "length": 45,
            "points": "kaytG~wqkV?T?fCAl@?RmC?oCAmCAoC?_CAM?aC??A?A?A?A??AA?AAA??AAA???A?A?A???A@A??@A@?@??A@?@?BcC?mCAmCAmC?QBIYIWOH"
          },
          "mode": "WALK",
          "onStreetNonTransit": true,
          "pathway": false,
          "realTime": false,
          "rentedVehicle": false,
          "scheduled": false,
          "startTime": "2009-11-17T18:16:00.000+00:00",
          "streetNotes": [ ],
          "to": {
            "coordinate": {
              "latitude": 45.524581,
              "longitude": -122.649367
            },
            "name": "NE Sandy & 16th",
            "stop": {
              "code": "5060",
              "coordinate": {
                "latitude": 45.524581,
                "longitude": -122.649367
              },
              "description": "Westbound stop in Portland (Stop ID 5060)",
              "fareZones": [
                {
                  "id": {
                    "feedId": "prt",
                    "id": "1"
                  }
                }
              ],
              "id": {
                "feedId": "prt",
                "id": "5060"
              },
              "name": "NE Sandy & 16th",
              "partOfStation": false,
              "wheelchairBoarding": "NO_INFORMATION"
            },
            "stopIndex": 92,
            "stopSequence": 93,
            "vertexType": "TRANSIT"
          },
          "transitAlerts": [ ],
          "transitLeg": false,
          "walkSteps": [
            {
              "absoluteDirection": "WEST",
              "angle": -1.5670436023962588,
              "area": false,
              "bogusName": false,
              "distance": 87.669,
              "edges": [ ],
              "elevation": [ ],
              "relativeDirection": "DEPART",
              "startLocation": {
                "latitude": 45.51718601153089,
                "longitude": -122.64847039626407
              },
              "stayOn": false,
              "streetName": "Southeast Morrison Street",
              "streetNotes": [ ]
            },
            {
              "absoluteDirection": "NORTH",
              "angle": 0.005200430917673284,
              "area": false,
              "bogusName": false,
              "distance": 641.033,
              "edges": [ ],
              "elevation": [ ],
              "relativeDirection": "RIGHT",
              "startLocation": {
                "latitude": 45.5171903,
                "longitude": -122.64959560000001
              },
              "stayOn": false,
              "streetName": "Southeast 16th Avenue",
              "streetNotes": [ ]
            },
            {
              "absoluteDirection": "NORTH",
              "angle": 0.002739847065377106,
              "area": false,
              "bogusName": false,
              "distance": 168.885,
              "edges": [ ],
              "elevation": [ ],
              "relativeDirection": "CONTINUE",
              "startLocation": {
                "latitude": 45.522891200000004,
                "longitude": -122.64955280000001
              },
              "stayOn": false,
              "streetName": "Northeast 16th Avenue",
              "streetNotes": [ ]
            },
            {
              "absoluteDirection": "NORTHEAST",
              "angle": 1.0638286720243149,
              "area": false,
              "bogusName": false,
              "distance": 22.743,
              "edges": [ ],
              "elevation": [ ],
              "relativeDirection": "RIGHT",
              "startLocation": {
                "latitude": 45.524409000000006,
                "longitude": -122.6495675
              },
              "stayOn": false,
              "streetName": "Northeast Sandy Boulevard",
              "streetNotes": [ ]
            }
          ],
          "walkingBike": false,
          "walkingLeg": true
        },
        {
          "agencyTimeZoneOffset": 0,
          "arrivalDelay": 0,
          "departureDelay": 0,
          "distanceMeters": 3602.7301325109484,
          "endTime": "2009-11-17T18:41:03.000+00:00",
          "flexibleTrip": false,
          "from": {
            "coordinate": {
              "latitude": 45.524581,
              "longitude": -122.649367
            },
            "name": "NE Sandy & 16th",
            "stop": {
              "code": "5060",
              "coordinate": {
                "latitude": 45.524581,
                "longitude": -122.649367
              },
              "description": "Westbound stop in Portland (Stop ID 5060)",
              "fareZones": [
                {
                  "id": {
                    "feedId": "prt",
                    "id": "1"
                  }
                }
              ],
              "id": {
                "feedId": "prt",
                "id": "5060"
              },
              "name": "NE Sandy & 16th",
              "partOfStation": false,
              "wheelchairBoarding": "NO_INFORMATION"
            },
            "stopIndex": 92,
            "stopSequence": 93,
            "vertexType": "TRANSIT"
          },
          "generalizedCost": 1385,
          "headsign": "23rd Ave to Tichner",
          "interlinedWithPreviousLeg": false,
          "intermediateStops": [ ],
          "legGeometry": {
            "length": 94,
            "points": "coztGd}qkVNl@r@`CZhA`A`D??Ph@l@tBb@rARh@Pd@???BPj@@jA?jEAhE?pD???VAjE?hE?dB?b@???`AAhE?dD???l@C`EAhEEhE?bAA|@?XAZ@\\AzACnGKbKAjC?bE???JEnE@fEDlE@hE@~A??@rBBzDBpE@~A???Z@tD@RBnEB|A???@BdB?lEBjA??BnBApF@dB?X?^@r@?f@@bCAx@EtB???VChAE|BGnD??AXKnEGnD???XGjD??AZEfCC`AEzB"
          },
          "mode": "BUS",
          "onStreetNonTransit": false,
          "pathway": false,
          "realTime": false,
          "scheduled": true,
          "serviceDate": {
            "day": 17,
            "minMax": false,
            "month": 11,
            "sequenceNumber": 20091117,
            "year": 2009
          },
          "startTime": "2009-11-17T18:27:58.000+00:00",
          "streetNotes": [ ],
          "to": {
            "coordinate": {
              "latitude": 45.523312,
              "longitude": -122.694901
            },
            "name": "W Burnside & NW King",
            "stop": {
              "code": "747",
              "coordinate": {
                "latitude": 45.523312,
                "longitude": -122.694901
              },
              "description": "Westbound stop in Portland (Stop ID 747)",
              "fareZones": [
                {
                  "id": {
                    "feedId": "prt",
                    "id": "1"
                  }
                }
              ],
              "id": {
                "feedId": "prt",
                "id": "747"
              },
              "name": "W Burnside & NW King",
              "partOfStation": false,
              "wheelchairBoarding": "NO_INFORMATION"
            },
            "stopIndex": 107,
            "stopSequence": 108,
            "vertexType": "TRANSIT"
          },
          "transitAlerts": [ ],
          "transitLeg": true,
          "trip": {
            "alteration": "PLANNED",
            "bikesAllowed": "UNKNOWN",
            "blockId": "2071",
            "direction": "OUTBOUND",
            "id": {
              "feedId": "prt",
              "id": "200W1210"
            },
            "route": {
              "agency": {
                "fareUrl": "http://trimet.org/fares/index.htm",
                "id": {
                  "feedId": "prt",
                  "id": "prt"
                },
                "lang": "en",
                "name": "TriMet",
                "phone": "503-238-7433",
                "timezone": "America/Los_Angeles",
                "url": "http://trimet.org"
              },
              "bikesAllowed": "UNKNOWN",
              "id": {
                "feedId": "prt",
                "id": "20"
              },
              "longName": "Burnside/Stark",
              "mode": {
                "gtfsExtendRouteTypes": [ ],
                "mainMode": "BUS",
                "netexSubmodes": [ ]
              },
              "shortName": "20",
              "sortOrder": -999,
              "sortOrderSet": false,
              "url": "http://trimet.org/schedules/r020.htm"
            },
            "serviceId": {
              "feedId": "prt",
              "id": "W"
            },
            "shapeId": {
              "feedId": "prt",
              "id": "20.0.6"
            },
            "wheelchairAccessible": 0
          },
          "walkSteps": [ ],
          "walkingLeg": false
        },
        {
          "agencyTimeZoneOffset": -28800000,
          "arrivalDelay": 0,
          "departureDelay": 0,
          "distanceMeters": 999.0980000000001,
          "endTime": "2009-11-17T18:53:55.000+00:00",
          "flexibleTrip": false,
          "from": {
            "coordinate": {
              "latitude": 45.523312,
              "longitude": -122.694901
            },
            "name": "W Burnside & NW King",
            "stop": {
              "code": "747",
              "coordinate": {
                "latitude": 45.523312,
                "longitude": -122.694901
              },
              "description": "Westbound stop in Portland (Stop ID 747)",
              "fareZones": [
                {
                  "id": {
                    "feedId": "prt",
                    "id": "1"
                  }
                }
              ],
              "id": {
                "feedId": "prt",
                "id": "747"
              },
              "name": "W Burnside & NW King",
              "partOfStation": false,
              "wheelchairBoarding": "NO_INFORMATION"
            },
            "stopIndex": 107,
            "stopSequence": 108,
            "vertexType": "TRANSIT"
          },
          "generalizedCost": 1511,
          "interlinedWithPreviousLeg": false,
          "legGeometry": {
            "length": 29,
            "points": "ugztGdzzkVL?ATClAI|DK?G?mCBkCDoCDmCBoCDkCBoCB[?sBD]?Y@eA@K?C?K?W@{A@M@C@I?_CB?G"
          },
          "mode": "WALK",
          "onStreetNonTransit": true,
          "pathway": false,
          "realTime": false,
          "rentedVehicle": false,
          "scheduled": false,
          "startTime": "2009-11-17T18:41:03.000+00:00",
          "streetNotes": [ ],
          "to": {
            "coordinate": {
              "latitude": 45.53122,
              "longitude": -122.69659
            },
            "name": "NW Northrup St. & NW 22nd Ave. (P2)",
            "vertexType": "NORMAL"
          },
          "transitAlerts": [ ],
          "transitLeg": false,
          "walkSteps": [
            {
              "absoluteDirection": "WEST",
              "angle": -1.5070160169213977,
              "area": false,
              "bogusName": false,
              "distance": 113.262,
              "edges": [ ],
              "elevation": [ ],
              "relativeDirection": "DEPART",
              "startLocation": {
                "latitude": 45.523249092859054,
                "longitude": -122.69490673448706
              },
              "stayOn": false,
              "streetName": "West Burnside Street",
              "streetNotes": [ ]
            },
            {
              "absoluteDirection": "NORTH",
              "angle": 0.04135150879789886,
              "area": false,
              "bogusName": false,
              "distance": 882.161,
              "edges": [ ],
              "elevation": [ ],
              "relativeDirection": "RIGHT",
              "startLocation": {
                "latitude": 45.5233204,
                "longitude": -122.696357
              },
              "stayOn": false,
              "streetName": "Northwest 22nd Avenue",
              "streetNotes": [ ]
            },
            {
              "absoluteDirection": "EAST",
              "angle": 1.53914562034506,
              "area": false,
              "bogusName": false,
              "distance": 3.675,
              "edges": [ ],
              "elevation": [ ],
              "relativeDirection": "RIGHT",
              "startLocation": {
                "latitude": 45.5312508,
                "longitude": -122.69663860000001
              },
              "stayOn": false,
              "streetName": "Northwest Northrup Street",
              "streetNotes": [ ]
            }
          ],
          "walkingBike": false,
          "walkingLeg": true
        }
      ],
      "nTransfers": 0,
      "nonTransitDistanceMeters": 1919.4279999999999,
      "nonTransitTimeSeconds": 1490,
      "onStreetAllTheWay": false,
      "streetOnly": false,
      "systemNotices": [ ],
      "tooSloped": false,
      "transferPriorityCost": 0,
      "transitTimeSeconds": 785,
      "waitTimeOptimizedCost": 0,
      "waitingTimeSeconds": 0,
      "walkOnly": false,
      "walkingAllTheWay": false
    },
    {
      "arrivedAtDestinationWithRentedVehicle": false,
      "durationSeconds": 1527,
      "elevationGained": 0.0,
      "elevationLost": 0.0,
      "fare": {
        "details": {
          "regular": [
            {
              "fareId": {
                "feedId": "prt",
                "id": "8"
              },
              "price": {
                "cents": 200,
                "currency": {
                  "value": "USD"
                }
              },
              "routes": [
                {
                  "feedId": "prt",
                  "id": "15"
                }
              ]
            }
          ]
        },
        "fare": {
          "regular": {
            "cents": 200,
            "currency": {
              "value": "USD"
            }
          }
        }
      },
<<<<<<< HEAD
      "flaggedForDeletion": false,
      "generalizedCost": 2385,
=======
      "generalizedCost": 2409,
>>>>>>> df7bb589
      "legs": [
        {
          "agencyTimeZoneOffset": -28800000,
          "arrivalDelay": 0,
          "departureDelay": 0,
          "distanceMeters": 62.012,
          "endTime": "2009-11-17T18:30:40.000+00:00",
          "flexibleTrip": false,
          "from": {
            "coordinate": {
              "latitude": 45.51726,
              "longitude": -122.64847
            },
            "name": "SE Morrison St. & SE 17th Ave. (P1)",
            "vertexType": "NORMAL"
          },
          "generalizedCost": 95,
          "interlinedWithPreviousLeg": false,
          "legGeometry": {
            "length": 4,
            "points": "kaytG~wqkV?T?fCG?"
          },
          "mode": "WALK",
          "onStreetNonTransit": true,
          "pathway": false,
          "realTime": false,
          "rentedVehicle": false,
          "scheduled": false,
          "startTime": "2009-11-17T18:29:52.000+00:00",
          "streetNotes": [ ],
          "to": {
            "coordinate": {
              "latitude": 45.517226,
              "longitude": -122.649266
            },
            "name": "SE Morrison & 16th",
            "stop": {
              "code": "4019",
              "coordinate": {
                "latitude": 45.517226,
                "longitude": -122.649266
              },
              "description": "Westbound stop in Portland (Stop ID 4019)",
              "fareZones": [
                {
                  "id": {
                    "feedId": "prt",
                    "id": "1"
                  }
                }
              ],
              "id": {
                "feedId": "prt",
                "id": "4019"
              },
              "name": "SE Morrison & 16th",
              "partOfStation": false,
              "wheelchairBoarding": "NO_INFORMATION"
            },
            "stopIndex": 50,
            "stopSequence": 51,
            "vertexType": "TRANSIT"
          },
          "transitAlerts": [ ],
          "transitLeg": false,
          "walkSteps": [
            {
              "absoluteDirection": "WEST",
              "angle": -1.5670436023962588,
              "area": false,
              "bogusName": false,
              "distance": 62.012,
              "edges": [ ],
              "elevation": [ ],
              "relativeDirection": "DEPART",
              "startLocation": {
                "latitude": 45.51718601153089,
                "longitude": -122.64847039626407
              },
              "stayOn": false,
              "streetName": "Southeast Morrison Street",
              "streetNotes": [ ]
            }
          ],
          "walkingBike": false,
          "walkingLeg": true
        },
        {
          "agencyTimeZoneOffset": 0,
          "arrivalDelay": 0,
          "departureDelay": 0,
          "distanceMeters": 4943.103319311616,
          "endTime": "2009-11-17T18:51:00.000+00:00",
          "flexibleTrip": false,
          "from": {
            "coordinate": {
              "latitude": 45.517226,
              "longitude": -122.649266
            },
            "name": "SE Morrison & 16th",
            "stop": {
              "code": "4019",
              "coordinate": {
                "latitude": 45.517226,
                "longitude": -122.649266
              },
              "description": "Westbound stop in Portland (Stop ID 4019)",
              "fareZones": [
                {
                  "id": {
                    "feedId": "prt",
                    "id": "1"
                  }
                }
              ],
              "id": {
                "feedId": "prt",
                "id": "4019"
              },
              "name": "SE Morrison & 16th",
              "partOfStation": false,
              "wheelchairBoarding": "NO_INFORMATION"
            },
            "stopIndex": 50,
            "stopSequence": 51,
            "vertexType": "TRANSIT"
          },
          "generalizedCost": 1820,
          "headsign": "NW 27th & Thurman",
          "interlinedWithPreviousLeg": false,
          "intermediateStops": [ ],
          "legGeometry": {
            "length": 129,
            "points": "kaytG||qkVA~@?jE?tC???r@AhE?jE?rA???tBAjE?nD???X?hE?xC??Ah@?pE?~C???J?`@?vAAvBEbE?jEAlE?`BAbB@d@??@tAAj@Cx@Cb@Cp@_@dEcAtFoA`IS~@i@`BmAzDi@zAc@pAi@~C??Id@u@jEm@bD??If@u@jEk@bD??If@u@|DW`B??CPs@|Du@lElBz@??VJbCfAk@dD??Id@w@rEWvAId@AF??Q~@s@`Ei@~C??Ib@u@dEWzA??]jB]MQSe@WOKOKIIQe@GWE]GnD??AXKnEGnD???XGjD??AZEfCC`AEzB??AXCfAGxDE|AEtBIlC??APkAh@o@?sCB{BD??S?mCDmCDyBB??U?mCDmCDyBB"
          },
          "mode": "BUS",
          "onStreetNonTransit": false,
          "pathway": false,
          "realTime": false,
          "scheduled": true,
          "serviceDate": {
            "day": 17,
            "minMax": false,
            "month": 11,
            "sequenceNumber": 20091117,
            "year": 2009
          },
          "startTime": "2009-11-17T18:30:40.000+00:00",
          "streetNotes": [ ],
          "to": {
            "coordinate": {
              "latitude": 45.529681,
              "longitude": -122.698529
            },
            "name": "NW 23rd & Lovejoy",
            "stop": {
              "code": "7163",
              "coordinate": {
                "latitude": 45.529681,
                "longitude": -122.698529
              },
              "description": "Northbound stop in Portland (Stop ID 7163)",
              "fareZones": [
                {
                  "id": {
                    "feedId": "prt",
                    "id": "1"
                  }
                }
              ],
              "id": {
                "feedId": "prt",
                "id": "7163"
              },
              "name": "NW 23rd & Lovejoy",
              "partOfStation": false,
              "wheelchairBoarding": "NO_INFORMATION"
            },
            "stopIndex": 73,
            "stopSequence": 74,
            "vertexType": "TRANSIT"
          },
          "transitAlerts": [ ],
          "transitLeg": true,
          "trip": {
            "alteration": "PLANNED",
            "bikesAllowed": "UNKNOWN",
            "blockId": "1541",
            "direction": "OUTBOUND",
            "id": {
              "feedId": "prt",
              "id": "150W1410"
            },
            "route": {
              "agency": {
                "fareUrl": "http://trimet.org/fares/index.htm",
                "id": {
                  "feedId": "prt",
                  "id": "prt"
                },
                "lang": "en",
                "name": "TriMet",
                "phone": "503-238-7433",
                "timezone": "America/Los_Angeles",
                "url": "http://trimet.org"
              },
              "bikesAllowed": "UNKNOWN",
              "id": {
                "feedId": "prt",
                "id": "15"
              },
              "longName": "Belmont/NW 23rd",
              "mode": {
                "gtfsExtendRouteTypes": [ ],
                "mainMode": "BUS",
                "netexSubmodes": [ ]
              },
              "shortName": "15",
              "sortOrder": -999,
              "sortOrderSet": false,
              "url": "http://trimet.org/schedules/r015.htm"
            },
            "serviceId": {
              "feedId": "prt",
              "id": "W"
            },
            "shapeId": {
              "feedId": "prt",
              "id": "15.0.23"
            },
            "wheelchairAccessible": 0
          },
          "walkSteps": [ ],
          "walkingLeg": false
        },
        {
          "agencyTimeZoneOffset": -28800000,
          "arrivalDelay": 0,
          "departureDelay": 0,
          "distanceMeters": 321.94500000000005,
          "endTime": "2009-11-17T18:55:19.000+00:00",
          "flexibleTrip": false,
          "from": {
            "coordinate": {
              "latitude": 45.529681,
              "longitude": -122.698529
            },
            "name": "NW 23rd & Lovejoy",
            "stop": {
              "code": "7163",
              "coordinate": {
                "latitude": 45.529681,
                "longitude": -122.698529
              },
              "description": "Northbound stop in Portland (Stop ID 7163)",
              "fareZones": [
                {
                  "id": {
                    "feedId": "prt",
                    "id": "1"
                  }
                }
              ],
              "id": {
                "feedId": "prt",
                "id": "7163"
              },
              "name": "NW 23rd & Lovejoy",
              "partOfStation": false,
              "wheelchairBoarding": "NO_INFORMATION"
            },
            "stopIndex": 73,
            "stopSequence": 74,
            "vertexType": "TRANSIT"
          },
          "generalizedCost": 493,
          "interlinedWithPreviousLeg": false,
          "legGeometry": {
            "length": 18,
            "points": "oo{tGxp{kVG@?GCwAAaF?G?i@?SK?C?K?W@{A@M@C@I?_CB?G"
          },
          "mode": "WALK",
          "onStreetNonTransit": true,
          "pathway": false,
          "realTime": false,
          "rentedVehicle": false,
          "scheduled": false,
          "startTime": "2009-11-17T18:51:00.000+00:00",
          "streetNotes": [ ],
          "to": {
            "coordinate": {
              "latitude": 45.53122,
              "longitude": -122.69659
            },
            "name": "NW Northrup St. & NW 22nd Ave. (P2)",
            "vertexType": "NORMAL"
          },
          "transitAlerts": [ ],
          "transitLeg": false,
          "walkSteps": [
            {
              "absoluteDirection": "EAST",
              "angle": 1.5519664675850313,
              "area": false,
              "bogusName": true,
              "distance": 2.418,
              "edges": [ ],
              "elevation": [ ],
              "relativeDirection": "DEPART",
              "startLocation": {
                "latitude": 45.529726790620664,
                "longitude": -122.69853023095405
              },
              "stayOn": false,
              "streetName": "way 158083864 from 0",
              "streetNotes": [ ]
            },
            {
              "absoluteDirection": "EAST",
              "angle": 1.5293125423902536,
              "area": false,
              "bogusName": false,
              "distance": 142.155,
              "edges": [ ],
              "elevation": [ ],
              "relativeDirection": "CONTINUE",
              "startLocation": {
                "latitude": 45.5297272,
                "longitude": -122.6984992
              },
              "stayOn": false,
              "streetName": "Northwest Lovejoy Street",
              "streetNotes": [ ]
            },
            {
              "absoluteDirection": "EAST",
              "angle": 1.5678920159151593,
              "area": false,
              "bogusName": true,
              "distance": 7.657,
              "edges": [ ],
              "elevation": [ ],
              "relativeDirection": "CONTINUE",
              "startLocation": {
                "latitude": 45.529758300000005,
                "longitude": -122.6966749
              },
              "stayOn": false,
              "streetName": "way 158083863 from 2",
              "streetNotes": [ ]
            },
            {
              "absoluteDirection": "NORTH",
              "angle": -0.02805287330123452,
              "area": false,
              "bogusName": false,
              "distance": 166.04000000000002,
              "edges": [ ],
              "elevation": [ ],
              "relativeDirection": "LEFT",
              "startLocation": {
                "latitude": 45.5297585,
                "longitude": -122.69657660000001
              },
              "stayOn": false,
              "streetName": "Northwest 22nd Avenue",
              "streetNotes": [ ]
            },
            {
              "absoluteDirection": "EAST",
              "angle": 1.53914562034506,
              "area": false,
              "bogusName": false,
              "distance": 3.675,
              "edges": [ ],
              "elevation": [ ],
              "relativeDirection": "RIGHT",
              "startLocation": {
                "latitude": 45.5312508,
                "longitude": -122.69663860000001
              },
              "stayOn": false,
              "streetName": "Northwest Northrup Street",
              "streetNotes": [ ]
            }
          ],
          "walkingBike": false,
          "walkingLeg": true
        }
      ],
      "nTransfers": 0,
      "nonTransitDistanceMeters": 383.95700000000005,
      "nonTransitTimeSeconds": 307,
      "onStreetAllTheWay": false,
      "streetOnly": false,
      "systemNotices": [ ],
      "tooSloped": false,
      "transferPriorityCost": 0,
      "transitTimeSeconds": 1220,
      "waitTimeOptimizedCost": 0,
      "waitingTimeSeconds": 0,
      "walkOnly": false,
      "walkingAllTheWay": false
    },
    {
      "arrivedAtDestinationWithRentedVehicle": false,
      "durationSeconds": 1849,
      "elevationGained": 0.0,
      "elevationLost": 0.0,
      "fare": {
        "details": {
          "regular": [
            {
              "fareId": {
                "feedId": "prt",
                "id": "8"
              },
              "price": {
                "cents": 200,
                "currency": {
                  "value": "USD"
                }
              },
              "routes": [
                {
                  "feedId": "prt",
                  "id": "70"
                },
                {
                  "feedId": "prt",
                  "id": "77"
                }
              ]
            }
          ]
        },
        "fare": {
          "regular": {
            "cents": 200,
            "currency": {
              "value": "USD"
            }
          }
        }
      },
      "flaggedForDeletion": false,
      "generalizedCost": 3375,
      "legs": [
        {
          "agencyTimeZoneOffset": -28800000,
          "arrivalDelay": 0,
          "departureDelay": 0,
          "distanceMeters": 419.61499999999995,
          "endTime": "2009-11-17T18:42:54.000+00:00",
          "flexibleTrip": false,
          "from": {
            "coordinate": {
              "latitude": 45.51726,
              "longitude": -122.64847
            },
            "name": "SE Morrison St. & SE 17th Ave. (P1)",
            "vertexType": "NORMAL"
          },
          "generalizedCost": 636,
          "interlinedWithPreviousLeg": false,
          "legGeometry": {
            "length": 14,
            "points": "kaytG~wqkV?T?fCAl@?R?jE?rC?t@?hEAvD?RN?L??O"
          },
          "mode": "WALK",
          "onStreetNonTransit": true,
          "pathway": false,
          "realTime": false,
          "rentedVehicle": false,
          "scheduled": false,
          "startTime": "2009-11-17T18:37:30.000+00:00",
          "streetNotes": [ ],
          "to": {
            "coordinate": {
              "latitude": 45.517059,
              "longitude": -122.65358
            },
            "name": "SE 12th & Morrison",
            "stop": {
              "code": "6588",
              "coordinate": {
                "latitude": 45.517059,
                "longitude": -122.65358
              },
              "description": "Northbound stop in Portland (Stop ID 6588)",
              "fareZones": [
                {
                  "id": {
                    "feedId": "prt",
                    "id": "1"
                  }
                }
              ],
              "id": {
                "feedId": "prt",
                "id": "6588"
              },
              "name": "SE 12th & Morrison",
              "partOfStation": false,
              "wheelchairBoarding": "NO_INFORMATION"
            },
            "stopIndex": 31,
            "stopSequence": 32,
            "vertexType": "TRANSIT"
          },
          "transitAlerts": [ ],
          "transitLeg": false,
          "walkSteps": [
            {
              "absoluteDirection": "WEST",
              "angle": -1.5670436023962588,
              "area": false,
              "bogusName": false,
              "distance": 403.65599999999995,
              "edges": [ ],
              "elevation": [ ],
              "relativeDirection": "DEPART",
              "startLocation": {
                "latitude": 45.51718601153089,
                "longitude": -122.64847039626407
              },
              "stayOn": false,
              "streetName": "Southeast Morrison Street",
              "streetNotes": [ ]
            },
            {
              "absoluteDirection": "SOUTH",
              "angle": -3.132186938587986,
              "area": false,
              "bogusName": false,
              "distance": 15.959,
              "edges": [ ],
              "elevation": [ ],
              "relativeDirection": "LEFT",
              "startLocation": {
                "latitude": 45.5172031,
                "longitude": -122.6536511
              },
              "stayOn": false,
              "streetName": "Southeast 12th Avenue",
              "streetNotes": [ ]
            }
          ],
          "walkingBike": false,
          "walkingLeg": true
        },
        {
          "agencyTimeZoneOffset": 0,
          "arrivalDelay": 0,
          "departureDelay": 0,
          "distanceMeters": 2347.5602438577907,
          "endTime": "2009-11-17T18:52:12.000+00:00",
          "flexibleTrip": false,
          "from": {
            "coordinate": {
              "latitude": 45.517059,
              "longitude": -122.65358
            },
            "name": "SE 12th & Morrison",
            "stop": {
              "code": "6588",
              "coordinate": {
                "latitude": 45.517059,
                "longitude": -122.65358
              },
              "description": "Northbound stop in Portland (Stop ID 6588)",
              "fareZones": [
                {
                  "id": {
                    "feedId": "prt",
                    "id": "1"
                  }
                }
              ],
              "id": {
                "feedId": "prt",
                "id": "6588"
              },
              "name": "SE 12th & Morrison",
              "partOfStation": false,
              "wheelchairBoarding": "NO_INFORMATION"
            },
            "stopIndex": 31,
            "stopSequence": 32,
            "vertexType": "TRANSIT"
          },
          "generalizedCost": 1158,
          "headsign": "Rose Qtr TC",
          "interlinedWithPreviousLeg": false,
          "intermediateStops": [ ],
          "legGeometry": {
            "length": 62,
            "points": "s`ytGhxrkV[?mCAmC?wBA??W?mC?{BA??Q?oC?mC?kBAa@?w@???wA?mCAmC?oCA}C?sDC??aBAm@@k@AY?uABU@I@IBQFb@fC}@d@OFO@q@???Q?]?gGA??[??nJ???b@?vK?rA???tBCfD???^?nE?V@Z?PH\\Nb@`@~@Rf@"
          },
          "mode": "BUS",
          "onStreetNonTransit": false,
          "pathway": false,
          "realTime": false,
          "scheduled": true,
          "serviceDate": {
            "day": 17,
            "minMax": false,
            "month": 11,
            "sequenceNumber": 20091117,
            "year": 2009
          },
          "startTime": "2009-11-17T18:42:54.000+00:00",
          "streetNotes": [ ],
          "to": {
            "coordinate": {
              "latitude": 45.531159,
              "longitude": -122.66293
            },
            "name": "NE Multnomah & 3rd",
            "stop": {
              "code": "11492",
              "coordinate": {
                "latitude": 45.531159,
                "longitude": -122.66293
              },
              "description": "Westbound stop in Portland (Stop ID 11492)",
              "fareZones": [
                {
                  "id": {
                    "feedId": "prt",
                    "id": "0"
                  }
                }
              ],
              "id": {
                "feedId": "prt",
                "id": "11492"
              },
              "name": "NE Multnomah & 3rd",
              "partOfStation": false,
              "wheelchairBoarding": "NO_INFORMATION"
            },
            "stopIndex": 41,
            "stopSequence": 42,
            "vertexType": "TRANSIT"
          },
          "transitAlerts": [ ],
          "transitLeg": true,
          "trip": {
            "alteration": "PLANNED",
            "bikesAllowed": "UNKNOWN",
            "blockId": "7002",
            "direction": "OUTBOUND",
            "id": {
              "feedId": "prt",
              "id": "700W1170"
            },
            "route": {
              "agency": {
                "fareUrl": "http://trimet.org/fares/index.htm",
                "id": {
                  "feedId": "prt",
                  "id": "prt"
                },
                "lang": "en",
                "name": "TriMet",
                "phone": "503-238-7433",
                "timezone": "America/Los_Angeles",
                "url": "http://trimet.org"
              },
              "bikesAllowed": "UNKNOWN",
              "id": {
                "feedId": "prt",
                "id": "70"
              },
              "longName": "12th Ave",
              "mode": {
                "gtfsExtendRouteTypes": [ ],
                "mainMode": "BUS",
                "netexSubmodes": [ ]
              },
              "shortName": "70",
              "sortOrder": -999,
              "sortOrderSet": false,
              "url": "http://trimet.org/schedules/r070.htm"
            },
            "serviceId": {
              "feedId": "prt",
              "id": "W"
            },
            "shapeId": {
              "feedId": "prt",
              "id": "70.0.7"
            },
            "wheelchairAccessible": 0
          },
          "walkSteps": [ ],
          "walkingLeg": false
        },
        {
          "agencyTimeZoneOffset": 0,
          "arrivalDelay": 0,
          "departureDelay": 0,
          "distanceMeters": 3248.2996826174576,
          "endTime": "2009-11-17T19:07:55.000+00:00",
          "flexibleTrip": false,
          "from": {
            "coordinate": {
              "latitude": 45.531159,
              "longitude": -122.66293
            },
            "name": "NE Multnomah & 3rd",
            "stop": {
              "code": "11492",
              "coordinate": {
                "latitude": 45.531159,
                "longitude": -122.66293
              },
              "description": "Westbound stop in Portland (Stop ID 11492)",
              "fareZones": [
                {
                  "id": {
                    "feedId": "prt",
                    "id": "0"
                  }
                }
              ],
              "id": {
                "feedId": "prt",
                "id": "11492"
              },
              "name": "NE Multnomah & 3rd",
              "partOfStation": false,
              "wheelchairBoarding": "NO_INFORMATION"
            },
            "stopIndex": 83,
            "stopSequence": 84,
            "vertexType": "TRANSIT"
          },
          "generalizedCost": 1543,
          "headsign": "Montgomery Park",
          "interlinedWithPreviousLeg": false,
          "intermediateStops": [ ],
          "legGeometry": {
            "length": 91,
            "points": "kx{tG~qtkV`@bANb@FV@R?P?pE?jA@h@AnAbBl@LFJN\\f@LT??NXJPPVJFf@Vf@Pp@Nd@NRLB@RNXZR\\vAhC@BhAhD`AhClAbDBrDCnG@n@@^@d@HdAP`CBjEDvD???LqCFmCDYBGDEBGJkAzAQR??KNa@b@MJuBBY?OHW@u@~@aD`EcBhBBrD@xC??@l@BlE@lD???XBjEBpD???VBlE?dA@t@?b@?h@BfEBrD???VBhEFtKDvJ??@\\DnJ"
          },
          "mode": "BUS",
          "onStreetNonTransit": false,
          "pathway": false,
          "realTime": false,
          "scheduled": true,
          "serviceDate": {
            "day": 17,
            "minMax": false,
            "month": 11,
            "sequenceNumber": 20091117,
            "year": 2009
          },
          "startTime": "2009-11-17T18:56:09.000+00:00",
          "streetNotes": [ ],
          "to": {
            "coordinate": {
              "latitude": 45.531308,
              "longitude": -122.696445
            },
            "name": "NW Northrup & 22nd",
            "stop": {
              "code": "10778",
              "coordinate": {
                "latitude": 45.531308,
                "longitude": -122.696445
              },
              "description": "Westbound stop in Portland (Stop ID 10778)",
              "fareZones": [
                {
                  "id": {
                    "feedId": "prt",
                    "id": "1"
                  }
                }
              ],
              "id": {
                "feedId": "prt",
                "id": "10778"
              },
              "name": "NW Northrup & 22nd",
              "partOfStation": false,
              "wheelchairBoarding": "NO_INFORMATION"
            },
            "stopIndex": 92,
            "stopSequence": 93,
            "vertexType": "TRANSIT"
          },
          "transitAlerts": [ ],
          "transitLeg": true,
          "trip": {
            "alteration": "PLANNED",
            "bikesAllowed": "UNKNOWN",
            "blockId": "7702",
            "direction": "INBOUND",
            "id": {
              "feedId": "prt",
              "id": "771W1180"
            },
            "route": {
              "agency": {
                "fareUrl": "http://trimet.org/fares/index.htm",
                "id": {
                  "feedId": "prt",
                  "id": "prt"
                },
                "lang": "en",
                "name": "TriMet",
                "phone": "503-238-7433",
                "timezone": "America/Los_Angeles",
                "url": "http://trimet.org"
              },
              "bikesAllowed": "UNKNOWN",
              "id": {
                "feedId": "prt",
                "id": "77"
              },
              "longName": "Broadway/Halsey",
              "mode": {
                "gtfsExtendRouteTypes": [ ],
                "mainMode": "BUS",
                "netexSubmodes": [ ]
              },
              "shortName": "77",
              "sortOrder": -999,
              "sortOrderSet": false,
              "url": "http://trimet.org/schedules/r077.htm"
            },
            "serviceId": {
              "feedId": "prt",
              "id": "W"
            },
            "shapeId": {
              "feedId": "prt",
              "id": "77.1.3"
            },
            "wheelchairAccessible": 0
          },
          "walkSteps": [ ],
          "walkingLeg": false
        },
        {
          "agencyTimeZoneOffset": -28800000,
          "arrivalDelay": 0,
          "departureDelay": 0,
          "distanceMeters": 18.806,
          "endTime": "2009-11-17T19:08:19.000+00:00",
          "flexibleTrip": false,
          "from": {
            "coordinate": {
              "latitude": 45.531308,
              "longitude": -122.696445
            },
            "name": "NW Northrup & 22nd",
            "stop": {
              "code": "10778",
              "coordinate": {
                "latitude": 45.531308,
                "longitude": -122.696445
              },
              "description": "Westbound stop in Portland (Stop ID 10778)",
              "fareZones": [
                {
                  "id": {
                    "feedId": "prt",
                    "id": "1"
                  }
                }
              ],
              "id": {
                "feedId": "prt",
                "id": "10778"
              },
              "name": "NW Northrup & 22nd",
              "partOfStation": false,
              "wheelchairBoarding": "NO_INFORMATION"
            },
            "stopIndex": 92,
            "stopSequence": 93,
            "vertexType": "TRANSIT"
          },
          "generalizedCost": 37,
          "interlinedWithPreviousLeg": false,
          "legGeometry": {
            "length": 7,
            "points": "sy{tGxc{kV???LABF?B??J"
          },
          "mode": "WALK",
          "onStreetNonTransit": true,
          "pathway": false,
          "realTime": false,
          "rentedVehicle": false,
          "scheduled": false,
          "startTime": "2009-11-17T19:07:55.000+00:00",
          "streetNotes": [ ],
          "to": {
            "coordinate": {
              "latitude": 45.53122,
              "longitude": -122.69659
            },
            "name": "NW Northrup St. & NW 22nd Ave. (P2)",
            "vertexType": "NORMAL"
          },
          "transitAlerts": [ ],
          "transitLeg": false,
          "walkSteps": [
            {
              "absoluteDirection": "WEST",
              "angle": -1.3892041323260338,
              "area": false,
              "bogusName": false,
              "distance": 18.806,
              "edges": [ ],
              "elevation": [ ],
              "relativeDirection": "DEPART",
              "startLocation": {
                "latitude": 45.53130187189895,
                "longitude": -122.69644484256081
              },
              "stayOn": false,
              "streetName": "Northwest Northrup Street",
              "streetNotes": [ ]
            }
          ],
          "walkingBike": false,
          "walkingLeg": true
        }
      ],
      "nTransfers": 1,
      "nonTransitDistanceMeters": 438.42099999999994,
      "nonTransitTimeSeconds": 348,
      "onStreetAllTheWay": false,
      "streetOnly": false,
      "systemNotices": [ ],
      "tooSloped": false,
      "transferPriorityCost": 33,
      "transitTimeSeconds": 1264,
      "waitTimeOptimizedCost": 26,
      "waitingTimeSeconds": 237,
      "walkOnly": false,
      "walkingAllTheWay": false
    }
  ]
]


org.opentripplanner.routing.algorithm.mapping.TransitSnapshotTest.test_trip_planning_with_transit_stop=[
  [
    {
      "arrivedAtDestinationWithRentedVehicle": false,
      "durationSeconds": 3451,
      "elevationGained": 0.0,
      "elevationLost": 0.0,
      "fare": {
        "details": { },
        "fare": { }
      },
      "flaggedForDeletion": false,
      "generalizedCost": 6717,
      "legs": [
        {
          "agencyTimeZoneOffset": -28800000,
          "arrivalDelay": 0,
          "departureDelay": 0,
          "distanceMeters": 4442.913999999999,
          "endTime": "2009-11-17T18:57:31.000+00:00",
          "flexibleTrip": false,
          "from": {
            "coordinate": {
              "latitude": 45.52337,
              "longitude": -122.653725
            },
            "name": "NE 12th & Couch",
            "orig": "NE 12th & Couch",
            "stop": {
              "code": "6577",
              "coordinate": {
                "latitude": 45.52337,
                "longitude": -122.653725
              },
              "description": "Southbound stop in Portland (Stop ID 6577)",
              "fareZones": [
                {
                  "id": {
                    "feedId": "prt",
                    "id": "1"
                  }
                }
              ],
              "id": {
                "feedId": "prt",
                "id": "6577"
              },
              "name": "NE 12th & Couch",
              "partOfStation": false,
              "wheelchairBoarding": "NO_INFORMATION"
            },
            "vertexType": "TRANSIT"
          },
          "generalizedCost": 6717,
          "interlinedWithPreviousLeg": false,
          "legGeometry": {
            "length": 208,
            "points": "ahztGxxrkV@Sb@?`@@T??V?vCAT?R?`D?T?RA`D?R?R?t@?n@?z@?T?R?jB?@?r@?R?R?tA?\\?l@?R?T?VAd@?jA?N?N?J?Z?jA?z@?P?Z?J@N?hA@x@Ap@ATETGpJCjEA|CArAAxAAxAAdBEzHClF?@Ax@GTAjBAZ?R@hC@h@Q@cBBM?M?_CDsA@Y?Q@O?K?Q?mBB[?C?W@[?]@E?IDI@]DO@SBM?S@G@A?GDEJQ|@AL?L@nA?j@@L?V?d@@~@@NI?E?W@Q?Q?m@@Q@AF?DAJBzB?V?NANM@K?GBEDEHIJUX_@f@KNQRSVGFCBQPIHGDGBIBK@W@a@?mA@E?C@C@A?CBQTKJEHIJeC~CYZo@v@g@d@IJAFAD?L@vC@hB@p@?X?T@P?N@P@nA?j@AX?L@`B@dA?R?RBbD?T?NBbD?R?P@|D@jB?x@@J?N?B?P?LBjD@N@fD?T?LBdD?R?PF`K?RDlJ?R?PFlJ?RDbH@xA?D?P?RDpH"
          },
          "mode": "WALK",
          "onStreetNonTransit": true,
          "pathway": false,
          "realTime": false,
          "rentedVehicle": false,
          "scheduled": false,
          "startTime": "2009-11-17T18:00:00.000+00:00",
          "streetNotes": [ ],
          "to": {
            "coordinate": {
              "latitude": 45.531,
              "longitude": -122.70029
            },
            "name": "NW Northrup St. & NW 24th Ave. (P3)",
            "orig": "NW Northrup St. & NW 24th Ave. (P3)",
            "vertexType": "NORMAL"
          },
          "transitAlerts": [ ],
          "transitLeg": false,
          "walkSteps": [
            {
              "absoluteDirection": "SOUTH",
              "angle": -3.1191187064694192,
              "area": false,
              "bogusName": false,
              "distance": 51.525,
              "edges": [ ],
              "elevation": [ ],
              "relativeDirection": "DEPART",
              "startLocation": {
                "latitude": 45.52336838632084,
                "longitude": -122.65362253301092
              },
              "stayOn": false,
              "streetName": "Northeast 12th Avenue",
              "streetNotes": [ ]
            },
            {
              "absoluteDirection": "WEST",
              "angle": -1.5608232952160197,
              "area": false,
              "bogusName": false,
              "distance": 877.279,
              "edges": [ ],
              "elevation": [ ],
              "relativeDirection": "RIGHT",
              "startLocation": {
                "latitude": 45.5229051,
                "longitude": -122.6536312
              },
              "stayOn": false,
              "streetName": "East Burnside Street",
              "streetNotes": [ ]
            },
            {
              "absoluteDirection": "WEST",
              "angle": -1.5429374364857065,
              "area": false,
              "bogusName": false,
              "distance": 407.384,
              "edges": [ ],
              "elevation": [ ],
              "relativeDirection": "CONTINUE",
              "startLocation": {
                "latitude": 45.523001,
                "longitude": -122.6648816
              },
              "stayOn": false,
              "streetName": "Burnside Bridge",
              "streetNotes": [ ]
            },
            {
              "absoluteDirection": "WEST",
              "angle": -1.5423269695355575,
              "area": false,
              "bogusName": false,
              "distance": 256.851,
              "edges": [ ],
              "elevation": [ ],
              "relativeDirection": "CONTINUE",
              "startLocation": {
                "latitude": 45.523105400000006,
                "longitude": -122.67010870000001
              },
              "stayOn": false,
              "streetName": "West Burnside Street",
              "streetNotes": [ ]
            },
            {
              "absoluteDirection": "NORTH",
              "angle": -0.028022114817565644,
              "area": false,
              "bogusName": false,
              "distance": 460.622,
              "edges": [ ],
              "elevation": [ ],
              "relativeDirection": "RIGHT",
              "startLocation": {
                "latitude": 45.523177600000004,
                "longitude": -122.67338950000001
              },
              "stayOn": false,
              "streetName": "Northwest 3rd Avenue",
              "streetNotes": [ ]
            },
            {
              "absoluteDirection": "WEST",
              "angle": -1.1944859782105497,
              "area": false,
              "bogusName": false,
              "distance": 145.81199999999998,
              "edges": [ ],
              "elevation": [ ],
              "relativeDirection": "SLIGHTLY_LEFT",
              "startLocation": {
                "latitude": 45.527286600000004,
                "longitude": -122.67371650000001
              },
              "stayOn": false,
              "streetName": "Northwest Hoyt Street",
              "streetNotes": [ ]
            },
            {
              "absoluteDirection": "NORTH",
              "angle": -0.029032765206574367,
              "area": false,
              "bogusName": false,
              "distance": 77.353,
              "edges": [ ],
              "elevation": [ ],
              "relativeDirection": "RIGHT",
              "startLocation": {
                "latitude": 45.5273496,
                "longitude": -122.6755629
              },
              "stayOn": false,
              "streetName": "Northwest 5th Avenue",
              "streetNotes": [ ]
            },
            {
              "absoluteDirection": "WEST",
              "angle": -1.4107231165936804,
              "area": false,
              "bogusName": false,
              "distance": 80.53,
              "edges": [ ],
              "elevation": [ ],
              "relativeDirection": "LEFT",
              "startLocation": {
                "latitude": 45.528044900000005,
                "longitude": -122.6755935
              },
              "stayOn": false,
              "streetName": "Northwest Irving Street",
              "streetNotes": [ ]
            },
            {
              "absoluteDirection": "NORTH",
              "angle": -0.07553970510661134,
              "area": false,
              "bogusName": false,
              "distance": 465.426,
              "edges": [ ],
              "elevation": [ ],
              "relativeDirection": "RIGHT",
              "startLocation": {
                "latitude": 45.528051500000004,
                "longitude": -122.67662320000001
              },
              "stayOn": false,
              "streetName": "Northwest Station Way",
              "streetNotes": [ ]
            },
            {
              "absoluteDirection": "WEST",
              "angle": -1.3840041579257698,
              "area": false,
              "bogusName": false,
              "distance": 1620.1320000000003,
              "edges": [ ],
              "elevation": [ ],
              "relativeDirection": "LEFT",
              "startLocation": {
                "latitude": 45.531545200000004,
                "longitude": -122.679511
              },
              "stayOn": false,
              "streetName": "Northwest Northrup Street",
              "streetNotes": [ ]
            }
          ],
          "walkingBike": false,
          "walkingLeg": true
        }
      ],
      "nTransfers": 0,
      "nonTransitDistanceMeters": 4442.913999999999,
      "nonTransitTimeSeconds": 3451,
      "onStreetAllTheWay": true,
      "streetOnly": true,
      "systemNotices": [ ],
      "tooSloped": false,
      "transferPriorityCost": -1,
      "transitTimeSeconds": 0,
      "waitTimeOptimizedCost": -1,
      "waitingTimeSeconds": 0,
      "walkOnly": true,
      "walkingAllTheWay": true
    },
    {
      "arrivedAtDestinationWithRentedVehicle": false,
      "durationSeconds": 1553,
      "elevationGained": 0.0,
      "elevationLost": 0.0,
      "fare": {
        "details": {
          "regular": [
            {
              "fareId": {
                "feedId": "prt",
                "id": "8"
              },
              "price": {
                "cents": 200,
                "currency": {
                  "value": "USD"
                }
              },
              "routes": [
                {
                  "feedId": "prt",
                  "id": "20"
                }
              ]
            }
          ]
        },
        "fare": {
          "regular": {
            "cents": 200,
            "currency": {
              "value": "USD"
            }
          }
        }
      },
      "flaggedForDeletion": false,
      "generalizedCost": 2895,
      "legs": [
        {
          "agencyTimeZoneOffset": -28800000,
          "arrivalDelay": 0,
          "departureDelay": 0,
          "distanceMeters": 87.019,
          "endTime": "2009-11-17T18:14:00.000+00:00",
          "flexibleTrip": false,
          "from": {
            "coordinate": {
              "latitude": 45.52337,
              "longitude": -122.653725
            },
            "name": "NE 12th & Couch",
            "stop": {
              "code": "6577",
              "coordinate": {
                "latitude": 45.52337,
                "longitude": -122.653725
              },
              "description": "Southbound stop in Portland (Stop ID 6577)",
              "fareZones": [
                {
                  "id": {
                    "feedId": "prt",
                    "id": "1"
                  }
                }
              ],
              "id": {
                "feedId": "prt",
                "id": "6577"
              },
              "name": "NE 12th & Couch",
              "partOfStation": false,
              "wheelchairBoarding": "NO_INFORMATION"
            },
            "vertexType": "TRANSIT"
          },
          "generalizedCost": 137,
          "interlinedWithPreviousLeg": false,
          "legGeometry": {
            "length": 9,
            "points": "ahztGxxrkV@Sb@?`@@?a@?k@GGKY@A"
          },
          "mode": "WALK",
          "onStreetNonTransit": true,
          "pathway": false,
          "realTime": false,
          "rentedVehicle": false,
          "scheduled": false,
          "startTime": "2009-11-17T18:12:47.000+00:00",
          "streetNotes": [ ],
          "to": {
            "coordinate": {
              "latitude": 45.523103,
              "longitude": -122.653064
            },
            "name": "NE Sandy & 12th",
            "stop": {
              "code": "5055",
              "coordinate": {
                "latitude": 45.523103,
                "longitude": -122.653064
              },
              "description": "Westbound stop in Portland (Stop ID 5055)",
              "fareZones": [
                {
                  "id": {
                    "feedId": "prt",
                    "id": "1"
                  }
                }
              ],
              "id": {
                "feedId": "prt",
                "id": "5055"
              },
              "name": "NE Sandy & 12th",
              "partOfStation": false,
              "wheelchairBoarding": "NO_INFORMATION"
            },
            "stopIndex": 94,
            "stopSequence": 95,
            "vertexType": "TRANSIT"
          },
          "transitAlerts": [ ],
          "transitLeg": false,
          "walkSteps": [
            {
              "absoluteDirection": "SOUTH",
              "angle": -3.1191187064694192,
              "area": false,
              "bogusName": false,
              "distance": 39.059,
              "edges": [ ],
              "elevation": [ ],
              "relativeDirection": "DEPART",
              "startLocation": {
                "latitude": 45.52336838632084,
                "longitude": -122.65362253301092
              },
              "stayOn": false,
              "streetName": "Northeast 12th Avenue",
              "streetNotes": [ ]
            },
            {
              "absoluteDirection": "EAST",
              "angle": 1.5906288403465376,
              "area": false,
              "bogusName": true,
              "distance": 47.959999999999994,
              "edges": [ ],
              "elevation": [ ],
              "relativeDirection": "LEFT",
              "startLocation": {
                "latitude": 45.523017200000005,
                "longitude": -122.65363380000001
              },
              "stayOn": false,
              "streetName": "way 162042138 from 0",
              "streetNotes": [ ]
            }
          ],
          "walkingBike": false,
          "walkingLeg": true
        },
        {
          "agencyTimeZoneOffset": 0,
          "arrivalDelay": 0,
          "departureDelay": 0,
          "distanceMeters": 3729.9737283822847,
          "endTime": "2009-11-17T18:26:49.000+00:00",
          "flexibleTrip": false,
          "from": {
            "coordinate": {
              "latitude": 45.523103,
              "longitude": -122.653064
            },
            "name": "NE Sandy & 12th",
            "stop": {
              "code": "5055",
              "coordinate": {
                "latitude": 45.523103,
                "longitude": -122.653064
              },
              "description": "Westbound stop in Portland (Stop ID 5055)",
              "fareZones": [
                {
                  "id": {
                    "feedId": "prt",
                    "id": "1"
                  }
                }
              ],
              "id": {
                "feedId": "prt",
                "id": "5055"
              },
              "name": "NE Sandy & 12th",
              "partOfStation": false,
              "wheelchairBoarding": "NO_INFORMATION"
            },
            "stopIndex": 94,
            "stopSequence": 95,
            "vertexType": "TRANSIT"
          },
          "generalizedCost": 1369,
          "headsign": "Beaverton TC",
          "interlinedWithPreviousLeg": false,
          "intermediateStops": [ ],
          "legGeometry": {
            "length": 95,
            "points": "weztGdtrkV?BPj@@jA?jEAhE?pD???VAjE?hE?dB?b@???`AAhE?dD???l@C`EAhEEhE?bAA|@?XAZ@\\AzACnGKbKAjC?bE???JEnE@fEDlE@hE@~A??@rBBzDBpE@~A???Z@tD@RBnEB|A???@BdB?lEBjA??BnBApF@dB?X?^@r@?f@@bCAx@EtB???VChAE|BGnD??AXKnEGnD???XGjD??AZEfCC`AEzB??AXCfAGxDE|AEtBIlC??APu@lJMhBI`@"
          },
          "mode": "BUS",
          "onStreetNonTransit": false,
          "pathway": false,
          "realTime": false,
          "scheduled": true,
          "serviceDate": {
            "day": 17,
            "minMax": false,
            "month": 11,
            "sequenceNumber": 20091117,
            "year": 2009
          },
          "startTime": "2009-11-17T18:14:00.000+00:00",
          "streetNotes": [ ],
          "to": {
            "coordinate": {
              "latitude": 45.523897,
              "longitude": -122.700681
            },
            "name": "W Burnside & NW 23rd Pl",
            "stop": {
              "code": "9555",
              "coordinate": {
                "latitude": 45.523897,
                "longitude": -122.700681
              },
              "description": "Westbound stop in Portland (Stop ID 9555)",
              "fareZones": [
                {
                  "id": {
                    "feedId": "prt",
                    "id": "1"
                  }
                }
              ],
              "id": {
                "feedId": "prt",
                "id": "9555"
              },
              "name": "W Burnside & NW 23rd Pl",
              "partOfStation": false,
              "wheelchairBoarding": "NO_INFORMATION"
            },
            "stopIndex": 109,
            "stopSequence": 110,
            "vertexType": "TRANSIT"
          },
          "transitAlerts": [ ],
          "transitLeg": true,
          "trip": {
            "alteration": "PLANNED",
            "bikesAllowed": "UNKNOWN",
            "blockId": "2002",
            "direction": "OUTBOUND",
            "id": {
              "feedId": "prt",
              "id": "200W1200"
            },
            "route": {
              "agency": {
                "fareUrl": "http://trimet.org/fares/index.htm",
                "id": {
                  "feedId": "prt",
                  "id": "prt"
                },
                "lang": "en",
                "name": "TriMet",
                "phone": "503-238-7433",
                "timezone": "America/Los_Angeles",
                "url": "http://trimet.org"
              },
              "bikesAllowed": "UNKNOWN",
              "id": {
                "feedId": "prt",
                "id": "20"
              },
              "longName": "Burnside/Stark",
              "mode": {
                "gtfsExtendRouteTypes": [ ],
                "mainMode": "BUS",
                "netexSubmodes": [ ]
              },
              "shortName": "20",
              "sortOrder": -999,
              "sortOrderSet": false,
              "url": "http://trimet.org/schedules/r020.htm"
            },
            "serviceId": {
              "feedId": "prt",
              "id": "W"
            },
            "shapeId": {
              "feedId": "prt",
              "id": "20.0.1"
            },
            "wheelchairAccessible": 0
          },
          "walkSteps": [ ],
          "walkingLeg": false
        },
        {
          "agencyTimeZoneOffset": -28800000,
          "arrivalDelay": 0,
          "departureDelay": 0,
          "distanceMeters": 913.815,
          "endTime": "2009-11-17T18:38:40.000+00:00",
          "flexibleTrip": false,
          "from": {
            "coordinate": {
              "latitude": 45.523897,
              "longitude": -122.700681
            },
            "name": "W Burnside & NW 23rd Pl",
            "stop": {
              "code": "9555",
              "coordinate": {
                "latitude": 45.523897,
                "longitude": -122.700681
              },
              "description": "Westbound stop in Portland (Stop ID 9555)",
              "fareZones": [
                {
                  "id": {
                    "feedId": "prt",
                    "id": "1"
                  }
                }
              ],
              "id": {
                "feedId": "prt",
                "id": "9555"
              },
              "name": "W Burnside & NW 23rd Pl",
              "partOfStation": false,
              "wheelchairBoarding": "NO_INFORMATION"
            },
            "stopIndex": 109,
            "stopSequence": 110,
            "vertexType": "TRANSIT"
          },
          "generalizedCost": 1388,
          "interlinedWithPreviousLeg": false,
          "legGeometry": {
            "length": 39,
            "points": "ikztGh~{kVNDEVUzACPOUQO_@Yc@[QMMEOKOIECGCIAMCGCGAECECECOOMOGKIFMLk@BsABGDGBoCBkCDoC@mCBmCDoCDmCD?qA"
          },
          "mode": "WALK",
          "onStreetNonTransit": true,
          "pathway": false,
          "realTime": false,
          "rentedVehicle": false,
          "scheduled": false,
          "startTime": "2009-11-17T18:26:49.000+00:00",
          "streetNotes": [ ],
          "to": {
            "coordinate": {
              "latitude": 45.531,
              "longitude": -122.70029
            },
            "name": "NW Northrup St. & NW 24th Ave. (P3)",
            "vertexType": "NORMAL"
          },
          "transitAlerts": [ ],
          "transitLeg": false,
          "walkSteps": [
            {
              "absoluteDirection": "WEST",
              "angle": -1.247661800162498,
              "area": false,
              "bogusName": false,
              "distance": 54.628,
              "edges": [ ],
              "elevation": [ ],
              "relativeDirection": "DEPART",
              "startLocation": {
                "latitude": 45.523815597641374,
                "longitude": -122.70071990797962
              },
              "stayOn": false,
              "streetName": "West Burnside Street",
              "streetNotes": [ ]
            },
            {
              "absoluteDirection": "NORTHEAST",
              "angle": 0.7501559967245512,
              "area": false,
              "bogusName": false,
              "distance": 176.41,
              "edges": [ ],
              "elevation": [ ],
              "relativeDirection": "RIGHT",
              "startLocation": {
                "latitude": 45.5239733,
                "longitude": -122.701384
              },
              "stayOn": false,
              "streetName": "Northwest 24th Place",
              "streetNotes": [ ]
            },
            {
              "absoluteDirection": "NORTHWEST",
              "angle": -0.5889596407957216,
              "area": false,
              "bogusName": false,
              "distance": 15.262,
              "edges": [ ],
              "elevation": [ ],
              "relativeDirection": "LEFT",
              "startLocation": {
                "latitude": 45.5253583,
                "longitude": -122.70033570000001
              },
              "stayOn": false,
              "streetName": "Northwest Westover Road",
              "streetNotes": [ ]
            },
            {
              "absoluteDirection": "NORTH",
              "angle": -0.05815952978341337,
              "area": false,
              "bogusName": false,
              "distance": 635.654,
              "edges": [ ],
              "elevation": [ ],
              "relativeDirection": "SLIGHTLY_RIGHT",
              "startLocation": {
                "latitude": 45.525472400000005,
                "longitude": -122.7004445
              },
              "stayOn": false,
              "streetName": "Northwest 24th Avenue",
              "streetNotes": [ ]
            },
            {
              "absoluteDirection": "EAST",
              "angle": 1.5432591328990624,
              "area": false,
              "bogusName": false,
              "distance": 31.861,
              "edges": [ ],
              "elevation": [ ],
              "relativeDirection": "RIGHT",
              "startLocation": {
                "latitude": 45.531181000000004,
                "longitude": -122.70070630000001
              },
              "stayOn": false,
              "streetName": "Northwest Northrup Street",
              "streetNotes": [ ]
            }
          ],
          "walkingBike": false,
          "walkingLeg": true
        }
      ],
      "nTransfers": 0,
      "nonTransitDistanceMeters": 1000.8340000000001,
      "nonTransitTimeSeconds": 784,
      "onStreetAllTheWay": false,
      "streetOnly": false,
      "systemNotices": [ ],
      "tooSloped": false,
      "transferPriorityCost": 0,
      "transitTimeSeconds": 769,
      "waitTimeOptimizedCost": 0,
      "waitingTimeSeconds": 0,
      "walkOnly": false,
      "walkingAllTheWay": false
    },
    {
      "arrivedAtDestinationWithRentedVehicle": false,
      "durationSeconds": 1583,
      "elevationGained": 0.0,
      "elevationLost": 0.0,
      "fare": {
        "details": {
          "regular": [
            {
              "fareId": {
                "feedId": "prt",
                "id": "8"
              },
              "price": {
                "cents": 200,
                "currency": {
                  "value": "USD"
                }
              },
              "routes": [
                {
                  "feedId": "prt",
                  "id": "20"
                }
              ]
            }
          ]
        },
        "fare": {
          "regular": {
            "cents": 200,
            "currency": {
              "value": "USD"
            }
          }
        }
      },
      "flaggedForDeletion": false,
      "generalizedCost": 2925,
      "legs": [
        {
          "agencyTimeZoneOffset": -28800000,
          "arrivalDelay": 0,
          "departureDelay": 0,
          "distanceMeters": 87.019,
          "endTime": "2009-11-17T18:29:00.000+00:00",
          "flexibleTrip": false,
          "from": {
            "coordinate": {
              "latitude": 45.52337,
              "longitude": -122.653725
            },
            "name": "NE 12th & Couch",
            "stop": {
              "code": "6577",
              "coordinate": {
                "latitude": 45.52337,
                "longitude": -122.653725
              },
              "description": "Southbound stop in Portland (Stop ID 6577)",
              "fareZones": [
                {
                  "id": {
                    "feedId": "prt",
                    "id": "1"
                  }
                }
              ],
              "id": {
                "feedId": "prt",
                "id": "6577"
              },
              "name": "NE 12th & Couch",
              "partOfStation": false,
              "wheelchairBoarding": "NO_INFORMATION"
            },
            "vertexType": "TRANSIT"
          },
          "generalizedCost": 137,
          "interlinedWithPreviousLeg": false,
          "legGeometry": {
            "length": 9,
            "points": "ahztGxxrkV@Sb@?`@@?a@?k@GGKY@A"
          },
          "mode": "WALK",
          "onStreetNonTransit": true,
          "pathway": false,
          "realTime": false,
          "rentedVehicle": false,
          "scheduled": false,
          "startTime": "2009-11-17T18:27:47.000+00:00",
          "streetNotes": [ ],
          "to": {
            "coordinate": {
              "latitude": 45.523103,
              "longitude": -122.653064
            },
            "name": "NE Sandy & 12th",
            "stop": {
              "code": "5055",
              "coordinate": {
                "latitude": 45.523103,
                "longitude": -122.653064
              },
              "description": "Westbound stop in Portland (Stop ID 5055)",
              "fareZones": [
                {
                  "id": {
                    "feedId": "prt",
                    "id": "1"
                  }
                }
              ],
              "id": {
                "feedId": "prt",
                "id": "5055"
              },
              "name": "NE Sandy & 12th",
              "partOfStation": false,
              "wheelchairBoarding": "NO_INFORMATION"
            },
            "stopIndex": 94,
            "stopSequence": 95,
            "vertexType": "TRANSIT"
          },
          "transitAlerts": [ ],
          "transitLeg": false,
          "walkSteps": [
            {
              "absoluteDirection": "SOUTH",
              "angle": -3.1191187064694192,
              "area": false,
              "bogusName": false,
              "distance": 39.059,
              "edges": [ ],
              "elevation": [ ],
              "relativeDirection": "DEPART",
              "startLocation": {
                "latitude": 45.52336838632084,
                "longitude": -122.65362253301092
              },
              "stayOn": false,
              "streetName": "Northeast 12th Avenue",
              "streetNotes": [ ]
            },
            {
              "absoluteDirection": "EAST",
              "angle": 1.5906288403465376,
              "area": false,
              "bogusName": true,
              "distance": 47.959999999999994,
              "edges": [ ],
              "elevation": [ ],
              "relativeDirection": "LEFT",
              "startLocation": {
                "latitude": 45.523017200000005,
                "longitude": -122.65363380000001
              },
              "stayOn": false,
              "streetName": "way 162042138 from 0",
              "streetNotes": [ ]
            }
          ],
          "walkingBike": false,
          "walkingLeg": true
        },
        {
          "agencyTimeZoneOffset": 0,
          "arrivalDelay": 0,
          "departureDelay": 0,
          "distanceMeters": 3729.9737283822847,
          "endTime": "2009-11-17T18:42:19.000+00:00",
          "flexibleTrip": false,
          "from": {
            "coordinate": {
              "latitude": 45.523103,
              "longitude": -122.653064
            },
            "name": "NE Sandy & 12th",
            "stop": {
              "code": "5055",
              "coordinate": {
                "latitude": 45.523103,
                "longitude": -122.653064
              },
              "description": "Westbound stop in Portland (Stop ID 5055)",
              "fareZones": [
                {
                  "id": {
                    "feedId": "prt",
                    "id": "1"
                  }
                }
              ],
              "id": {
                "feedId": "prt",
                "id": "5055"
              },
              "name": "NE Sandy & 12th",
              "partOfStation": false,
              "wheelchairBoarding": "NO_INFORMATION"
            },
            "stopIndex": 94,
            "stopSequence": 95,
            "vertexType": "TRANSIT"
          },
          "generalizedCost": 1399,
          "headsign": "23rd Ave to Tichner",
          "interlinedWithPreviousLeg": false,
          "intermediateStops": [ ],
          "legGeometry": {
            "length": 95,
            "points": "weztGdtrkV?BPj@@jA?jEAhE?pD???VAjE?hE?dB?b@???`AAhE?dD???l@C`EAhEEhE?bAA|@?XAZ@\\AzACnGKbKAjC?bE???JEnE@fEDlE@hE@~A??@rBBzDBpE@~A???Z@tD@RBnEB|A???@BdB?lEBjA??BnBApF@dB?X?^@r@?f@@bCAx@EtB???VChAE|BGnD??AXKnEGnD???XGjD??AZEfCC`AEzB??AXCfAGxDE|AEtBIlC??APu@lJMhBI`@"
          },
          "mode": "BUS",
          "onStreetNonTransit": false,
          "pathway": false,
          "realTime": false,
          "scheduled": true,
          "serviceDate": {
            "day": 17,
            "minMax": false,
            "month": 11,
            "sequenceNumber": 20091117,
            "year": 2009
          },
          "startTime": "2009-11-17T18:29:00.000+00:00",
          "streetNotes": [ ],
          "to": {
            "coordinate": {
              "latitude": 45.523897,
              "longitude": -122.700681
            },
            "name": "W Burnside & NW 23rd Pl",
            "stop": {
              "code": "9555",
              "coordinate": {
                "latitude": 45.523897,
                "longitude": -122.700681
              },
              "description": "Westbound stop in Portland (Stop ID 9555)",
              "fareZones": [
                {
                  "id": {
                    "feedId": "prt",
                    "id": "1"
                  }
                }
              ],
              "id": {
                "feedId": "prt",
                "id": "9555"
              },
              "name": "W Burnside & NW 23rd Pl",
              "partOfStation": false,
              "wheelchairBoarding": "NO_INFORMATION"
            },
            "stopIndex": 109,
            "stopSequence": 110,
            "vertexType": "TRANSIT"
          },
          "transitAlerts": [ ],
          "transitLeg": true,
          "trip": {
            "alteration": "PLANNED",
            "bikesAllowed": "UNKNOWN",
            "blockId": "2071",
            "direction": "OUTBOUND",
            "id": {
              "feedId": "prt",
              "id": "200W1210"
            },
            "route": {
              "agency": {
                "fareUrl": "http://trimet.org/fares/index.htm",
                "id": {
                  "feedId": "prt",
                  "id": "prt"
                },
                "lang": "en",
                "name": "TriMet",
                "phone": "503-238-7433",
                "timezone": "America/Los_Angeles",
                "url": "http://trimet.org"
              },
              "bikesAllowed": "UNKNOWN",
              "id": {
                "feedId": "prt",
                "id": "20"
              },
              "longName": "Burnside/Stark",
              "mode": {
                "gtfsExtendRouteTypes": [ ],
                "mainMode": "BUS",
                "netexSubmodes": [ ]
              },
              "shortName": "20",
              "sortOrder": -999,
              "sortOrderSet": false,
              "url": "http://trimet.org/schedules/r020.htm"
            },
            "serviceId": {
              "feedId": "prt",
              "id": "W"
            },
            "shapeId": {
              "feedId": "prt",
              "id": "20.0.6"
            },
            "wheelchairAccessible": 0
          },
          "walkSteps": [ ],
          "walkingLeg": false
        },
        {
          "agencyTimeZoneOffset": -28800000,
          "arrivalDelay": 0,
          "departureDelay": 0,
          "distanceMeters": 913.815,
          "endTime": "2009-11-17T18:54:10.000+00:00",
          "flexibleTrip": false,
          "from": {
            "coordinate": {
              "latitude": 45.523897,
              "longitude": -122.700681
            },
            "name": "W Burnside & NW 23rd Pl",
            "stop": {
              "code": "9555",
              "coordinate": {
                "latitude": 45.523897,
                "longitude": -122.700681
              },
              "description": "Westbound stop in Portland (Stop ID 9555)",
              "fareZones": [
                {
                  "id": {
                    "feedId": "prt",
                    "id": "1"
                  }
                }
              ],
              "id": {
                "feedId": "prt",
                "id": "9555"
              },
              "name": "W Burnside & NW 23rd Pl",
              "partOfStation": false,
              "wheelchairBoarding": "NO_INFORMATION"
            },
            "stopIndex": 109,
            "stopSequence": 110,
            "vertexType": "TRANSIT"
          },
          "generalizedCost": 1388,
          "interlinedWithPreviousLeg": false,
          "legGeometry": {
            "length": 39,
            "points": "ikztGh~{kVNDEVUzACPOUQO_@Yc@[QMMEOKOIECGCIAMCGCGAECECECOOMOGKIFMLk@BsABGDGBoCBkCDoC@mCBmCDoCDmCD?qA"
          },
          "mode": "WALK",
          "onStreetNonTransit": true,
          "pathway": false,
          "realTime": false,
          "rentedVehicle": false,
          "scheduled": false,
          "startTime": "2009-11-17T18:42:19.000+00:00",
          "streetNotes": [ ],
          "to": {
            "coordinate": {
              "latitude": 45.531,
              "longitude": -122.70029
            },
            "name": "NW Northrup St. & NW 24th Ave. (P3)",
            "vertexType": "NORMAL"
          },
          "transitAlerts": [ ],
          "transitLeg": false,
          "walkSteps": [
            {
              "absoluteDirection": "WEST",
              "angle": -1.247661800162498,
              "area": false,
              "bogusName": false,
              "distance": 54.628,
              "edges": [ ],
              "elevation": [ ],
              "relativeDirection": "DEPART",
              "startLocation": {
                "latitude": 45.523815597641374,
                "longitude": -122.70071990797962
              },
              "stayOn": false,
              "streetName": "West Burnside Street",
              "streetNotes": [ ]
            },
            {
              "absoluteDirection": "NORTHEAST",
              "angle": 0.7501559967245512,
              "area": false,
              "bogusName": false,
              "distance": 176.41,
              "edges": [ ],
              "elevation": [ ],
              "relativeDirection": "RIGHT",
              "startLocation": {
                "latitude": 45.5239733,
                "longitude": -122.701384
              },
              "stayOn": false,
              "streetName": "Northwest 24th Place",
              "streetNotes": [ ]
            },
            {
              "absoluteDirection": "NORTHWEST",
              "angle": -0.5889596407957216,
              "area": false,
              "bogusName": false,
              "distance": 15.262,
              "edges": [ ],
              "elevation": [ ],
              "relativeDirection": "LEFT",
              "startLocation": {
                "latitude": 45.5253583,
                "longitude": -122.70033570000001
              },
              "stayOn": false,
              "streetName": "Northwest Westover Road",
              "streetNotes": [ ]
            },
            {
              "absoluteDirection": "NORTH",
              "angle": -0.05815952978341337,
              "area": false,
              "bogusName": false,
              "distance": 635.654,
              "edges": [ ],
              "elevation": [ ],
              "relativeDirection": "SLIGHTLY_RIGHT",
              "startLocation": {
                "latitude": 45.525472400000005,
                "longitude": -122.7004445
              },
              "stayOn": false,
              "streetName": "Northwest 24th Avenue",
              "streetNotes": [ ]
            },
            {
              "absoluteDirection": "EAST",
              "angle": 1.5432591328990624,
              "area": false,
              "bogusName": false,
              "distance": 31.861,
              "edges": [ ],
              "elevation": [ ],
              "relativeDirection": "RIGHT",
              "startLocation": {
                "latitude": 45.531181000000004,
                "longitude": -122.70070630000001
              },
              "stayOn": false,
              "streetName": "Northwest Northrup Street",
              "streetNotes": [ ]
            }
          ],
          "walkingBike": false,
          "walkingLeg": true
        }
      ],
      "nTransfers": 0,
      "nonTransitDistanceMeters": 1000.8340000000001,
      "nonTransitTimeSeconds": 784,
      "onStreetAllTheWay": false,
      "streetOnly": false,
      "systemNotices": [ ],
      "tooSloped": false,
      "transferPriorityCost": 0,
      "transitTimeSeconds": 799,
      "waitTimeOptimizedCost": 0,
      "waitingTimeSeconds": 0,
      "walkOnly": false,
      "walkingAllTheWay": false
    },
    {
      "arrivedAtDestinationWithRentedVehicle": false,
      "durationSeconds": 1553,
      "elevationGained": 0.0,
      "elevationLost": 0.0,
      "fare": {
        "details": {
          "regular": [
            {
              "fareId": {
                "feedId": "prt",
                "id": "8"
              },
              "price": {
                "cents": 200,
                "currency": {
                  "value": "USD"
                }
              },
              "routes": [
                {
                  "feedId": "prt",
                  "id": "20"
                }
              ]
            }
          ]
        },
        "fare": {
          "regular": {
            "cents": 200,
            "currency": {
              "value": "USD"
            }
          }
        }
      },
      "flaggedForDeletion": false,
      "generalizedCost": 2895,
      "legs": [
        {
          "agencyTimeZoneOffset": -28800000,
          "arrivalDelay": 0,
          "departureDelay": 0,
          "distanceMeters": 87.019,
          "endTime": "2009-11-17T18:45:00.000+00:00",
          "flexibleTrip": false,
          "from": {
            "coordinate": {
              "latitude": 45.52337,
              "longitude": -122.653725
            },
            "name": "NE 12th & Couch",
            "stop": {
              "code": "6577",
              "coordinate": {
                "latitude": 45.52337,
                "longitude": -122.653725
              },
              "description": "Southbound stop in Portland (Stop ID 6577)",
              "fareZones": [
                {
                  "id": {
                    "feedId": "prt",
                    "id": "1"
                  }
                }
              ],
              "id": {
                "feedId": "prt",
                "id": "6577"
              },
              "name": "NE 12th & Couch",
              "partOfStation": false,
              "wheelchairBoarding": "NO_INFORMATION"
            },
            "vertexType": "TRANSIT"
          },
          "generalizedCost": 137,
          "interlinedWithPreviousLeg": false,
          "legGeometry": {
            "length": 9,
            "points": "ahztGxxrkV@Sb@?`@@?a@?k@GGKY@A"
          },
          "mode": "WALK",
          "onStreetNonTransit": true,
          "pathway": false,
          "realTime": false,
          "rentedVehicle": false,
          "scheduled": false,
          "startTime": "2009-11-17T18:43:47.000+00:00",
          "streetNotes": [ ],
          "to": {
            "coordinate": {
              "latitude": 45.523103,
              "longitude": -122.653064
            },
            "name": "NE Sandy & 12th",
            "stop": {
              "code": "5055",
              "coordinate": {
                "latitude": 45.523103,
                "longitude": -122.653064
              },
              "description": "Westbound stop in Portland (Stop ID 5055)",
              "fareZones": [
                {
                  "id": {
                    "feedId": "prt",
                    "id": "1"
                  }
                }
              ],
              "id": {
                "feedId": "prt",
                "id": "5055"
              },
              "name": "NE Sandy & 12th",
              "partOfStation": false,
              "wheelchairBoarding": "NO_INFORMATION"
            },
            "stopIndex": 94,
            "stopSequence": 95,
            "vertexType": "TRANSIT"
          },
          "transitAlerts": [ ],
          "transitLeg": false,
          "walkSteps": [
            {
              "absoluteDirection": "SOUTH",
              "angle": -3.1191187064694192,
              "area": false,
              "bogusName": false,
              "distance": 39.059,
              "edges": [ ],
              "elevation": [ ],
              "relativeDirection": "DEPART",
              "startLocation": {
                "latitude": 45.52336838632084,
                "longitude": -122.65362253301092
              },
              "stayOn": false,
              "streetName": "Northeast 12th Avenue",
              "streetNotes": [ ]
            },
            {
              "absoluteDirection": "EAST",
              "angle": 1.5906288403465376,
              "area": false,
              "bogusName": true,
              "distance": 47.959999999999994,
              "edges": [ ],
              "elevation": [ ],
              "relativeDirection": "LEFT",
              "startLocation": {
                "latitude": 45.523017200000005,
                "longitude": -122.65363380000001
              },
              "stayOn": false,
              "streetName": "way 162042138 from 0",
              "streetNotes": [ ]
            }
          ],
          "walkingBike": false,
          "walkingLeg": true
        },
        {
          "agencyTimeZoneOffset": 0,
          "arrivalDelay": 0,
          "departureDelay": 0,
          "distanceMeters": 3729.9737283822847,
          "endTime": "2009-11-17T18:57:49.000+00:00",
          "flexibleTrip": false,
          "from": {
            "coordinate": {
              "latitude": 45.523103,
              "longitude": -122.653064
            },
            "name": "NE Sandy & 12th",
            "stop": {
              "code": "5055",
              "coordinate": {
                "latitude": 45.523103,
                "longitude": -122.653064
              },
              "description": "Westbound stop in Portland (Stop ID 5055)",
              "fareZones": [
                {
                  "id": {
                    "feedId": "prt",
                    "id": "1"
                  }
                }
              ],
              "id": {
                "feedId": "prt",
                "id": "5055"
              },
              "name": "NE Sandy & 12th",
              "partOfStation": false,
              "wheelchairBoarding": "NO_INFORMATION"
            },
            "stopIndex": 94,
            "stopSequence": 95,
            "vertexType": "TRANSIT"
          },
          "generalizedCost": 1369,
          "headsign": "Beaverton TC",
          "interlinedWithPreviousLeg": false,
          "intermediateStops": [ ],
          "legGeometry": {
            "length": 95,
            "points": "weztGdtrkV?BPj@@jA?jEAhE?pD???VAjE?hE?dB?b@???`AAhE?dD???l@C`EAhEEhE?bAA|@?XAZ@\\AzACnGKbKAjC?bE???JEnE@fEDlE@hE@~A??@rBBzDBpE@~A???Z@tD@RBnEB|A???@BdB?lEBjA??BnBApF@dB?X?^@r@?f@@bCAx@EtB???VChAE|BGnD??AXKnEGnD???XGjD??AZEfCC`AEzB??AXCfAGxDE|AEtBIlC??APu@lJMhBI`@"
          },
          "mode": "BUS",
          "onStreetNonTransit": false,
          "pathway": false,
          "realTime": false,
          "scheduled": true,
          "serviceDate": {
            "day": 17,
            "minMax": false,
            "month": 11,
            "sequenceNumber": 20091117,
            "year": 2009
          },
          "startTime": "2009-11-17T18:45:00.000+00:00",
          "streetNotes": [ ],
          "to": {
            "coordinate": {
              "latitude": 45.523897,
              "longitude": -122.700681
            },
            "name": "W Burnside & NW 23rd Pl",
            "stop": {
              "code": "9555",
              "coordinate": {
                "latitude": 45.523897,
                "longitude": -122.700681
              },
              "description": "Westbound stop in Portland (Stop ID 9555)",
              "fareZones": [
                {
                  "id": {
                    "feedId": "prt",
                    "id": "1"
                  }
                }
              ],
              "id": {
                "feedId": "prt",
                "id": "9555"
              },
              "name": "W Burnside & NW 23rd Pl",
              "partOfStation": false,
              "wheelchairBoarding": "NO_INFORMATION"
            },
            "stopIndex": 109,
            "stopSequence": 110,
            "vertexType": "TRANSIT"
          },
          "transitAlerts": [ ],
          "transitLeg": true,
          "trip": {
            "alteration": "PLANNED",
            "bikesAllowed": "UNKNOWN",
            "blockId": "2037",
            "direction": "OUTBOUND",
            "id": {
              "feedId": "prt",
              "id": "200W1220"
            },
            "route": {
              "agency": {
                "fareUrl": "http://trimet.org/fares/index.htm",
                "id": {
                  "feedId": "prt",
                  "id": "prt"
                },
                "lang": "en",
                "name": "TriMet",
                "phone": "503-238-7433",
                "timezone": "America/Los_Angeles",
                "url": "http://trimet.org"
              },
              "bikesAllowed": "UNKNOWN",
              "id": {
                "feedId": "prt",
                "id": "20"
              },
              "longName": "Burnside/Stark",
              "mode": {
                "gtfsExtendRouteTypes": [ ],
                "mainMode": "BUS",
                "netexSubmodes": [ ]
              },
              "shortName": "20",
              "sortOrder": -999,
              "sortOrderSet": false,
              "url": "http://trimet.org/schedules/r020.htm"
            },
            "serviceId": {
              "feedId": "prt",
              "id": "W"
            },
            "shapeId": {
              "feedId": "prt",
              "id": "20.0.1"
            },
            "wheelchairAccessible": 0
          },
          "walkSteps": [ ],
          "walkingLeg": false
        },
        {
          "agencyTimeZoneOffset": -28800000,
          "arrivalDelay": 0,
          "departureDelay": 0,
          "distanceMeters": 913.815,
          "endTime": "2009-11-17T19:09:40.000+00:00",
          "flexibleTrip": false,
          "from": {
            "coordinate": {
              "latitude": 45.523897,
              "longitude": -122.700681
            },
            "name": "W Burnside & NW 23rd Pl",
            "stop": {
              "code": "9555",
              "coordinate": {
                "latitude": 45.523897,
                "longitude": -122.700681
              },
              "description": "Westbound stop in Portland (Stop ID 9555)",
              "fareZones": [
                {
                  "id": {
                    "feedId": "prt",
                    "id": "1"
                  }
                }
              ],
              "id": {
                "feedId": "prt",
                "id": "9555"
              },
              "name": "W Burnside & NW 23rd Pl",
              "partOfStation": false,
              "wheelchairBoarding": "NO_INFORMATION"
            },
            "stopIndex": 109,
            "stopSequence": 110,
            "vertexType": "TRANSIT"
          },
          "generalizedCost": 1388,
          "interlinedWithPreviousLeg": false,
          "legGeometry": {
            "length": 39,
            "points": "ikztGh~{kVNDEVUzACPOUQO_@Yc@[QMMEOKOIECGCIAMCGCGAECECECOOMOGKIFMLk@BsABGDGBoCBkCDoC@mCBmCDoCDmCD?qA"
          },
          "mode": "WALK",
          "onStreetNonTransit": true,
          "pathway": false,
          "realTime": false,
          "rentedVehicle": false,
          "scheduled": false,
          "startTime": "2009-11-17T18:57:49.000+00:00",
          "streetNotes": [ ],
          "to": {
            "coordinate": {
              "latitude": 45.531,
              "longitude": -122.70029
            },
            "name": "NW Northrup St. & NW 24th Ave. (P3)",
            "vertexType": "NORMAL"
          },
          "transitAlerts": [ ],
          "transitLeg": false,
          "walkSteps": [
            {
              "absoluteDirection": "WEST",
              "angle": -1.247661800162498,
              "area": false,
              "bogusName": false,
              "distance": 54.628,
              "edges": [ ],
              "elevation": [ ],
              "relativeDirection": "DEPART",
              "startLocation": {
                "latitude": 45.523815597641374,
                "longitude": -122.70071990797962
              },
              "stayOn": false,
              "streetName": "West Burnside Street",
              "streetNotes": [ ]
            },
            {
              "absoluteDirection": "NORTHEAST",
              "angle": 0.7501559967245512,
              "area": false,
              "bogusName": false,
              "distance": 176.41,
              "edges": [ ],
              "elevation": [ ],
              "relativeDirection": "RIGHT",
              "startLocation": {
                "latitude": 45.5239733,
                "longitude": -122.701384
              },
              "stayOn": false,
              "streetName": "Northwest 24th Place",
              "streetNotes": [ ]
            },
            {
              "absoluteDirection": "NORTHWEST",
              "angle": -0.5889596407957216,
              "area": false,
              "bogusName": false,
              "distance": 15.262,
              "edges": [ ],
              "elevation": [ ],
              "relativeDirection": "LEFT",
              "startLocation": {
                "latitude": 45.5253583,
                "longitude": -122.70033570000001
              },
              "stayOn": false,
              "streetName": "Northwest Westover Road",
              "streetNotes": [ ]
            },
            {
              "absoluteDirection": "NORTH",
              "angle": -0.05815952978341337,
              "area": false,
              "bogusName": false,
              "distance": 635.654,
              "edges": [ ],
              "elevation": [ ],
              "relativeDirection": "SLIGHTLY_RIGHT",
              "startLocation": {
                "latitude": 45.525472400000005,
                "longitude": -122.7004445
              },
              "stayOn": false,
              "streetName": "Northwest 24th Avenue",
              "streetNotes": [ ]
            },
            {
              "absoluteDirection": "EAST",
              "angle": 1.5432591328990624,
              "area": false,
              "bogusName": false,
              "distance": 31.861,
              "edges": [ ],
              "elevation": [ ],
              "relativeDirection": "RIGHT",
              "startLocation": {
                "latitude": 45.531181000000004,
                "longitude": -122.70070630000001
              },
              "stayOn": false,
              "streetName": "Northwest Northrup Street",
              "streetNotes": [ ]
            }
          ],
          "walkingBike": false,
          "walkingLeg": true
        }
      ],
      "nTransfers": 0,
      "nonTransitDistanceMeters": 1000.8340000000001,
      "nonTransitTimeSeconds": 784,
      "onStreetAllTheWay": false,
      "streetOnly": false,
      "systemNotices": [ ],
      "tooSloped": false,
      "transferPriorityCost": 0,
      "transitTimeSeconds": 769,
      "waitTimeOptimizedCost": 0,
      "waitingTimeSeconds": 0,
      "walkOnly": false,
      "walkingAllTheWay": false
    },
    {
      "arrivedAtDestinationWithRentedVehicle": false,
      "durationSeconds": 1567,
      "elevationGained": 0.0,
      "elevationLost": 0.0,
      "fare": {
        "details": {
          "regular": [
            {
              "fareId": {
                "feedId": "prt",
                "id": "8"
              },
              "price": {
                "cents": 200,
                "currency": {
                  "value": "USD"
                }
              },
              "routes": [
                {
                  "feedId": "prt",
                  "id": "70"
                },
                {
                  "feedId": "prt",
                  "id": "77"
                }
              ]
            }
          ]
        },
        "fare": {
          "regular": {
            "cents": 200,
            "currency": {
              "value": "USD"
            }
          }
        }
      },
      "flaggedForDeletion": false,
      "generalizedCost": 2957,
      "legs": [
        {
          "agencyTimeZoneOffset": -28800000,
          "arrivalDelay": 0,
          "departureDelay": 0,
          "distanceMeters": 20.74,
          "endTime": "2009-11-17T18:46:00.000+00:00",
          "flexibleTrip": false,
          "from": {
            "coordinate": {
              "latitude": 45.52337,
              "longitude": -122.653725
            },
            "name": "NE 12th & Couch",
            "stop": {
              "code": "6577",
              "coordinate": {
                "latitude": 45.52337,
                "longitude": -122.653725
              },
              "description": "Southbound stop in Portland (Stop ID 6577)",
              "fareZones": [
                {
                  "id": {
                    "feedId": "prt",
                    "id": "1"
                  }
                }
              ],
              "id": {
                "feedId": "prt",
                "id": "6577"
              },
              "name": "NE 12th & Couch",
              "partOfStation": false,
              "wheelchairBoarding": "NO_INFORMATION"
            },
            "vertexType": "TRANSIT"
          },
          "generalizedCost": 33,
          "interlinedWithPreviousLeg": false,
          "legGeometry": {
            "length": 4,
            "points": "ahztGxxrkV@Sb@??W"
          },
          "mode": "WALK",
          "onStreetNonTransit": true,
          "pathway": false,
          "realTime": false,
          "rentedVehicle": false,
          "scheduled": false,
          "startTime": "2009-11-17T18:45:44.000+00:00",
          "streetNotes": [ ],
          "to": {
            "coordinate": {
              "latitude": 45.52318,
              "longitude": -122.653507
            },
            "name": "NE 12th & Sandy",
            "stop": {
              "code": "6592",
              "coordinate": {
                "latitude": 45.52318,
                "longitude": -122.653507
              },
              "description": "Northbound stop in Portland (Stop ID 6592)",
              "fareZones": [
                {
                  "id": {
                    "feedId": "prt",
                    "id": "1"
                  }
                }
              ],
              "id": {
                "feedId": "prt",
                "id": "6592"
              },
              "name": "NE 12th & Sandy",
              "partOfStation": false,
              "wheelchairBoarding": "NO_INFORMATION"
            },
            "stopIndex": 34,
            "stopSequence": 35,
            "vertexType": "TRANSIT"
          },
          "transitAlerts": [ ],
          "transitLeg": false,
          "walkSteps": [
            {
              "absoluteDirection": "SOUTH",
              "angle": -3.1191187064694192,
              "area": false,
              "bogusName": false,
              "distance": 20.74,
              "edges": [ ],
              "elevation": [ ],
              "relativeDirection": "DEPART",
              "startLocation": {
                "latitude": 45.52336838632084,
                "longitude": -122.65362253301092
              },
              "stayOn": false,
              "streetName": "Northeast 12th Avenue",
              "streetNotes": [ ]
            }
          ],
          "walkingBike": false,
          "walkingLeg": true
        },
        {
          "agencyTimeZoneOffset": 0,
          "arrivalDelay": 0,
          "departureDelay": 0,
          "distanceMeters": 1667.1475209896525,
          "endTime": "2009-11-17T18:52:12.000+00:00",
          "flexibleTrip": false,
          "from": {
            "coordinate": {
              "latitude": 45.52318,
              "longitude": -122.653507
            },
            "name": "NE 12th & Sandy",
            "stop": {
              "code": "6592",
              "coordinate": {
                "latitude": 45.52318,
                "longitude": -122.653507
              },
              "description": "Northbound stop in Portland (Stop ID 6592)",
              "fareZones": [
                {
                  "id": {
                    "feedId": "prt",
                    "id": "1"
                  }
                }
              ],
              "id": {
                "feedId": "prt",
                "id": "6592"
              },
              "name": "NE 12th & Sandy",
              "partOfStation": false,
              "wheelchairBoarding": "NO_INFORMATION"
            },
            "stopIndex": 34,
            "stopSequence": 35,
            "vertexType": "TRANSIT"
          },
          "generalizedCost": 972,
          "headsign": "Rose Qtr TC",
          "interlinedWithPreviousLeg": false,
          "intermediateStops": [ ],
          "legGeometry": {
            "length": 46,
            "points": "{fztG`xrkVwA?mCAmC?oCA}C?sDC??aBAm@@k@AY?uABU@I@IBQFb@fC}@d@OFO@q@???Q?]?gGA??[??nJ???b@?vK?rA???tBCfD???^?nE?V@Z?PH\\Nb@`@~@Rf@"
          },
          "mode": "BUS",
          "onStreetNonTransit": false,
          "pathway": false,
          "realTime": false,
          "scheduled": true,
          "serviceDate": {
            "day": 17,
            "minMax": false,
            "month": 11,
            "sequenceNumber": 20091117,
            "year": 2009
          },
          "startTime": "2009-11-17T18:46:00.000+00:00",
          "streetNotes": [ ],
          "to": {
            "coordinate": {
              "latitude": 45.531159,
              "longitude": -122.66293
            },
            "name": "NE Multnomah & 3rd",
            "stop": {
              "code": "11492",
              "coordinate": {
                "latitude": 45.531159,
                "longitude": -122.66293
              },
              "description": "Westbound stop in Portland (Stop ID 11492)",
              "fareZones": [
                {
                  "id": {
                    "feedId": "prt",
                    "id": "0"
                  }
                }
              ],
              "id": {
                "feedId": "prt",
                "id": "11492"
              },
              "name": "NE Multnomah & 3rd",
              "partOfStation": false,
              "wheelchairBoarding": "NO_INFORMATION"
            },
            "stopIndex": 41,
            "stopSequence": 42,
            "vertexType": "TRANSIT"
          },
          "transitAlerts": [ ],
          "transitLeg": true,
          "trip": {
            "alteration": "PLANNED",
            "bikesAllowed": "UNKNOWN",
            "blockId": "7002",
            "direction": "OUTBOUND",
            "id": {
              "feedId": "prt",
              "id": "700W1170"
            },
            "route": {
              "agency": {
                "fareUrl": "http://trimet.org/fares/index.htm",
                "id": {
                  "feedId": "prt",
                  "id": "prt"
                },
                "lang": "en",
                "name": "TriMet",
                "phone": "503-238-7433",
                "timezone": "America/Los_Angeles",
                "url": "http://trimet.org"
              },
              "bikesAllowed": "UNKNOWN",
              "id": {
                "feedId": "prt",
                "id": "70"
              },
              "longName": "12th Ave",
              "mode": {
                "gtfsExtendRouteTypes": [ ],
                "mainMode": "BUS",
                "netexSubmodes": [ ]
              },
              "shortName": "70",
              "sortOrder": -999,
              "sortOrderSet": false,
              "url": "http://trimet.org/schedules/r070.htm"
            },
            "serviceId": {
              "feedId": "prt",
              "id": "W"
            },
            "shapeId": {
              "feedId": "prt",
              "id": "70.0.7"
            },
            "wheelchairAccessible": 0
          },
          "walkSteps": [ ],
          "walkingLeg": false
        },
        {
          "agencyTimeZoneOffset": 0,
          "arrivalDelay": 0,
          "departureDelay": 0,
          "distanceMeters": 3526.7741793792093,
          "endTime": "2009-11-17T19:08:50.000+00:00",
          "flexibleTrip": false,
          "from": {
            "coordinate": {
              "latitude": 45.531159,
              "longitude": -122.66293
            },
            "name": "NE Multnomah & 3rd",
            "stop": {
              "code": "11492",
              "coordinate": {
                "latitude": 45.531159,
                "longitude": -122.66293
              },
              "description": "Westbound stop in Portland (Stop ID 11492)",
              "fareZones": [
                {
                  "id": {
                    "feedId": "prt",
                    "id": "0"
                  }
                }
              ],
              "id": {
                "feedId": "prt",
                "id": "11492"
              },
              "name": "NE Multnomah & 3rd",
              "partOfStation": false,
              "wheelchairBoarding": "NO_INFORMATION"
            },
            "stopIndex": 83,
            "stopSequence": 84,
            "vertexType": "TRANSIT"
          },
          "generalizedCost": 1598,
          "headsign": "Montgomery Park",
          "interlinedWithPreviousLeg": false,
          "intermediateStops": [ ],
          "legGeometry": {
            "length": 96,
            "points": "kx{tG~qtkV`@bANb@FV@R?P?pE?jA@h@AnAbBl@LFJN\\f@LT??NXJPPVJFf@Vf@Pp@Nd@NRLB@RNXZR\\vAhC@BhAhD`AhClAbDBrDCnG@n@@^@d@HdAP`CBjEDvD???LqCFmCDYBGDEBGJkAzAQR??KNa@b@MJuBBY?OHW@u@~@aD`EcBhBBrD@xC??@l@BlE@lD???XBjEBpD???VBlE?dA@t@?b@?h@BfEBrD???VBhEFtKDvJ??@\\DnJ???d@FtKmCBo@@"
          },
          "mode": "BUS",
          "onStreetNonTransit": false,
          "pathway": false,
          "realTime": false,
          "scheduled": true,
          "serviceDate": {
            "day": 17,
            "minMax": false,
            "month": 11,
            "sequenceNumber": 20091117,
            "year": 2009
          },
          "startTime": "2009-11-17T18:56:09.000+00:00",
          "streetNotes": [ ],
          "to": {
            "coordinate": {
              "latitude": 45.532159,
              "longitude": -122.698634
            },
            "name": "NW 23rd & Overton",
            "stop": {
              "code": "8981",
              "coordinate": {
                "latitude": 45.532159,
                "longitude": -122.698634
              },
              "description": "Northbound stop in Portland (Stop ID 8981)",
              "fareZones": [
                {
                  "id": {
                    "feedId": "prt",
                    "id": "1"
                  }
                }
              ],
              "id": {
                "feedId": "prt",
                "id": "8981"
              },
              "name": "NW 23rd & Overton",
              "partOfStation": false,
              "wheelchairBoarding": "NO_INFORMATION"
            },
            "stopIndex": 93,
            "stopSequence": 94,
            "vertexType": "TRANSIT"
          },
          "transitAlerts": [ ],
          "transitLeg": true,
          "trip": {
            "alteration": "PLANNED",
            "bikesAllowed": "UNKNOWN",
            "blockId": "7702",
            "direction": "INBOUND",
            "id": {
              "feedId": "prt",
              "id": "771W1180"
            },
            "route": {
              "agency": {
                "fareUrl": "http://trimet.org/fares/index.htm",
                "id": {
                  "feedId": "prt",
                  "id": "prt"
                },
                "lang": "en",
                "name": "TriMet",
                "phone": "503-238-7433",
                "timezone": "America/Los_Angeles",
                "url": "http://trimet.org"
              },
              "bikesAllowed": "UNKNOWN",
              "id": {
                "feedId": "prt",
                "id": "77"
              },
              "longName": "Broadway/Halsey",
              "mode": {
                "gtfsExtendRouteTypes": [ ],
                "mainMode": "BUS",
                "netexSubmodes": [ ]
              },
              "shortName": "77",
              "sortOrder": -999,
              "sortOrderSet": false,
              "url": "http://trimet.org/schedules/r077.htm"
            },
            "serviceId": {
              "feedId": "prt",
              "id": "W"
            },
            "shapeId": {
              "feedId": "prt",
              "id": "77.1.3"
            },
            "wheelchairAccessible": 0
          },
          "walkSteps": [ ],
          "walkingLeg": false
        },
        {
          "agencyTimeZoneOffset": -28800000,
          "arrivalDelay": 0,
          "departureDelay": 0,
          "distanceMeters": 231.459,
          "endTime": "2009-11-17T19:11:51.000+00:00",
          "flexibleTrip": false,
          "from": {
            "coordinate": {
              "latitude": 45.532159,
              "longitude": -122.698634
            },
            "name": "NW 23rd & Overton",
            "stop": {
              "code": "8981",
              "coordinate": {
                "latitude": 45.532159,
                "longitude": -122.698634
              },
              "description": "Northbound stop in Portland (Stop ID 8981)",
              "fareZones": [
                {
                  "id": {
                    "feedId": "prt",
                    "id": "1"
                  }
                }
              ],
              "id": {
                "feedId": "prt",
                "id": "8981"
              },
              "name": "NW 23rd & Overton",
              "partOfStation": false,
              "wheelchairBoarding": "NO_INFORMATION"
            },
            "stopIndex": 93,
            "stopSequence": 94,
            "vertexType": "TRANSIT"
          },
          "generalizedCost": 353,
          "interlinedWithPreviousLeg": false,
          "legGeometry": {
            "length": 10,
            "points": "}~{tGnq{kV?LVAF?J?L?rBCLA?RDpH"
          },
          "mode": "WALK",
          "onStreetNonTransit": true,
          "pathway": false,
          "realTime": false,
          "rentedVehicle": false,
          "scheduled": false,
          "startTime": "2009-11-17T19:08:50.000+00:00",
          "streetNotes": [ ],
          "to": {
            "coordinate": {
              "latitude": 45.531,
              "longitude": -122.70029
            },
            "name": "NW Northrup St. & NW 24th Ave. (P3)",
            "vertexType": "NORMAL"
          },
          "transitAlerts": [ ],
          "transitLeg": false,
          "walkSteps": [
            {
              "absoluteDirection": "SOUTH",
              "angle": 3.117146926361324,
              "area": false,
              "bogusName": false,
              "distance": 104.452,
              "edges": [ ],
              "elevation": [ ],
              "relativeDirection": "DEPART",
              "startLocation": {
                "latitude": 45.53215782420268,
                "longitude": -122.69870264831422
              },
              "stayOn": false,
              "streetName": "Northwest 23rd Avenue",
              "streetNotes": [ ]
            },
            {
              "absoluteDirection": "WEST",
              "angle": -1.576477897189337,
              "area": false,
              "bogusName": false,
              "distance": 127.007,
              "edges": [ ],
              "elevation": [ ],
              "relativeDirection": "RIGHT",
              "startLocation": {
                "latitude": 45.531218800000005,
                "longitude": -122.69866750000001
              },
              "stayOn": false,
              "streetName": "Northwest Northrup Street",
              "streetNotes": [ ]
            }
          ],
          "walkingBike": false,
          "walkingLeg": true
        }
      ],
      "nTransfers": 1,
      "nonTransitDistanceMeters": 252.199,
      "nonTransitTimeSeconds": 197,
      "onStreetAllTheWay": false,
      "streetOnly": false,
      "systemNotices": [ ],
      "tooSloped": false,
      "transferPriorityCost": 33,
      "transitTimeSeconds": 1133,
      "waitTimeOptimizedCost": 19,
      "waitingTimeSeconds": 237,
      "walkOnly": false,
      "walkingAllTheWay": false
    },
    {
      "arrivedAtDestinationWithRentedVehicle": false,
      "durationSeconds": 1577,
      "elevationGained": 0.0,
      "elevationLost": 0.0,
      "fare": {
        "details": {
          "regular": [
            {
              "fareId": {
                "feedId": "prt",
                "id": "8"
              },
              "price": {
                "cents": 200,
                "currency": {
                  "value": "USD"
                }
              },
              "routes": [
                {
                  "feedId": "prt",
                  "id": "20"
                },
                {
                  "feedId": "prt",
                  "id": "15"
                }
              ]
            }
          ]
        },
        "fare": {
          "regular": {
            "cents": 200,
            "currency": {
              "value": "USD"
            }
          }
        }
      },
<<<<<<< HEAD
      "flaggedForDeletion": false,
      "generalizedCost": 3290,
=======
      "generalizedCost": 3060,
>>>>>>> df7bb589
      "legs": [
        {
          "agencyTimeZoneOffset": -28800000,
          "arrivalDelay": 0,
          "departureDelay": 0,
          "distanceMeters": 87.019,
          "endTime": "2009-11-17T19:00:00.000+00:00",
          "flexibleTrip": false,
          "from": {
            "coordinate": {
              "latitude": 45.52337,
              "longitude": -122.653725
            },
            "name": "NE 12th & Couch",
            "stop": {
              "code": "6577",
              "coordinate": {
                "latitude": 45.52337,
                "longitude": -122.653725
              },
              "description": "Southbound stop in Portland (Stop ID 6577)",
              "fareZones": [
                {
                  "id": {
                    "feedId": "prt",
                    "id": "1"
                  }
                }
              ],
              "id": {
                "feedId": "prt",
                "id": "6577"
              },
              "name": "NE 12th & Couch",
              "partOfStation": false,
              "wheelchairBoarding": "NO_INFORMATION"
            },
            "vertexType": "TRANSIT"
          },
          "generalizedCost": 137,
          "interlinedWithPreviousLeg": false,
          "legGeometry": {
            "length": 9,
            "points": "ahztGxxrkV@Sb@?`@@?a@?k@GGKY@A"
          },
          "mode": "WALK",
          "onStreetNonTransit": true,
          "pathway": false,
          "realTime": false,
          "rentedVehicle": false,
          "scheduled": false,
          "startTime": "2009-11-17T18:58:47.000+00:00",
          "streetNotes": [ ],
          "to": {
            "coordinate": {
              "latitude": 45.523103,
              "longitude": -122.653064
            },
            "name": "NE Sandy & 12th",
            "stop": {
              "code": "5055",
              "coordinate": {
                "latitude": 45.523103,
                "longitude": -122.653064
              },
              "description": "Westbound stop in Portland (Stop ID 5055)",
              "fareZones": [
                {
                  "id": {
                    "feedId": "prt",
                    "id": "1"
                  }
                }
              ],
              "id": {
                "feedId": "prt",
                "id": "5055"
              },
              "name": "NE Sandy & 12th",
              "partOfStation": false,
              "wheelchairBoarding": "NO_INFORMATION"
            },
            "stopIndex": 94,
            "stopSequence": 95,
            "vertexType": "TRANSIT"
          },
          "transitAlerts": [ ],
          "transitLeg": false,
          "walkSteps": [
            {
              "absoluteDirection": "SOUTH",
              "angle": -3.1191187064694192,
              "area": false,
              "bogusName": false,
              "distance": 39.059,
              "edges": [ ],
              "elevation": [ ],
              "relativeDirection": "DEPART",
              "startLocation": {
                "latitude": 45.52336838632084,
                "longitude": -122.65362253301092
              },
              "stayOn": false,
              "streetName": "Northeast 12th Avenue",
              "streetNotes": [ ]
            },
            {
              "absoluteDirection": "EAST",
              "angle": 1.5906288403465376,
              "area": false,
              "bogusName": true,
              "distance": 47.959999999999994,
              "edges": [ ],
              "elevation": [ ],
              "relativeDirection": "LEFT",
              "startLocation": {
                "latitude": 45.523017200000005,
                "longitude": -122.65363380000001
              },
              "stayOn": false,
              "streetName": "way 162042138 from 0",
              "streetNotes": [ ]
            }
          ],
          "walkingBike": false,
          "walkingLeg": true
        },
        {
          "agencyTimeZoneOffset": 0,
          "arrivalDelay": 0,
          "departureDelay": 0,
          "distanceMeters": 3520.3249159419115,
          "endTime": "2009-11-17T19:12:44.000+00:00",
          "flexibleTrip": false,
          "from": {
            "coordinate": {
              "latitude": 45.523103,
              "longitude": -122.653064
            },
            "name": "NE Sandy & 12th",
            "stop": {
              "code": "5055",
              "coordinate": {
                "latitude": 45.523103,
                "longitude": -122.653064
              },
              "description": "Westbound stop in Portland (Stop ID 5055)",
              "fareZones": [
                {
                  "id": {
                    "feedId": "prt",
                    "id": "1"
                  }
                }
              ],
              "id": {
                "feedId": "prt",
                "id": "5055"
              },
              "name": "NE Sandy & 12th",
              "partOfStation": false,
              "wheelchairBoarding": "NO_INFORMATION"
            },
            "stopIndex": 94,
            "stopSequence": 95,
            "vertexType": "TRANSIT"
          },
          "generalizedCost": 1364,
          "headsign": "23rd Ave to Tichner",
          "interlinedWithPreviousLeg": false,
          "intermediateStops": [ ],
          "legGeometry": {
            "length": 90,
            "points": "weztGdtrkV?BPj@@jA?jEAhE?pD???VAjE?hE?dB?b@???`AAhE?dD???l@C`EAhEEhE?bAA|@?XAZ@\\AzACnGKbKAjC?bE???JEnE@fEDlE@hE@~A??@rBBzDBpE@~A???Z@tD@RBnEB|A???@BdB?lEBjA??BnBApF@dB?X?^@r@?f@@bCAx@EtB???VChAE|BGnD??AXKnEGnD???XGjD??AZEfCC`AEzB??AXCfAGxDE|AEtBIlC"
          },
          "mode": "BUS",
          "onStreetNonTransit": false,
          "pathway": false,
          "realTime": false,
          "scheduled": true,
          "serviceDate": {
            "day": 17,
            "minMax": false,
            "month": 11,
            "sequenceNumber": 20091117,
            "year": 2009
          },
          "startTime": "2009-11-17T19:00:00.000+00:00",
          "streetNotes": [ ],
          "to": {
            "coordinate": {
              "latitude": 45.523512,
              "longitude": -122.698081
            },
            "name": "W Burnside & NW 23rd",
            "stop": {
              "code": "755",
              "coordinate": {
                "latitude": 45.523512,
                "longitude": -122.698081
              },
              "description": "Westbound stop in Portland (Stop ID 755)",
              "fareZones": [
                {
                  "id": {
                    "feedId": "prt",
                    "id": "1"
                  }
                }
              ],
              "id": {
                "feedId": "prt",
                "id": "755"
              },
              "name": "W Burnside & NW 23rd",
              "partOfStation": false,
              "wheelchairBoarding": "NO_INFORMATION"
            },
            "stopIndex": 108,
            "stopSequence": 109,
            "vertexType": "TRANSIT"
          },
          "transitAlerts": [ ],
          "transitLeg": true,
          "trip": {
            "alteration": "PLANNED",
            "bikesAllowed": "UNKNOWN",
            "blockId": "2038",
            "direction": "OUTBOUND",
            "id": {
              "feedId": "prt",
              "id": "200W1230"
            },
            "route": {
              "agency": {
                "fareUrl": "http://trimet.org/fares/index.htm",
                "id": {
                  "feedId": "prt",
                  "id": "prt"
                },
                "lang": "en",
                "name": "TriMet",
                "phone": "503-238-7433",
                "timezone": "America/Los_Angeles",
                "url": "http://trimet.org"
              },
              "bikesAllowed": "UNKNOWN",
              "id": {
                "feedId": "prt",
                "id": "20"
              },
              "longName": "Burnside/Stark",
              "mode": "BUS",
              "shortName": "20",
              "sortOrder": -999,
              "sortOrderSet": false,
              "type": 3,
              "url": "http://trimet.org/schedules/r020.htm"
            },
            "serviceId": {
              "feedId": "prt",
              "id": "W"
            },
            "shapeId": {
              "feedId": "prt",
              "id": "20.0.6"
            },
            "wheelchairAccessible": 0
          },
          "walkSteps": [ ],
          "walkingLeg": false
        },
        {
          "agencyTimeZoneOffset": 0,
          "arrivalDelay": 0,
          "departureDelay": 0,
          "distanceMeters": 706.1004833986134,
          "endTime": "2009-11-17T19:21:00.000+00:00",
          "flexibleTrip": false,
          "from": {
            "coordinate": {
              "latitude": 45.523512,
              "longitude": -122.698081
            },
            "name": "W Burnside & NW 23rd",
            "stop": {
              "code": "755",
              "coordinate": {
                "latitude": 45.523512,
                "longitude": -122.698081
              },
              "description": "Westbound stop in Portland (Stop ID 755)",
              "fareZones": [
                {
                  "id": {
                    "feedId": "prt",
                    "id": "1"
                  }
                }
              ],
              "id": {
                "feedId": "prt",
                "id": "755"
              },
              "name": "W Burnside & NW 23rd",
              "partOfStation": false,
              "wheelchairBoarding": "NO_INFORMATION"
            },
            "stopIndex": 70,
            "stopSequence": 71,
            "vertexType": "TRANSIT"
          },
          "generalizedCost": 1096,
          "headsign": "27th & Thurman",
          "interlinedWithPreviousLeg": false,
          "intermediateStops": [ ],
          "legGeometry": {
            "length": 16,
            "points": "khztGbn{kVAPkAh@o@?sCB{BD??S?mCDmCDyBB??U?mCDmCDyBB"
          },
          "mode": "BUS",
          "onStreetNonTransit": false,
          "pathway": false,
          "realTime": false,
          "scheduled": true,
          "serviceDate": {
            "day": 17,
            "minMax": false,
            "month": 11,
            "sequenceNumber": 20091117,
            "year": 2009
          },
          "startTime": "2009-11-17T19:17:51.000+00:00",
          "streetNotes": [ ],
          "to": {
            "coordinate": {
              "latitude": 45.529681,
              "longitude": -122.698529
            },
            "name": "NW 23rd & Lovejoy",
            "stop": {
              "code": "7163",
              "coordinate": {
                "latitude": 45.529681,
                "longitude": -122.698529
              },
              "description": "Northbound stop in Portland (Stop ID 7163)",
              "fareZones": [
                {
                  "id": {
                    "feedId": "prt",
                    "id": "1"
                  }
                }
              ],
              "id": {
                "feedId": "prt",
                "id": "7163"
              },
              "name": "NW 23rd & Lovejoy",
              "partOfStation": false,
              "wheelchairBoarding": "NO_INFORMATION"
            },
            "stopIndex": 73,
            "stopSequence": 74,
            "vertexType": "TRANSIT"
          },
          "transitAlerts": [ ],
          "transitLeg": true,
          "trip": {
            "alteration": "PLANNED",
            "bikesAllowed": "UNKNOWN",
            "blockId": "1550",
            "direction": "OUTBOUND",
            "id": {
              "feedId": "prt",
              "id": "150W1430"
            },
            "route": {
              "agency": {
                "fareUrl": "http://trimet.org/fares/index.htm",
                "id": {
                  "feedId": "prt",
                  "id": "prt"
                },
                "lang": "en",
                "name": "TriMet",
                "phone": "503-238-7433",
                "timezone": "America/Los_Angeles",
                "url": "http://trimet.org"
              },
              "bikesAllowed": "UNKNOWN",
              "id": {
                "feedId": "prt",
                "id": "15"
              },
              "longName": "Belmont/NW 23rd",
              "mode": {
                "gtfsExtendRouteTypes": [ ],
                "mainMode": "BUS",
                "netexSubmodes": [ ]
              },
              "shortName": "15",
              "sortOrder": -999,
              "sortOrderSet": false,
              "url": "http://trimet.org/schedules/r015.htm"
            },
            "serviceId": {
              "feedId": "prt",
              "id": "W"
            },
            "shapeId": {
              "feedId": "prt",
              "id": "15.0.23"
            },
            "wheelchairAccessible": 0
          },
          "walkSteps": [ ],
          "walkingLeg": false
        },
        {
          "agencyTimeZoneOffset": -28800000,
          "arrivalDelay": 0,
          "departureDelay": 0,
          "distanceMeters": 297.11,
          "endTime": "2009-11-17T19:25:04.000+00:00",
          "flexibleTrip": false,
          "from": {
            "coordinate": {
              "latitude": 45.529681,
              "longitude": -122.698529
            },
            "name": "NW 23rd & Lovejoy",
            "stop": {
              "code": "7163",
              "coordinate": {
                "latitude": 45.529681,
                "longitude": -122.698529
              },
              "description": "Northbound stop in Portland (Stop ID 7163)",
              "fareZones": [
                {
                  "id": {
                    "feedId": "prt",
                    "id": "1"
                  }
                }
              ],
              "id": {
                "feedId": "prt",
                "id": "7163"
              },
              "name": "NW 23rd & Lovejoy",
              "partOfStation": false,
              "wheelchairBoarding": "NO_INFORMATION"
            },
            "stopIndex": 73,
            "stopSequence": 74,
            "vertexType": "TRANSIT"
          },
          "generalizedCost": 462,
          "interlinedWithPreviousLeg": false,
          "legGeometry": {
            "length": 15,
            "points": "oo{tGxp{kVG@?NM?M?_CD?B?FM?G@K?GBwADK?DpH"
          },
          "mode": "WALK",
          "onStreetNonTransit": true,
          "pathway": false,
          "realTime": false,
          "rentedVehicle": false,
          "scheduled": false,
          "startTime": "2009-11-17T19:21:00.000+00:00",
          "streetNotes": [ ],
          "to": {
            "coordinate": {
              "latitude": 45.531,
              "longitude": -122.70029
            },
            "name": "NW Northrup St. & NW 24th Ave. (P3)",
            "vertexType": "NORMAL"
          },
          "transitAlerts": [ ],
          "transitLeg": false,
          "walkSteps": [
            {
              "absoluteDirection": "WEST",
              "angle": -1.5896261859144973,
              "area": false,
              "bogusName": true,
              "distance": 6.44,
              "edges": [ ],
              "elevation": [ ],
              "relativeDirection": "DEPART",
              "startLocation": {
                "latitude": 45.529726790620664,
                "longitude": -122.69853023095405
              },
              "stayOn": false,
              "streetName": "way 158083864 from 0",
              "streetNotes": [ ]
            },
            {
              "absoluteDirection": "NORTH",
              "angle": -0.02639098155686617,
              "area": false,
              "bogusName": false,
              "distance": 87.181,
              "edges": [ ],
              "elevation": [ ],
              "relativeDirection": "RIGHT",
              "startLocation": {
                "latitude": 45.5297257,
                "longitude": -122.69861290000001
              },
              "stayOn": false,
              "streetName": "Northwest 23rd Avenue",
              "streetNotes": [ ]
            },
            {
              "absoluteDirection": "WEST",
              "angle": -1.5917857716676513,
              "area": false,
              "bogusName": false,
              "distance": 4.768,
              "edges": [ ],
              "elevation": [ ],
              "relativeDirection": "LEFT",
              "startLocation": {
                "latitude": 45.5305094,
                "longitude": -122.69864600000001
              },
              "stayOn": false,
              "streetName": "Northwest Marshall Street",
              "streetNotes": [ ]
            },
            {
              "absoluteDirection": "NORTH",
              "angle": -0.023560834241705943,
              "area": false,
              "bogusName": true,
              "distance": 7.274,
              "edges": [ ],
              "elevation": [ ],
              "relativeDirection": "RIGHT",
              "startLocation": {
                "latitude": 45.5305085,
                "longitude": -122.6987072
              },
              "stayOn": false,
              "streetName": "way 158083033 from 0",
              "streetNotes": [ ]
            },
            {
              "absoluteDirection": "NORTH",
              "angle": -0.014157951861867555,
              "area": false,
              "bogusName": false,
              "distance": 64.974,
              "edges": [ ],
              "elevation": [ ],
              "relativeDirection": "CONTINUE",
              "startLocation": {
                "latitude": 45.5305739,
                "longitude": -122.69870940000001
              },
              "stayOn": false,
              "streetName": "Northwest 23rd Avenue",
              "streetNotes": [ ]
            },
            {
              "absoluteDirection": "NORTH",
              "angle": -0.07909846198417768,
              "area": false,
              "bogusName": true,
              "distance": 7.294,
              "edges": [ ],
              "elevation": [ ],
              "relativeDirection": "CONTINUE",
              "startLocation": {
                "latitude": 45.531153,
                "longitude": -122.69876060000001
              },
              "stayOn": false,
              "streetName": "way 158083032 from 0",
              "streetNotes": [ ]
            },
            {
              "absoluteDirection": "WEST",
              "angle": -1.598333529851037,
              "area": false,
              "bogusName": false,
              "distance": 119.179,
              "edges": [ ],
              "elevation": [ ],
              "relativeDirection": "LEFT",
              "startLocation": {
                "latitude": 45.5312184,
                "longitude": -122.698768
              },
              "stayOn": false,
              "streetName": "Northwest Northrup Street",
              "streetNotes": [ ]
            }
          ],
          "walkingBike": false,
          "walkingLeg": true
        }
      ],
      "nTransfers": 1,
      "nonTransitDistanceMeters": 384.129,
      "nonTransitTimeSeconds": 317,
      "onStreetAllTheWay": false,
      "streetOnly": false,
      "systemNotices": [ ],
      "tooSloped": false,
      "transferPriorityCost": 33,
      "transitTimeSeconds": 953,
      "waitTimeOptimizedCost": 18,
      "waitingTimeSeconds": 307,
      "walkOnly": false,
      "walkingAllTheWay": false
    }
  ]
]


org.opentripplanner.routing.algorithm.mapping.TransitSnapshotTest.test_trip_planning_with_walk_only=[
  [
    {
      "arrivedAtDestinationWithRentedVehicle": false,
      "durationSeconds": 3804,
      "elevationGained": 0.0,
      "elevationLost": 0.0,
      "fare": {
        "details": { },
        "fare": { }
      },
      "flaggedForDeletion": false,
      "generalizedCost": 7384,
      "legs": [
        {
          "agencyTimeZoneOffset": -28800000,
          "arrivalDelay": 0,
          "departureDelay": 0,
          "distanceMeters": 4875.788999999999,
          "endTime": "2009-11-17T19:03:24.000+00:00",
          "flexibleTrip": false,
          "from": {
            "coordinate": {
              "latitude": 45.51932,
              "longitude": -122.648567
            },
            "name": "SE Stark    St. & SE 17th Ave. (P0)",
            "orig": "SE Stark    St. & SE 17th Ave. (P0)",
            "vertexType": "NORMAL"
          },
          "generalizedCost": 7384,
          "interlinedWithPreviousLeg": false,
          "legGeometry": {
            "length": 252,
            "points": "unytGpxqkVA??dACpB@P?f@?p@?j@?dAAhE?jE?vD?P?RK?GFCDCFADABADADAF?D?FADCF?B?B?@?D@DADABCBC?A?C?AA??GICAAAA?A?A?AACAC?A@ABABC@CDCBCBC@CBABABCJ?J?@?@MR?hE?fEAdB?dB?lE?`A?T?pBA|D?J?x@?r@y@??bBuA?y@AU?{@?O?}@?E?y@?_@Aa@?u@?W??J@N?hA@x@Ap@ATETGpJCjEA|CArAAxAAxAAdBEzHClF?@Ax@GTAjBAZ?R@hC@h@Q@cBBM?M?_CDsA@Y?Q@O?K?Q?mBB[?C?W@[?]@E?IDI@]DO@SBM?S@G@A?GDEJQ|@AL?L@nA?j@@L?V?d@@~@@NI?E?W@Q?Q?m@@Q@AF?DAJBzB?V?NANM@K?GBEDEHIJUX_@f@KNQRSVGFCBQPIHGDGBIBK@W@a@?mA@E?C@C@A?CBQTKJEHIJeC~CYZo@v@g@d@IJAFAD?L@vC@hB@p@?X?T@P?N@P@nA?j@AX?L@`B@dA?R?RBbD?T?NBbD?R?P@|D@jB?x@@J?N?B?P?LBjD@N@fD?T?LBdD?R?PF`K?RDlJ?R?PFlJ?J"
          },
          "mode": "WALK",
          "onStreetNonTransit": true,
          "pathway": false,
          "realTime": false,
          "rentedVehicle": false,
          "scheduled": false,
          "startTime": "2009-11-17T18:00:00.000+00:00",
          "streetNotes": [ ],
          "to": {
            "coordinate": {
              "latitude": 45.53122,
              "longitude": -122.69659
            },
            "name": "NW Northrup St. & NW 22nd Ave. (P2)",
            "orig": "NW Northrup St. & NW 22nd Ave. (P2)",
            "vertexType": "NORMAL"
          },
          "transitAlerts": [ ],
          "transitLeg": false,
          "walkSteps": [
            {
              "absoluteDirection": "NORTH",
              "angle": 0.005027264987678128,
              "area": false,
              "bogusName": false,
              "distance": 0.69,
              "edges": [ ],
              "elevation": [ ],
              "relativeDirection": "DEPART",
              "startLocation": {
                "latitude": 45.51931999240744,
                "longitude": -122.64856484453956
              },
              "stayOn": false,
              "streetName": "Southeast 17th Avenue",
              "streetNotes": [ ]
            },
            {
              "absoluteDirection": "WEST",
              "angle": -1.563502376862697,
              "area": false,
              "bogusName": false,
              "distance": 402.49899999999997,
              "edges": [ ],
              "elevation": [ ],
              "relativeDirection": "LEFT",
              "startLocation": {
                "latitude": 45.5193262,
                "longitude": -122.6485648
              },
              "stayOn": false,
              "streetName": "Southeast Stark Street",
              "streetNotes": [ ]
            },
            {
              "absoluteDirection": "NORTH",
              "angle": -0.021995448871088733,
              "area": false,
              "bogusName": true,
              "distance": 7.084,
              "edges": [ ],
              "elevation": [ ],
              "relativeDirection": "RIGHT",
              "startLocation": {
                "latitude": 45.5193421,
                "longitude": -122.65373050000001
              },
              "stayOn": false,
              "streetName": "way 226431264 from 0",
              "streetNotes": [ ]
            },
            {
              "absoluteDirection": "NORTHWEST",
              "angle": -0.815473399597555,
              "area": false,
              "bogusName": true,
              "distance": 55.955,
              "edges": [ ],
              "elevation": [ ],
              "relativeDirection": "LEFT",
              "startLocation": {
                "latitude": 45.5194058,
                "longitude": -122.6537325
              },
              "stayOn": true,
              "streetName": "way 226431263 from 21",
              "streetNotes": [ ]
            },
            {
              "absoluteDirection": "NORTH",
              "angle": 0.24897432162446365,
              "area": false,
              "bogusName": true,
              "distance": 68.713,
              "edges": [ ],
              "elevation": [ ],
              "relativeDirection": "RIGHT",
              "startLocation": {
                "latitude": 45.5196271,
                "longitude": -122.65431720000001
              },
              "stayOn": true,
              "streetName": "way 226431263 from 23",
              "streetNotes": [ ]
            },
            {
              "absoluteDirection": "WEST",
              "angle": -1.5660263134574557,
              "area": false,
              "bogusName": false,
              "distance": 516.483,
              "edges": [ ],
              "elevation": [ ],
              "relativeDirection": "LEFT",
              "startLocation": {
                "latitude": 45.5200623,
                "longitude": -122.6546522
              },
              "stayOn": false,
              "streetName": "Southeast Oak Street",
              "streetNotes": [ ]
            },
            {
              "absoluteDirection": "NORTH",
              "angle": -0.006329690506327446,
              "area": false,
              "bogusName": true,
              "distance": 70.838,
              "edges": [ ],
              "elevation": [ ],
              "relativeDirection": "RIGHT",
              "startLocation": {
                "latitude": 45.5200842,
                "longitude": -122.66128140000001
              },
              "stayOn": false,
              "streetName": "way 257064467 from 1",
              "streetNotes": [ ]
            },
            {
              "absoluteDirection": "NORTH",
              "angle": 0.00450681094739917,
              "area": false,
              "bogusName": false,
              "distance": 284.735,
              "edges": [ ],
              "elevation": [ ],
              "relativeDirection": "RIGHT",
              "startLocation": {
                "latitude": 45.520373600000006,
                "longitude": -122.66178300000001
              },
              "stayOn": false,
              "streetName": "Southeast Martin Luther King, Junior Boulevard",
              "streetNotes": [ ]
            },
            {
              "absoluteDirection": "WEST",
              "angle": -1.623532134494845,
              "area": false,
              "bogusName": false,
              "distance": 243.448,
              "edges": [ ],
              "elevation": [ ],
              "relativeDirection": "LEFT",
              "startLocation": {
                "latitude": 45.5229343,
                "longitude": -122.66176650000001
              },
              "stayOn": false,
              "streetName": "East Burnside Street",
              "streetNotes": [ ]
            },
            {
              "absoluteDirection": "WEST",
              "angle": -1.5429374364857065,
              "area": false,
              "bogusName": false,
              "distance": 407.384,
              "edges": [ ],
              "elevation": [ ],
              "relativeDirection": "CONTINUE",
              "startLocation": {
                "latitude": 45.523001,
                "longitude": -122.6648816
              },
              "stayOn": false,
              "streetName": "Burnside Bridge",
              "streetNotes": [ ]
            },
            {
              "absoluteDirection": "WEST",
              "angle": -1.5423269695355575,
              "area": false,
              "bogusName": false,
              "distance": 256.851,
              "edges": [ ],
              "elevation": [ ],
              "relativeDirection": "CONTINUE",
              "startLocation": {
                "latitude": 45.523105400000006,
                "longitude": -122.67010870000001
              },
              "stayOn": false,
              "streetName": "West Burnside Street",
              "streetNotes": [ ]
            },
            {
              "absoluteDirection": "NORTH",
              "angle": -0.028022114817565644,
              "area": false,
              "bogusName": false,
              "distance": 460.622,
              "edges": [ ],
              "elevation": [ ],
              "relativeDirection": "RIGHT",
              "startLocation": {
                "latitude": 45.523177600000004,
                "longitude": -122.67338950000001
              },
              "stayOn": false,
              "streetName": "Northwest 3rd Avenue",
              "streetNotes": [ ]
            },
            {
              "absoluteDirection": "WEST",
              "angle": -1.1944859782105497,
              "area": false,
              "bogusName": false,
              "distance": 145.81199999999998,
              "edges": [ ],
              "elevation": [ ],
              "relativeDirection": "SLIGHTLY_LEFT",
              "startLocation": {
                "latitude": 45.527286600000004,
                "longitude": -122.67371650000001
              },
              "stayOn": false,
              "streetName": "Northwest Hoyt Street",
              "streetNotes": [ ]
            },
            {
              "absoluteDirection": "NORTH",
              "angle": -0.029032765206574367,
              "area": false,
              "bogusName": false,
              "distance": 77.353,
              "edges": [ ],
              "elevation": [ ],
              "relativeDirection": "RIGHT",
              "startLocation": {
                "latitude": 45.5273496,
                "longitude": -122.6755629
              },
              "stayOn": false,
              "streetName": "Northwest 5th Avenue",
              "streetNotes": [ ]
            },
            {
              "absoluteDirection": "WEST",
              "angle": -1.4107231165936804,
              "area": false,
              "bogusName": false,
              "distance": 80.53,
              "edges": [ ],
              "elevation": [ ],
              "relativeDirection": "LEFT",
              "startLocation": {
                "latitude": 45.528044900000005,
                "longitude": -122.6755935
              },
              "stayOn": false,
              "streetName": "Northwest Irving Street",
              "streetNotes": [ ]
            },
            {
              "absoluteDirection": "NORTH",
              "angle": -0.07553970510661134,
              "area": false,
              "bogusName": false,
              "distance": 465.426,
              "edges": [ ],
              "elevation": [ ],
              "relativeDirection": "RIGHT",
              "startLocation": {
                "latitude": 45.528051500000004,
                "longitude": -122.67662320000001
              },
              "stayOn": false,
              "streetName": "Northwest Station Way",
              "streetNotes": [ ]
            },
            {
              "absoluteDirection": "WEST",
              "angle": -1.3840041579257698,
              "area": false,
              "bogusName": false,
              "distance": 1331.3660000000002,
              "edges": [ ],
              "elevation": [ ],
              "relativeDirection": "LEFT",
              "startLocation": {
                "latitude": 45.531545200000004,
                "longitude": -122.679511
              },
              "stayOn": false,
              "streetName": "Northwest Northrup Street",
              "streetNotes": [ ]
            }
          ],
          "walkingBike": false,
          "walkingLeg": true
        }
      ],
      "nTransfers": 0,
      "nonTransitDistanceMeters": 4875.788999999999,
      "nonTransitTimeSeconds": 3804,
      "onStreetAllTheWay": true,
      "streetOnly": true,
      "systemNotices": [ ],
      "tooSloped": false,
      "transferPriorityCost": -1,
      "transitTimeSeconds": 0,
      "waitTimeOptimizedCost": -1,
      "waitingTimeSeconds": 0,
      "walkOnly": true,
      "walkingAllTheWay": true
    }
  ]
]


org.opentripplanner.routing.algorithm.mapping.TransitSnapshotTest.test_trip_planning_with_walk_only_stop=[
  [
    {
      "arrivedAtDestinationWithRentedVehicle": false,
      "durationSeconds": 3230,
      "elevationGained": 0.0,
      "elevationLost": 0.0,
      "fare": {
        "details": { },
        "fare": { }
      },
      "flaggedForDeletion": false,
      "generalizedCost": 6283,
      "legs": [
        {
          "agencyTimeZoneOffset": -28800000,
          "arrivalDelay": 0,
          "departureDelay": 0,
          "distanceMeters": 4154.147999999998,
          "endTime": "2009-11-17T18:53:50.000+00:00",
          "flexibleTrip": false,
          "from": {
            "coordinate": {
              "latitude": 45.52337,
              "longitude": -122.653725
            },
            "name": "NE 12th & Couch",
            "orig": "NE 12th & Couch",
            "stop": {
              "code": "6577",
              "coordinate": {
                "latitude": 45.52337,
                "longitude": -122.653725
              },
              "description": "Southbound stop in Portland (Stop ID 6577)",
              "fareZones": [
                {
                  "id": {
                    "feedId": "prt",
                    "id": "1"
                  }
                }
              ],
              "id": {
                "feedId": "prt",
                "id": "6577"
              },
              "name": "NE 12th & Couch",
              "partOfStation": false,
              "wheelchairBoarding": "NO_INFORMATION"
            },
            "vertexType": "TRANSIT"
          },
          "generalizedCost": 6283,
          "interlinedWithPreviousLeg": false,
          "legGeometry": {
            "length": 202,
            "points": "ahztGxxrkV@Sb@?`@@T??V?vCAT?R?`D?T?RA`D?R?R?t@?n@?z@?T?R?jB?@?r@?R?R?tA?\\?l@?R?T?VAd@?jA?N?N?J?Z?jA?z@?P?Z?J@N?hA@x@Ap@ATETGpJCjEA|CArAAxAAxAAdBEzHClF?@Ax@GTAjBAZ?R@hC@h@Q@cBBM?M?_CDsA@Y?Q@O?K?Q?mBB[?C?W@[?]@E?IDI@]DO@SBM?S@G@A?GDEJQ|@AL?L@nA?j@@L?V?d@@~@@NI?E?W@Q?Q?m@@Q@AF?DAJBzB?V?NANM@K?GBEDEHIJUX_@f@KNQRSVGFCBQPIHGDGBIBK@W@a@?mA@E?C@C@A?CBQTKJEHIJeC~CYZo@v@g@d@IJAFAD?L@vC@hB@p@?X?T@P?N@P@nA?j@AX?L@`B@dA?R?RBbD?T?NBbD?R?P@|D@jB?x@@J?N?B?P?LBjD@N@fD?T?LBdD?R?PF`K?RDlJ?R?PFlJ?J"
          },
          "mode": "WALK",
          "onStreetNonTransit": true,
          "pathway": false,
          "realTime": false,
          "rentedVehicle": false,
          "scheduled": false,
          "startTime": "2009-11-17T18:00:00.000+00:00",
          "streetNotes": [ ],
          "to": {
            "coordinate": {
              "latitude": 45.53122,
              "longitude": -122.69659
            },
            "name": "NW Northrup St. & NW 22nd Ave. (P2)",
            "orig": "NW Northrup St. & NW 22nd Ave. (P2)",
            "vertexType": "NORMAL"
          },
          "transitAlerts": [ ],
          "transitLeg": false,
          "walkSteps": [
            {
              "absoluteDirection": "SOUTH",
              "angle": -3.1191187064694192,
              "area": false,
              "bogusName": false,
              "distance": 51.525,
              "edges": [ ],
              "elevation": [ ],
              "relativeDirection": "DEPART",
              "startLocation": {
                "latitude": 45.52336838632084,
                "longitude": -122.65362253301092
              },
              "stayOn": false,
              "streetName": "Northeast 12th Avenue",
              "streetNotes": [ ]
            },
            {
              "absoluteDirection": "WEST",
              "angle": -1.5608232952160197,
              "area": false,
              "bogusName": false,
              "distance": 877.279,
              "edges": [ ],
              "elevation": [ ],
              "relativeDirection": "RIGHT",
              "startLocation": {
                "latitude": 45.5229051,
                "longitude": -122.6536312
              },
              "stayOn": false,
              "streetName": "East Burnside Street",
              "streetNotes": [ ]
            },
            {
              "absoluteDirection": "WEST",
              "angle": -1.5429374364857065,
              "area": false,
              "bogusName": false,
              "distance": 407.384,
              "edges": [ ],
              "elevation": [ ],
              "relativeDirection": "CONTINUE",
              "startLocation": {
                "latitude": 45.523001,
                "longitude": -122.6648816
              },
              "stayOn": false,
              "streetName": "Burnside Bridge",
              "streetNotes": [ ]
            },
            {
              "absoluteDirection": "WEST",
              "angle": -1.5423269695355575,
              "area": false,
              "bogusName": false,
              "distance": 256.851,
              "edges": [ ],
              "elevation": [ ],
              "relativeDirection": "CONTINUE",
              "startLocation": {
                "latitude": 45.523105400000006,
                "longitude": -122.67010870000001
              },
              "stayOn": false,
              "streetName": "West Burnside Street",
              "streetNotes": [ ]
            },
            {
              "absoluteDirection": "NORTH",
              "angle": -0.028022114817565644,
              "area": false,
              "bogusName": false,
              "distance": 460.622,
              "edges": [ ],
              "elevation": [ ],
              "relativeDirection": "RIGHT",
              "startLocation": {
                "latitude": 45.523177600000004,
                "longitude": -122.67338950000001
              },
              "stayOn": false,
              "streetName": "Northwest 3rd Avenue",
              "streetNotes": [ ]
            },
            {
              "absoluteDirection": "WEST",
              "angle": -1.1944859782105497,
              "area": false,
              "bogusName": false,
              "distance": 145.81199999999998,
              "edges": [ ],
              "elevation": [ ],
              "relativeDirection": "SLIGHTLY_LEFT",
              "startLocation": {
                "latitude": 45.527286600000004,
                "longitude": -122.67371650000001
              },
              "stayOn": false,
              "streetName": "Northwest Hoyt Street",
              "streetNotes": [ ]
            },
            {
              "absoluteDirection": "NORTH",
              "angle": -0.029032765206574367,
              "area": false,
              "bogusName": false,
              "distance": 77.353,
              "edges": [ ],
              "elevation": [ ],
              "relativeDirection": "RIGHT",
              "startLocation": {
                "latitude": 45.5273496,
                "longitude": -122.6755629
              },
              "stayOn": false,
              "streetName": "Northwest 5th Avenue",
              "streetNotes": [ ]
            },
            {
              "absoluteDirection": "WEST",
              "angle": -1.4107231165936804,
              "area": false,
              "bogusName": false,
              "distance": 80.53,
              "edges": [ ],
              "elevation": [ ],
              "relativeDirection": "LEFT",
              "startLocation": {
                "latitude": 45.528044900000005,
                "longitude": -122.6755935
              },
              "stayOn": false,
              "streetName": "Northwest Irving Street",
              "streetNotes": [ ]
            },
            {
              "absoluteDirection": "NORTH",
              "angle": -0.07553970510661134,
              "area": false,
              "bogusName": false,
              "distance": 465.426,
              "edges": [ ],
              "elevation": [ ],
              "relativeDirection": "RIGHT",
              "startLocation": {
                "latitude": 45.528051500000004,
                "longitude": -122.67662320000001
              },
              "stayOn": false,
              "streetName": "Northwest Station Way",
              "streetNotes": [ ]
            },
            {
              "absoluteDirection": "WEST",
              "angle": -1.3840041579257698,
              "area": false,
              "bogusName": false,
              "distance": 1331.3660000000002,
              "edges": [ ],
              "elevation": [ ],
              "relativeDirection": "LEFT",
              "startLocation": {
                "latitude": 45.531545200000004,
                "longitude": -122.679511
              },
              "stayOn": false,
              "streetName": "Northwest Northrup Street",
              "streetNotes": [ ]
            }
          ],
          "walkingBike": false,
          "walkingLeg": true
        }
      ],
      "nTransfers": 0,
      "nonTransitDistanceMeters": 4154.147999999998,
      "nonTransitTimeSeconds": 3230,
      "onStreetAllTheWay": true,
      "streetOnly": true,
      "systemNotices": [ ],
      "tooSloped": false,
      "transferPriorityCost": -1,
      "transitTimeSeconds": 0,
      "waitTimeOptimizedCost": -1,
      "waitingTimeSeconds": 0,
      "walkOnly": true,
      "walkingAllTheWay": true
    }
  ]
]


org.opentripplanner.routing.algorithm.mapping.TransitSnapshotTest.test_trip_planning_with_walk_only_stop_collection=[
  [
    {
      "arrivedAtDestinationWithRentedVehicle": false,
      "durationSeconds": 2361,
      "elevationGained": 0.0,
      "elevationLost": 0.0,
      "fare": {
        "details": { },
        "fare": { }
      },
      "flaggedForDeletion": false,
      "generalizedCost": 4557,
      "legs": [
        {
          "agencyTimeZoneOffset": -28800000,
          "arrivalDelay": 0,
          "departureDelay": 0,
          "distanceMeters": 2989.7960000000003,
          "endTime": "2009-11-17T18:39:21.000+00:00",
          "flexibleTrip": false,
          "from": {
            "coordinate": {
              "latitude": 45.530244,
              "longitude": -122.667794
            },
            "name": "Interstate/Rose Quarter MAX Station",
            "orig": "Rose Quarter Transit Center",
            "stop": {
              "code": "11508",
              "coordinate": {
                "latitude": 45.530244,
                "longitude": -122.667794
              },
              "description": "Northbound stop in Portland (Stop ID 11508)",
              "fareZones": [
                {
                  "id": {
                    "feedId": "prt",
                    "id": "0"
                  }
                }
              ],
              "id": {
                "feedId": "prt",
                "id": "11508"
              },
              "name": "Interstate/Rose Quarter MAX Station",
              "parentStation": {
                "code": "79-tc",
                "coordinate": {
                  "latitude": 45.530205,
                  "longitude": -122.666118
                },
                "id": {
                  "feedId": "prt",
                  "id": "79-tc"
                },
                "name": "Rose Quarter Transit Center",
                "priority": "ALLOWED"
              },
              "partOfStation": true,
              "wheelchairBoarding": "NO_INFORMATION"
            },
            "vertexType": "TRANSIT"
          },
          "generalizedCost": 4557,
          "interlinedWithPreviousLeg": false,
          "legGeometry": {
            "length": 173,
            "points": "_s{tGvpukV??c@tADDFDDDHHYx@Wt@{@lBS^MROZ]h@Y`@[`@k@r@kAtASVEDa@f@EDm@l@s@p@JVA@GOCBzEfKxF`M|AfDJRLPVb@DBBBBBDBB@CRE\\C?A@A@ABAB?DAHATC\\AXAVCZATAPAPATG`AATAPAL?J?F?F?D?F@x@AJ@D@B@DAB?RK@I??TBlBCJ?D?BAFAB?DADABEFCDA@CDC?c@@{@@O?K??LCDC??LC?G?E@GBE?KCI?EFC@?N?F?D?BABA@AD?D?B?D@B@BABAB?D?DADABABABC@A@I@IZCFIJ?L@`B@dA?R?RBbD?T?NBbD?R?P@|D@jB?x@@J?N?B?P?LBjD@N@fD?T?LBdD?R?PF`K?RDlJ?R?PFlJ?RDbH@xA?D?P?RDpH"
          },
          "mode": "WALK",
          "onStreetNonTransit": true,
          "pathway": false,
          "realTime": false,
          "rentedVehicle": false,
          "scheduled": false,
          "startTime": "2009-11-17T18:00:00.000+00:00",
          "streetNotes": [ ],
          "to": {
            "coordinate": {
              "latitude": 45.531,
              "longitude": -122.70029
            },
            "name": "NW Northrup St. & NW 24th Ave. (P3)",
            "orig": "NW Northrup St. & NW 24th Ave. (P3)",
            "vertexType": "NORMAL"
          },
          "transitAlerts": [ ],
          "transitLeg": false,
          "walkSteps": [
            {
              "absoluteDirection": "NORTHWEST",
              "angle": -1.0117505068799668,
              "area": false,
              "bogusName": false,
              "distance": 39.035,
              "edges": [ ],
              "elevation": [ ],
              "relativeDirection": "DEPART",
              "startLocation": {
                "latitude": 45.53024090735772,
                "longitude": -122.66779676192563
              },
              "stayOn": false,
              "streetName": "Interstate/Rose Quarter Northbound Yellow Line MAX Platform",
              "streetNotes": [ ]
            },
            {
              "absoluteDirection": "SOUTHWEST",
              "angle": -2.5578844637953133,
              "area": false,
              "bogusName": true,
              "distance": 20.608,
              "edges": [ ],
              "elevation": [ ],
              "relativeDirection": "LEFT",
              "startLocation": {
                "latitude": 45.530427100000004,
                "longitude": -122.66822160000001
              },
              "stayOn": false,
              "streetName": "way 125785939 from 4",
              "streetNotes": [ ]
            },
            {
              "absoluteDirection": "NORTHWEST",
              "angle": -1.0040390128191803,
              "area": false,
              "bogusName": false,
              "distance": 410.023,
              "edges": [ ],
              "elevation": [ ],
              "relativeDirection": "RIGHT",
              "startLocation": {
                "latitude": 45.5302724,
                "longitude": -122.66836730000001
              },
              "stayOn": false,
              "streetName": "North Interstate Avenue",
              "streetNotes": [ ]
            },
            {
              "absoluteDirection": "SOUTHWEST",
              "angle": -2.1939957467118765,
              "area": false,
              "bogusName": true,
              "distance": 40.36,
              "edges": [ ],
              "elevation": [ ],
              "relativeDirection": "LEFT",
              "startLocation": {
                "latitude": 45.532912800000005,
                "longitude": -122.67197920000001
              },
              "stayOn": false,
              "streetName": "way 117315127 from 2",
              "streetNotes": [ ]
            },
            {
              "absoluteDirection": "NORTHWEST",
              "angle": -0.5513565900563633,
              "area": false,
              "bogusName": true,
              "distance": 2.245,
              "edges": [ ],
              "elevation": [ ],
              "relativeDirection": "RIGHT",
              "startLocation": {
                "latitude": 45.532907900000005,
                "longitude": -122.67202800000001
              },
              "stayOn": true,
              "streetName": "way 117315115 from 0",
              "streetNotes": [ ]
            },
            {
              "absoluteDirection": "SOUTHWEST",
              "angle": -2.244625586005241,
              "area": false,
              "bogusName": false,
              "distance": 543.668,
              "edges": [ ],
              "elevation": [ ],
              "relativeDirection": "LEFT",
              "startLocation": {
                "latitude": 45.5329251,
                "longitude": -122.67204310000001
              },
              "stayOn": false,
              "streetName": "Broadway Bridge",
              "streetNotes": [ ]
            },
            {
              "absoluteDirection": "SOUTHWEST",
              "angle": -2.6328128620177256,
              "area": false,
              "bogusName": false,
              "distance": 14.158,
              "edges": [ ],
              "elevation": [ ],
              "relativeDirection": "CONTINUE",
              "startLocation": {
                "latitude": 45.5298506,
                "longitude": -122.67746670000001
              },
              "stayOn": false,
              "streetName": "Northwest Broadway",
              "streetNotes": [ ]
            },
            {
              "absoluteDirection": "NORTH",
              "angle": -0.3605525651149334,
              "area": false,
              "bogusName": false,
              "distance": 23.666,
              "edges": [ ],
              "elevation": [ ],
              "relativeDirection": "UTURN_RIGHT",
              "startLocation": {
                "latitude": 45.5297871,
                "longitude": -122.67780010000001
              },
              "stayOn": true,
              "streetName": "Northwest Broadway",
              "streetNotes": [ ]
            },
            {
              "absoluteDirection": "NORTHWEST",
              "angle": -0.824039902719837,
              "area": false,
              "bogusName": false,
              "distance": 298.376,
              "edges": [ ],
              "elevation": [ ],
              "relativeDirection": "SLIGHTLY_LEFT",
              "startLocation": {
                "latitude": 45.529817200000004,
                "longitude": -122.6778163
              },
              "stayOn": false,
              "streetName": "Northwest Lovejoy Street",
              "streetNotes": [ ]
            },
            {
              "absoluteDirection": "NORTH",
              "angle": -0.02530676616508235,
              "area": false,
              "bogusName": false,
              "distance": 71.22,
              "edges": [ ],
              "elevation": [ ],
              "relativeDirection": "RIGHT",
              "startLocation": {
                "latitude": 45.5302432,
                "longitude": -122.6813836
              },
              "stayOn": false,
              "streetName": "Northwest 10th Avenue",
              "streetNotes": [ ]
            },
            {
              "absoluteDirection": "WEST",
              "angle": -1.6009032896942996,
              "area": false,
              "bogusName": false,
              "distance": 5.54,
              "edges": [ ],
              "elevation": [ ],
              "relativeDirection": "LEFT",
              "startLocation": {
                "latitude": 45.5308835,
                "longitude": -122.68140700000001
              },
              "stayOn": false,
              "streetName": "Northwest Marshall Street",
              "streetNotes": [ ]
            },
            {
              "absoluteDirection": "NORTHWEST",
              "angle": -0.43945025938890175,
              "area": false,
              "bogusName": true,
              "distance": 5.888,
              "edges": [ ],
              "elevation": [ ],
              "relativeDirection": "RIGHT",
              "startLocation": {
                "latitude": 45.530882000000005,
                "longitude": -122.6814781
              },
              "stayOn": false,
              "streetName": "way 117751890 from 1",
              "streetNotes": [ ]
            },
            {
              "absoluteDirection": "WEST",
              "angle": -1.2367914711217416,
              "area": false,
              "bogusName": false,
              "distance": 7.364,
              "edges": [ ],
              "elevation": [ ],
              "relativeDirection": "LEFT",
              "startLocation": {
                "latitude": 45.5309273,
                "longitude": -122.6815085
              },
              "stayOn": false,
              "streetName": "Tanner Springs Park",
              "streetNotes": [ ]
            },
            {
              "absoluteDirection": "NORTH",
              "angle": -0.023281899787656588,
              "area": false,
              "bogusName": false,
              "distance": 116.77899999999998,
              "edges": [ ],
              "elevation": [ ],
              "relativeDirection": "RIGHT",
              "startLocation": {
                "latitude": 45.530944000000005,
                "longitude": -122.6815772
              },
              "stayOn": false,
              "streetName": "Tanner Springs Park Trail",
              "streetNotes": [ ]
            },
            {
              "absoluteDirection": "WEST",
              "angle": -1.5979804349450852,
              "area": false,
              "bogusName": false,
              "distance": 1390.866,
              "edges": [ ],
              "elevation": [ ],
              "relativeDirection": "LEFT",
              "startLocation": {
                "latitude": 45.5315117,
                "longitude": -122.68244770000001
              },
              "stayOn": false,
              "streetName": "Northwest Northrup Street",
              "streetNotes": [ ]
            }
          ],
          "walkingBike": false,
          "walkingLeg": true
        }
      ],
      "nTransfers": 0,
      "nonTransitDistanceMeters": 2989.7960000000003,
      "nonTransitTimeSeconds": 2361,
      "onStreetAllTheWay": true,
      "streetOnly": true,
      "systemNotices": [ ],
      "tooSloped": false,
      "transferPriorityCost": -1,
      "transitTimeSeconds": 0,
      "waitTimeOptimizedCost": -1,
      "waitingTimeSeconds": 0,
      "walkOnly": true,
      "walkingAllTheWay": true
    }
  ]
]<|MERGE_RESOLUTION|>--- conflicted
+++ resolved
@@ -791,12 +791,8 @@
           }
         }
       },
-<<<<<<< HEAD
       "flaggedForDeletion": false,
-      "generalizedCost": 2315,
-=======
       "generalizedCost": 2349,
->>>>>>> df7bb589
       "legs": [
         {
           "agencyTimeZoneOffset": -28800000,
@@ -1698,12 +1694,8 @@
           }
         }
       },
-<<<<<<< HEAD
       "flaggedForDeletion": false,
-      "generalizedCost": 2385,
-=======
       "generalizedCost": 2409,
->>>>>>> df7bb589
       "legs": [
         {
           "agencyTimeZoneOffset": -28800000,
@@ -4981,12 +4973,8 @@
           }
         }
       },
-<<<<<<< HEAD
       "flaggedForDeletion": false,
-      "generalizedCost": 3290,
-=======
       "generalizedCost": 3060,
->>>>>>> df7bb589
       "legs": [
         {
           "agencyTimeZoneOffset": -28800000,
@@ -5239,11 +5227,14 @@
                 "id": "20"
               },
               "longName": "Burnside/Stark",
-              "mode": "BUS",
+              "mode": {
+                "gtfsExtendRouteTypes": [ ],
+                "mainMode": "BUS",
+                "netexSubmodes": [ ]
+              },
               "shortName": "20",
               "sortOrder": -999,
               "sortOrderSet": false,
-              "type": 3,
               "url": "http://trimet.org/schedules/r020.htm"
             },
             "serviceId": {
