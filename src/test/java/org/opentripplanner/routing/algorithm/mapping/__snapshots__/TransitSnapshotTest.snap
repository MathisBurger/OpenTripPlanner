org.opentripplanner.routing.algorithm.mapping.TransitSnapshotTest.test_trip_planning_with_transit=[
  [
    {
      "arrivedAtDestinationWithRentedBicycle": false,
      "duration": 3821,
      "elevationGained": 0.0,
      "elevationLost": 0.0,
      "endTime": "2009-11-17T19:03:41.000+00:00",
      "fare": {
        "details": { },
        "fare": { }
      },
      "generalizedCost": 7447,
      "legs": [
        {
          "agencyTimeZoneOffset": -28800000,
          "arrivalDelay": 0,
          "departureDelay": 0,
          "distance": 4923.150999999999,
          "endTime": "2009-11-17T19:03:41.000+00:00",
          "from": {
            "departure": "2009-11-17T18:00:00.000+00:00",
            "lat": 45.51726,
            "lon": -122.64847,
            "name": "SE Morrison St. & SE 17th Ave. (P1)",
            "vertexType": "NORMAL"
          },
          "generalizedCost": 7447,
          "interlineWithPreviousLeg": false,
          "legGeometry": {
            "length": 205,
            "points": "kaytG~wqkV?T?fCAl@?R?jE?rC?t@?hEAvD?R?R?|@?dBAP?PAxD?nD?X?jE?bA?t@?N?Z?ZAX?^@bBrA?DF?l@V?Z??xB?t@?F?NLNBH?vB?\\?JAFEP?NCpD?lECfE?H?`E@T`@@LBBCD?D?HHCJAF@ZAL?FAJGTCJGLQPKLWVSVMLILY`@c@v@INKRGNELEPENKb@iAvGkAxGETCRGd@If@Eb@Ip@APANAJ?J?H?H?L?DG@E?A@?@?@AB?HOhCIvAFBCRGPKRERg@xCETGXg@zCETGZg@vCCPADERADi@|CEXABCTi@vCCRGZm@fD[jBm@jDCJAFEVk@|CCVCFALk@|CEVETk@|CERG\\SjASnAGVCPAFg@tCCPCRm@lDw@fEi@bDCNETKf@EVEHMNATAh@ElCIlD?D?VARA`@EpB?N?TEjBCfAAP?RC`BATClAI|DK?G?mCBkCDoCDmCBoCDkCBoCB[?sBD]?Y@eA@K?C?K?W@{A@M@C@I?_CB?G"
          },
          "mode": "WALK",
          "pathway": false,
          "realTime": false,
          "rentedBike": false,
          "route": "",
          "startTime": "2009-11-17T18:00:00.000+00:00",
          "steps": [
            {
              "absoluteDirection": "WEST",
              "area": false,
              "bogusName": false,
              "distance": 857.8739999999999,
              "elevation": "",
              "lat": 45.51718601153089,
              "lon": -122.64847039626407,
              "relativeDirection": "DEPART",
              "stayOn": false,
              "streetName": "Southeast Morrison Street"
            },
            {
              "absoluteDirection": "SOUTH",
              "area": false,
              "bogusName": true,
              "distance": 69.985,
              "elevation": "",
              "lat": 45.517229,
              "lon": -122.6594795,
              "relativeDirection": "LEFT",
              "stayOn": false,
              "streetName": "way 261187797 from 2"
            },
            {
              "absoluteDirection": "SOUTH",
              "area": false,
              "bogusName": false,
              "distance": 28.343,
              "elevation": "",
              "lat": 45.5167705,
              "lon": -122.65974310000001,
              "relativeDirection": "LEFT",
              "stayOn": false,
              "streetName": "Southeast 6th Avenue"
            },
            {
              "absoluteDirection": "WEST",
              "area": false,
              "bogusName": false,
              "distance": 78.102,
              "elevation": "",
              "lat": 45.516515600000005,
              "lon": -122.6597447,
              "relativeDirection": "RIGHT",
              "stayOn": false,
              "streetName": "Southeast Belmont Street"
            },
            {
              "absoluteDirection": "SOUTHWEST",
              "area": false,
              "bogusName": false,
              "distance": 401.95399999999995,
              "elevation": "",
              "lat": 45.516518500000004,
              "lon": -122.66074710000001,
              "relativeDirection": "LEFT",
              "stayOn": true,
              "streetName": "Southeast Belmont Street"
            },
            {
              "absoluteDirection": "WEST",
              "area": false,
              "bogusName": true,
              "distance": 8.765,
              "elevation": "",
              "lat": 45.5165001,
              "lon": -122.6658345,
              "relativeDirection": "CONTINUE",
              "stayOn": false,
              "streetName": "way 131623794 from 0"
            },
            {
              "absoluteDirection": "SOUTH",
              "area": false,
              "bogusName": false,
              "distance": 43.793000000000006,
              "elevation": "",
              "lat": 45.516499800000005,
              "lon": -122.665947,
              "relativeDirection": "LEFT",
              "stayOn": false,
              "streetName": "Southeast Water Avenue"
            },
            {
              "absoluteDirection": "WEST",
              "area": false,
              "bogusName": false,
              "distance": 697.306,
              "elevation": "",
              "lat": 45.516128800000004,
              "lon": -122.6660075,
              "relativeDirection": "RIGHT",
              "stayOn": false,
              "streetName": "Morrison Bridge"
            },
            {
              "absoluteDirection": "SOUTH",
              "area": false,
              "bogusName": true,
              "distance": 5.116,
              "elevation": "",
              "lat": 45.5185836,
              "lon": -122.6738909,
              "relativeDirection": "LEFT",
              "stayOn": false,
              "streetName": "way 144373674 from 1"
            },
            {
              "absoluteDirection": "NORTHWEST",
              "area": false,
              "bogusName": false,
              "distance": 1368.8480000000002,
              "elevation": "",
              "lat": 45.5185401,
              "lon": -122.67391230000001,
              "relativeDirection": "RIGHT",
              "stayOn": false,
              "streetName": "Southwest Alder Street"
            },
            {
              "absoluteDirection": "WEST",
              "area": false,
              "bogusName": false,
              "distance": 477.22899999999987,
              "elevation": "",
              "lat": 45.523017100000004,
              "lon": -122.69024660000001,
              "relativeDirection": "LEFT",
              "stayOn": false,
              "streetName": "West Burnside Street"
            },
            {
              "absoluteDirection": "NORTH",
              "area": false,
              "bogusName": false,
              "distance": 882.161,
              "elevation": "",
              "lat": 45.5233204,
              "lon": -122.696357,
              "relativeDirection": "RIGHT",
              "stayOn": false,
              "streetName": "Northwest 22nd Avenue"
            },
            {
              "absoluteDirection": "EAST",
              "area": false,
              "bogusName": false,
              "distance": 3.675,
              "elevation": "",
              "lat": 45.5312508,
              "lon": -122.69663860000001,
              "relativeDirection": "RIGHT",
              "stayOn": false,
              "streetName": "Northwest Northrup Street"
            }
          ],
          "to": {
            "arrival": "2009-11-17T19:03:41.000+00:00",
            "lat": 45.53122,
            "lon": -122.69659,
            "name": "NW Northrup St. & NW 22nd Ave. (P2)",
            "vertexType": "NORMAL"
          },
          "transitLeg": false,
          "walkingBike": false
        }
      ],
      "startTime": "2009-11-17T18:00:00.000+00:00",
      "tooSloped": false,
      "transfers": 0,
      "transitTime": 0,
      "waitingTime": 0,
      "walkDistance": 4923.150999999999,
      "walkLimitExceeded": false,
      "walkTime": 3821
    },
    {
      "arrivedAtDestinationWithRentedBicycle": false,
      "duration": 2261,
      "elevationGained": 0.0,
      "elevationLost": 0.0,
      "endTime": "2009-11-17T18:38:41.000+00:00",
      "fare": {
        "details": {
          "regular": [
            {
              "fareId": {
                "feedId": "prt",
                "id": "8"
              },
              "price": {
                "cents": 200,
                "currency": {
                  "value": "USD"
                }
              },
              "routes": [
                {
                  "feedId": "prt",
                  "id": "20"
                }
              ]
            }
          ]
        },
        "fare": {
          "regular": {
            "cents": 200,
            "currency": {
              "value": "USD"
            }
          }
        }
      },
      "generalizedCost": 4281,
      "legs": [
        {
          "agencyTimeZoneOffset": -28800000,
          "arrivalDelay": 0,
          "departureDelay": 0,
          "distance": 920.3299999999999,
          "endTime": "2009-11-17T18:12:58.000+00:00",
          "from": {
            "departure": "2009-11-17T18:01:00.000+00:00",
            "lat": 45.51726,
            "lon": -122.64847,
            "name": "SE Morrison St. & SE 17th Ave. (P1)",
            "vertexType": "NORMAL"
          },
          "generalizedCost": 1398,
          "interlineWithPreviousLeg": false,
          "legGeometry": {
            "length": 45,
            "points": "kaytG~wqkV?T?fCAl@?RmC?oCAmCAoC?_CAM?aC??A?A?A?A??AA?AAA??AAA???A?A?A???A@A??@A@?@??A@?@?BcC?mCAmCAmC?QBIYIWOH"
          },
          "mode": "WALK",
          "pathway": false,
          "realTime": false,
          "rentedBike": false,
          "route": "",
          "startTime": "2009-11-17T18:01:00.000+00:00",
          "steps": [
            {
              "absoluteDirection": "WEST",
              "area": false,
              "bogusName": false,
              "distance": 87.669,
              "elevation": "",
              "lat": 45.51718601153089,
              "lon": -122.64847039626407,
              "relativeDirection": "DEPART",
              "stayOn": false,
              "streetName": "Southeast Morrison Street"
            },
            {
              "absoluteDirection": "NORTH",
              "area": false,
              "bogusName": false,
              "distance": 641.033,
              "elevation": "",
              "lat": 45.5171903,
              "lon": -122.64959560000001,
              "relativeDirection": "RIGHT",
              "stayOn": false,
              "streetName": "Southeast 16th Avenue"
            },
            {
              "absoluteDirection": "NORTH",
              "area": false,
              "bogusName": false,
              "distance": 168.885,
              "elevation": "",
              "lat": 45.522891200000004,
              "lon": -122.64955280000001,
              "relativeDirection": "CONTINUE",
              "stayOn": false,
              "streetName": "Northeast 16th Avenue"
            },
            {
              "absoluteDirection": "NORTHEAST",
              "area": false,
              "bogusName": false,
              "distance": 22.743,
              "elevation": "",
              "lat": 45.524409000000006,
              "lon": -122.6495675,
              "relativeDirection": "RIGHT",
              "stayOn": false,
              "streetName": "Northeast Sandy Boulevard"
            }
          ],
          "to": {
            "arrival": "2009-11-17T18:12:58.000+00:00",
            "departure": "2009-11-17T18:12:58.000+00:00",
            "lat": 45.524581,
            "lon": -122.649367,
            "name": "NE Sandy & 16th",
            "stopCode": "5060",
            "stopId": "prt:5060",
            "vertexType": "TRANSIT",
            "zoneId": "1"
          },
          "transitLeg": false,
          "walkingBike": false
        },
        {
          "agencyId": "prt:prt",
          "agencyName": "TriMet",
          "agencyTimeZoneOffset": 0,
          "agencyUrl": "http://trimet.org",
          "arrivalDelay": 0,
          "departureDelay": 0,
          "distance": 3602.7301325109484,
          "endTime": "2009-11-17T18:25:49.000+00:00",
          "from": {
            "arrival": "2009-11-17T18:12:58.000+00:00",
            "departure": "2009-11-17T18:12:58.000+00:00",
            "lat": 45.524581,
            "lon": -122.649367,
            "name": "NE Sandy & 16th",
            "stopCode": "5060",
            "stopId": "prt:5060",
            "stopIndex": 92,
            "stopSequence": 93,
            "vertexType": "TRANSIT",
            "zoneId": "1"
          },
          "generalizedCost": 1371,
          "headsign": "Beaverton TC",
          "interlineWithPreviousLeg": false,
          "intermediateStops": [
            {
              "arrival": "2009-11-17T18:13:32.000+00:00",
              "departure": "2009-11-17T18:13:32.000+00:00",
              "lat": 45.523767,
              "lon": -122.651428,
              "name": "NE Sandy & 14th",
              "stopCode": "5058",
              "stopId": "prt:5058",
              "stopIndex": 93,
              "stopSequence": 94,
              "vertexType": "TRANSIT",
              "zoneId": "1"
            },
            {
              "arrival": "2009-11-17T18:14:00.000+00:00",
              "departure": "2009-11-17T18:14:00.000+00:00",
              "lat": 45.523103,
              "lon": -122.653064,
              "name": "NE Sandy & 12th",
              "stopCode": "5055",
              "stopId": "prt:5055",
              "stopIndex": 94,
              "stopSequence": 95,
              "vertexType": "TRANSIT",
              "zoneId": "1"
            },
            {
              "arrival": "2009-11-17T18:14:47.000+00:00",
              "departure": "2009-11-17T18:14:47.000+00:00",
              "lat": 45.523024,
              "lon": -122.656526,
              "name": "E Burnside & NE 9th",
              "stopCode": "819",
              "stopId": "prt:819",
              "stopIndex": 95,
              "stopSequence": 96,
              "vertexType": "TRANSIT",
              "zoneId": "1"
            },
            {
              "arrival": "2009-11-17T18:15:24.000+00:00",
              "departure": "2009-11-17T18:15:24.000+00:00",
              "lat": 45.523012,
              "lon": -122.659365,
              "name": "E Burnside & NE 6th",
              "stopCode": "805",
              "stopId": "prt:805",
              "stopIndex": 96,
              "stopSequence": 97,
              "vertexType": "TRANSIT",
              "zoneId": "1"
            },
            {
              "arrival": "2009-11-17T18:15:52.000+00:00",
              "departure": "2009-11-17T18:15:52.000+00:00",
              "lat": 45.523015,
              "lon": -122.661534,
              "name": "E Burnside & NE M L King",
              "stopCode": "705",
              "stopId": "prt:705",
              "stopIndex": 97,
              "stopSequence": 98,
              "vertexType": "TRANSIT",
              "zoneId": "1"
            },
            {
              "arrival": "2009-11-17T18:18:00.000+00:00",
              "departure": "2009-11-17T18:18:00.000+00:00",
              "lat": 45.523249,
              "lon": -122.671269,
              "name": "W Burnside & Burnside Bridge",
              "stopCode": "689",
              "stopId": "prt:689",
              "stopIndex": 98,
              "stopSequence": 99,
              "vertexType": "TRANSIT",
              "zoneId": "0"
            },
            {
              "arrival": "2009-11-17T18:19:00.000+00:00",
              "departure": "2009-11-17T18:19:00.000+00:00",
              "lat": 45.523169,
              "lon": -122.675893,
              "name": "W Burnside & NW 5th",
              "stopCode": "782",
              "stopId": "prt:782",
              "stopIndex": 99,
              "stopSequence": 100,
              "vertexType": "TRANSIT",
              "zoneId": "0"
            },
            {
              "arrival": "2009-11-17T18:20:17.000+00:00",
              "departure": "2009-11-17T18:20:17.000+00:00",
              "lat": 45.523115,
              "lon": -122.678939,
              "name": "W Burnside & NW Park",
              "stopCode": "716",
              "stopId": "prt:716",
              "stopIndex": 100,
              "stopSequence": 101,
              "vertexType": "TRANSIT",
              "zoneId": "0"
            },
            {
              "arrival": "2009-11-17T18:21:25.000+00:00",
              "departure": "2009-11-17T18:21:25.000+00:00",
              "lat": 45.523048,
              "lon": -122.681606,
              "name": "W Burnside & NW 10th",
              "stopCode": "10791",
              "stopId": "prt:10791",
              "stopIndex": 101,
              "stopSequence": 102,
              "vertexType": "TRANSIT",
              "zoneId": "0"
            },
            {
              "arrival": "2009-11-17T18:22:14.000+00:00",
              "departure": "2009-11-17T18:22:14.000+00:00",
              "lat": 45.523,
              "lon": -122.683535,
              "name": "W Burnside & NW 12th",
              "stopCode": "11032",
              "stopId": "prt:11032",
              "stopIndex": 102,
              "stopSequence": 103,
              "vertexType": "TRANSIT",
              "zoneId": "0"
            },
            {
              "arrival": "2009-11-17T18:24:09.000+00:00",
              "departure": "2009-11-17T18:24:09.000+00:00",
              "lat": 45.522985,
              "lon": -122.688091,
              "name": "W Burnside & NW 17th",
              "stopCode": "10809",
              "stopId": "prt:10809",
              "stopIndex": 103,
              "stopSequence": 104,
              "vertexType": "TRANSIT",
              "zoneId": "1"
            },
            {
              "arrival": "2009-11-17T18:25:00.000+00:00",
              "departure": "2009-11-17T18:25:00.000+00:00",
              "lat": 45.523097,
              "lon": -122.690083,
              "name": "W Burnside & NW 19th",
              "stopCode": "735",
              "stopId": "prt:735",
              "stopIndex": 104,
              "stopSequence": 105,
              "vertexType": "TRANSIT",
              "zoneId": "1"
            },
            {
              "arrival": "2009-11-17T18:25:21.000+00:00",
              "departure": "2009-11-17T18:25:21.000+00:00",
              "lat": 45.523176,
              "lon": -122.692139,
              "name": "W Burnside & NW 20th",
              "stopCode": "741",
              "stopId": "prt:741",
              "stopIndex": 105,
              "stopSequence": 106,
              "vertexType": "TRANSIT",
              "zoneId": "1"
            },
            {
              "arrival": "2009-11-17T18:25:31.000+00:00",
              "departure": "2009-11-17T18:25:31.000+00:00",
              "lat": 45.52322,
              "lon": -122.69313,
              "name": "W Burnside & NW 20th Pl",
              "stopCode": "742",
              "stopId": "prt:742",
              "stopIndex": 106,
              "stopSequence": 107,
              "vertexType": "TRANSIT",
              "zoneId": "1"
            }
          ],
          "legGeometry": {
            "length": 94,
            "points": "coztGd}qkVNl@r@`CZhA`A`D??Ph@l@tBb@rARh@Pd@???BPj@@jA?jEAhE?pD???VAjE?hE?dB?b@???`AAhE?dD???l@C`EAhEEhE?bAA|@?XAZ@\\AzACnGKbKAjC?bE???JEnE@fEDlE@hE@~A??@rBBzDBpE@~A???Z@tD@RBnEB|A???@BdB?lEBjA??BnBApF@dB?X?^@r@?f@@bCAx@EtB???VChAE|BGnD??AXKnEGnD???XGjD??AZEfCC`AEzB"
          },
          "mode": "BUS",
          "pathway": false,
          "realTime": false,
          "route": "Burnside/Stark",
          "routeId": "prt:20",
          "routeLongName": "Burnside/Stark",
          "routeShortName": "20",
          "serviceDate": "2009-11-17",
          "startTime": "2009-11-17T18:12:58.000+00:00",
          "steps": [ ],
          "to": {
            "arrival": "2009-11-17T18:25:49.000+00:00",
            "departure": "2009-11-17T18:25:49.000+00:00",
            "lat": 45.523312,
            "lon": -122.694901,
            "name": "W Burnside & NW King",
            "stopCode": "747",
            "stopId": "prt:747",
            "stopIndex": 107,
            "stopSequence": 108,
            "vertexType": "TRANSIT",
            "zoneId": "1"
          },
          "transitLeg": true,
          "tripBlockId": "2002",
          "tripId": "prt:200W1200"
        },
        {
          "agencyTimeZoneOffset": -28800000,
          "arrivalDelay": 0,
          "departureDelay": 0,
          "distance": 999.0980000000001,
          "endTime": "2009-11-17T18:38:41.000+00:00",
          "from": {
            "arrival": "2009-11-17T18:25:49.000+00:00",
            "departure": "2009-11-17T18:25:49.000+00:00",
            "lat": 45.523312,
            "lon": -122.694901,
            "name": "W Burnside & NW King",
            "stopCode": "747",
            "stopId": "prt:747",
            "vertexType": "TRANSIT",
            "zoneId": "1"
          },
          "generalizedCost": 1511,
          "interlineWithPreviousLeg": false,
          "legGeometry": {
            "length": 29,
            "points": "ugztGdzzkVL?ATClAI|DK?G?mCBkCDoCDmCBoCDkCBoCB[?sBD]?Y@eA@K?C?K?W@{A@M@C@I?_CB?G"
          },
          "mode": "WALK",
          "pathway": false,
          "realTime": false,
          "rentedBike": false,
          "route": "",
          "startTime": "2009-11-17T18:25:49.000+00:00",
          "steps": [
            {
              "absoluteDirection": "WEST",
              "area": false,
              "bogusName": false,
              "distance": 113.262,
              "elevation": "",
              "lat": 45.523249092859054,
              "lon": -122.69490673448706,
              "relativeDirection": "DEPART",
              "stayOn": false,
              "streetName": "West Burnside Street"
            },
            {
              "absoluteDirection": "NORTH",
              "area": false,
              "bogusName": false,
              "distance": 882.161,
              "elevation": "",
              "lat": 45.5233204,
              "lon": -122.696357,
              "relativeDirection": "RIGHT",
              "stayOn": false,
              "streetName": "Northwest 22nd Avenue"
            },
            {
              "absoluteDirection": "EAST",
              "area": false,
              "bogusName": false,
              "distance": 3.675,
              "elevation": "",
              "lat": 45.5312508,
              "lon": -122.69663860000001,
              "relativeDirection": "RIGHT",
              "stayOn": false,
              "streetName": "Northwest Northrup Street"
            }
          ],
          "to": {
            "arrival": "2009-11-17T18:38:41.000+00:00",
            "lat": 45.53122,
            "lon": -122.69659,
            "name": "NW Northrup St. & NW 22nd Ave. (P2)",
            "vertexType": "NORMAL"
          },
          "transitLeg": false,
          "walkingBike": false
        }
      ],
      "startTime": "2009-11-17T18:01:00.000+00:00",
      "tooSloped": false,
      "transfers": 0,
      "transitTime": 771,
      "waitingTime": 0,
      "walkDistance": 1919.4279999999999,
      "walkLimitExceeded": false,
      "walkTime": 1490
    },
    {
      "arrivedAtDestinationWithRentedBicycle": false,
      "duration": 1470,
      "elevationGained": 0.0,
      "elevationLost": 0.0,
      "endTime": "2009-11-17T18:39:22.000+00:00",
      "fare": {
        "details": {
          "regular": [
            {
              "fareId": {
                "feedId": "prt",
                "id": "8"
              },
              "price": {
                "cents": 200,
                "currency": {
                  "value": "USD"
                }
              },
              "routes": [
                {
                  "feedId": "prt",
                  "id": "15"
                }
              ]
            }
          ]
        },
        "fare": {
          "regular": {
            "cents": 200,
            "currency": {
              "value": "USD"
            }
          }
        }
      },
      "generalizedCost": 2315,
      "legs": [
        {
          "agencyTimeZoneOffset": -28800000,
          "arrivalDelay": 0,
          "departureDelay": 0,
          "distance": 62.012,
          "endTime": "2009-11-17T18:15:40.000+00:00",
          "from": {
            "departure": "2009-11-17T18:14:52.000+00:00",
            "lat": 45.51726,
            "lon": -122.64847,
            "name": "SE Morrison St. & SE 17th Ave. (P1)",
            "vertexType": "NORMAL"
          },
          "generalizedCost": 95,
          "interlineWithPreviousLeg": false,
          "legGeometry": {
            "length": 4,
            "points": "kaytG~wqkV?T?fCG?"
          },
          "mode": "WALK",
          "pathway": false,
          "realTime": false,
          "rentedBike": false,
          "route": "",
          "startTime": "2009-11-17T18:14:52.000+00:00",
          "steps": [
            {
              "absoluteDirection": "WEST",
              "area": false,
              "bogusName": false,
              "distance": 62.012,
              "elevation": "",
              "lat": 45.51718601153089,
              "lon": -122.64847039626407,
              "relativeDirection": "DEPART",
              "stayOn": false,
              "streetName": "Southeast Morrison Street"
            }
          ],
          "to": {
            "arrival": "2009-11-17T18:15:40.000+00:00",
            "departure": "2009-11-17T18:15:40.000+00:00",
            "lat": 45.517226,
            "lon": -122.649266,
            "name": "SE Morrison & 16th",
            "stopCode": "4019",
            "stopId": "prt:4019",
            "vertexType": "TRANSIT",
            "zoneId": "1"
          },
          "transitLeg": false,
          "walkingBike": false
        },
        {
          "agencyId": "prt:prt",
          "agencyName": "TriMet",
          "agencyTimeZoneOffset": 0,
          "agencyUrl": "http://trimet.org",
          "arrivalDelay": 0,
          "departureDelay": 0,
          "distance": 5218.855598775394,
          "endTime": "2009-11-17T18:35:54.000+00:00",
          "from": {
            "arrival": "2009-11-17T18:15:40.000+00:00",
            "departure": "2009-11-17T18:15:40.000+00:00",
            "lat": 45.517226,
            "lon": -122.649266,
            "name": "SE Morrison & 16th",
            "stopCode": "4019",
            "stopId": "prt:4019",
            "stopIndex": 50,
            "stopSequence": 51,
            "vertexType": "TRANSIT",
            "zoneId": "1"
          },
          "generalizedCost": 1814,
          "headsign": "Montgomery Park",
          "interlineWithPreviousLeg": false,
          "intermediateStops": [
            {
              "arrival": "2009-11-17T18:16:15.000+00:00",
              "departure": "2009-11-17T18:16:15.000+00:00",
              "lat": 45.517253,
              "lon": -122.651354,
              "name": "SE Morrison & 14th",
              "stopCode": "4016",
              "stopId": "prt:4016",
              "stopIndex": 51,
              "stopSequence": 52,
              "vertexType": "TRANSIT",
              "zoneId": "1"
            },
            {
              "arrival": "2009-11-17T18:17:00.000+00:00",
              "departure": "2009-11-17T18:17:00.000+00:00",
              "lat": 45.517299,
              "lon": -122.654067,
              "name": "SE Morrison & 12th",
              "stopCode": "4014",
              "stopId": "prt:4014",
              "stopIndex": 52,
              "stopSequence": 53,
              "vertexType": "TRANSIT",
              "zoneId": "1"
            },
            {
              "arrival": "2009-11-17T18:17:38.000+00:00",
              "departure": "2009-11-17T18:17:38.000+00:00",
              "lat": 45.517292,
              "lon": -122.656563,
              "name": "SE Morrison & 9th",
              "stopCode": "4026",
              "stopId": "prt:4026",
              "stopIndex": 53,
              "stopSequence": 54,
              "vertexType": "TRANSIT",
              "zoneId": "1"
            },
            {
              "arrival": "2009-11-17T18:18:08.000+00:00",
              "departure": "2009-11-17T18:18:08.000+00:00",
              "lat": 45.517322,
              "lon": -122.65847,
              "name": "SE Morrison & 7th",
              "stopCode": "4025",
              "stopId": "prt:4025",
              "stopIndex": 54,
              "stopSequence": 55,
              "vertexType": "TRANSIT",
              "zoneId": "1"
            },
            {
              "arrival": "2009-11-17T18:18:39.000+00:00",
              "departure": "2009-11-17T18:18:39.000+00:00",
              "lat": 45.517298,
              "lon": -122.660523,
              "name": "SE Morrison & Grand",
              "stopCode": "4013",
              "stopId": "prt:4013",
              "stopIndex": 55,
              "stopSequence": 56,
              "vertexType": "TRANSIT",
              "zoneId": "1"
            },
            {
              "arrival": "2009-11-17T18:20:03.000+00:00",
              "departure": "2009-11-17T18:20:03.000+00:00",
              "lat": 45.517351,
              "lon": -122.66601,
              "name": "Morrison Bridge",
              "stopCode": "4029",
              "stopId": "prt:4029",
              "stopIndex": 56,
              "stopSequence": 57,
              "vertexType": "TRANSIT",
              "zoneId": "1"
            },
            {
              "arrival": "2009-11-17T18:22:27.000+00:00",
              "departure": "2009-11-17T18:22:27.000+00:00",
              "lat": 45.51959,
              "lon": -122.674599,
              "name": "SW Washington & 3rd",
              "stopCode": "6158",
              "stopId": "prt:6158",
              "stopIndex": 57,
              "stopSequence": 58,
              "vertexType": "TRANSIT",
              "zoneId": "0"
            },
            {
              "arrival": "2009-11-17T18:23:00.000+00:00",
              "departure": "2009-11-17T18:23:00.000+00:00",
              "lat": 45.520129,
              "lon": -122.676635,
              "name": "SW Washington & 5th",
              "stopCode": "6160",
              "stopId": "prt:6160",
              "stopIndex": 58,
              "stopSequence": 59,
              "vertexType": "TRANSIT",
              "zoneId": "0"
            },
            {
              "arrival": "2009-11-17T18:23:52.000+00:00",
              "departure": "2009-11-17T18:23:52.000+00:00",
              "lat": 45.520695,
              "lon": -122.678657,
              "name": "SW Washington & Broadway",
              "stopCode": "6137",
              "stopId": "prt:6137",
              "stopIndex": 59,
              "stopSequence": 60,
              "vertexType": "TRANSIT",
              "zoneId": "0"
            },
            {
              "arrival": "2009-11-17T18:24:34.000+00:00",
              "departure": "2009-11-17T18:24:34.000+00:00",
              "lat": 45.521124,
              "lon": -122.6803,
              "name": "SW Washington & 9th",
              "stopCode": "6169",
              "stopId": "prt:6169",
              "stopIndex": 60,
              "stopSequence": 61,
              "vertexType": "TRANSIT",
              "zoneId": "0"
            },
            {
              "arrival": "2009-11-17T18:25:47.000+00:00",
              "departure": "2009-11-17T18:25:47.000+00:00",
              "lat": 45.521094,
              "lon": -122.682819,
              "name": "SW 11th & Alder",
              "stopCode": "9600",
              "stopId": "prt:9600",
              "stopIndex": 61,
              "stopSequence": 62,
              "vertexType": "TRANSIT",
              "zoneId": "0"
            },
            {
              "arrival": "2009-11-17T18:26:36.000+00:00",
              "departure": "2009-11-17T18:26:36.000+00:00",
              "lat": 45.52055,
              "lon": -122.683933,
              "name": "SW Morrison & 12th",
              "stopCode": "9598",
              "stopId": "prt:9598",
              "stopIndex": 62,
              "stopSequence": 63,
              "vertexType": "TRANSIT",
              "zoneId": "0"
            },
            {
              "arrival": "2009-11-17T18:27:25.000+00:00",
              "departure": "2009-11-17T18:27:25.000+00:00",
              "lat": 45.521063,
              "lon": -122.685848,
              "name": "SW Morrison & 14th",
              "stopCode": "9708",
              "stopId": "prt:9708",
              "stopIndex": 63,
              "stopSequence": 64,
              "vertexType": "TRANSIT",
              "zoneId": "1"
            },
            {
              "arrival": "2009-11-17T18:28:18.000+00:00",
              "departure": "2009-11-17T18:28:18.000+00:00",
              "lat": 45.521641,
              "lon": -122.687932,
              "name": "SW Morrison & 16th",
              "stopCode": "9613",
              "stopId": "prt:9613",
              "stopIndex": 64,
              "stopSequence": 65,
              "vertexType": "TRANSIT",
              "zoneId": "1"
            },
            {
              "arrival": "2009-11-17T18:29:00.000+00:00",
              "departure": "2009-11-17T18:29:00.000+00:00",
              "lat": 45.52206,
              "lon": -122.689577,
              "name": "SW Morrison & 17th",
              "stopCode": "9599",
              "stopId": "prt:9599",
              "stopIndex": 65,
              "stopSequence": 66,
              "vertexType": "TRANSIT",
              "zoneId": "1"
            },
            {
              "arrival": "2009-11-17T18:29:54.000+00:00",
              "departure": "2009-11-17T18:29:54.000+00:00",
              "lat": 45.523097,
              "lon": -122.690083,
              "name": "W Burnside & NW 19th",
              "stopCode": "735",
              "stopId": "prt:735",
              "stopIndex": 66,
              "stopSequence": 67,
              "vertexType": "TRANSIT",
              "zoneId": "1"
            },
            {
              "arrival": "2009-11-17T18:30:31.000+00:00",
              "departure": "2009-11-17T18:30:31.000+00:00",
              "lat": 45.523176,
              "lon": -122.692139,
              "name": "W Burnside & NW 20th",
              "stopCode": "741",
              "stopId": "prt:741",
              "stopIndex": 67,
              "stopSequence": 68,
              "vertexType": "TRANSIT",
              "zoneId": "1"
            },
            {
              "arrival": "2009-11-17T18:30:48.000+00:00",
              "departure": "2009-11-17T18:30:48.000+00:00",
              "lat": 45.52322,
              "lon": -122.69313,
              "name": "W Burnside & NW 20th Pl",
              "stopCode": "742",
              "stopId": "prt:742",
              "stopIndex": 68,
              "stopSequence": 69,
              "vertexType": "TRANSIT",
              "zoneId": "1"
            },
            {
              "arrival": "2009-11-17T18:31:20.000+00:00",
              "departure": "2009-11-17T18:31:20.000+00:00",
              "lat": 45.523312,
              "lon": -122.694901,
              "name": "W Burnside & NW King",
              "stopCode": "747",
              "stopId": "prt:747",
              "stopIndex": 69,
              "stopSequence": 70,
              "vertexType": "TRANSIT",
              "zoneId": "1"
            },
            {
              "arrival": "2009-11-17T18:32:18.000+00:00",
              "departure": "2009-11-17T18:32:18.000+00:00",
              "lat": 45.523512,
              "lon": -122.698081,
              "name": "W Burnside & NW 23rd",
              "stopCode": "755",
              "stopId": "prt:755",
              "stopIndex": 70,
              "stopSequence": 71,
              "vertexType": "TRANSIT",
              "zoneId": "1"
            },
            {
              "arrival": "2009-11-17T18:33:11.000+00:00",
              "departure": "2009-11-17T18:33:11.000+00:00",
              "lat": 45.525416,
              "lon": -122.698381,
              "name": "NW 23rd & Flanders",
              "stopCode": "7157",
              "stopId": "prt:7157",
              "stopIndex": 71,
              "stopSequence": 72,
              "vertexType": "TRANSIT",
              "zoneId": "1"
            },
            {
              "arrival": "2009-11-17T18:34:05.000+00:00",
              "departure": "2009-11-17T18:34:05.000+00:00",
              "lat": 45.527543,
              "lon": -122.698473,
              "name": "NW 23rd & Irving",
              "stopCode": "7161",
              "stopId": "prt:7161",
              "stopIndex": 72,
              "stopSequence": 73,
              "vertexType": "TRANSIT",
              "zoneId": "1"
            },
            {
              "arrival": "2009-11-17T18:35:00.000+00:00",
              "departure": "2009-11-17T18:35:00.000+00:00",
              "lat": 45.529681,
              "lon": -122.698529,
              "name": "NW 23rd & Lovejoy",
              "stopCode": "7163",
              "stopId": "prt:7163",
              "stopIndex": 73,
              "stopSequence": 74,
              "vertexType": "TRANSIT",
              "zoneId": "1"
            }
          ],
          "legGeometry": {
            "length": 135,
            "points": "kaytG||qkVA~@?jE?tC???r@AhE?jE?rA???tBAjE?nD???X?hE?xC??Ah@?pE?~C???J?`@?vAAvBEbE?jEAlE?`BAbB@d@??@tAAj@Cx@Cb@Cp@_@dEcAtFoA`IS~@i@`BmAzDi@zAc@pAi@~C??Id@u@jEm@bD??If@u@jEk@bD??If@u@|DW`B??CPs@|Du@lElBz@??VJbCfAk@dD??Id@w@rEWvAId@AF??Q~@s@`Ei@~C??Ib@u@dEWzA??]jB]MQSe@WOKOKIIQe@GWE]GnD??AXKnEGnD???XGjD??AZEfCC`AEzB??AXCfAGxDE|AEtBIlC??APkAh@o@?sCB{BD??S?mCDmCDyBB??U?mCDmCDyBB??S?oCDmCDmCBo@@"
          },
          "mode": "BUS",
          "pathway": false,
          "realTime": false,
          "route": "Belmont/NW 23rd",
          "routeId": "prt:15",
          "routeLongName": "Belmont/NW 23rd",
          "routeShortName": "15",
          "serviceDate": "2009-11-17",
          "startTime": "2009-11-17T18:15:40.000+00:00",
          "steps": [ ],
          "to": {
            "arrival": "2009-11-17T18:35:54.000+00:00",
            "departure": "2009-11-17T18:35:54.000+00:00",
            "lat": 45.532159,
            "lon": -122.698634,
            "name": "NW 23rd & Overton",
            "stopCode": "8981",
            "stopId": "prt:8981",
            "stopIndex": 74,
            "stopSequence": 75,
            "vertexType": "TRANSIT",
            "zoneId": "1"
          },
          "transitLeg": true,
          "tripBlockId": "1549",
          "tripId": "prt:150W1400"
        },
        {
          "agencyTimeZoneOffset": -28800000,
          "arrivalDelay": 0,
          "departureDelay": 0,
          "distance": 266.211,
          "endTime": "2009-11-17T18:39:22.000+00:00",
          "from": {
<<<<<<< HEAD
            "arrival": "2009-11-17T18:35:00.000+00:00",
            "departure": "2009-11-17T18:35:00.000+00:00",
            "lat": 45.529681,
            "lon": -122.698529,
            "name": "NW 23rd & Lovejoy",
            "stopCode": "7163",
            "stopId": "prt:7163",
=======
            "arrival": "2009-11-17T18:35:54.000+00:00",
            "departure": "2009-11-17T18:35:54.000+00:00",
            "lat": 45.532159,
            "lon": -122.698634,
            "name": "NW 23rd & Overton",
            "stopCode": "8981",
            "stopId": "prt:8981",
>>>>>>> c78b1163
            "vertexType": "TRANSIT",
            "zoneId": "1"
          },
          "generalizedCost": 405,
          "interlineWithPreviousLeg": false,
          "legGeometry": {
            "length": 13,
            "points": "}~{tGnq{kV?LVAF?J?L?rBCLA?Q?EAyAEcH?G"
          },
          "mode": "WALK",
          "pathway": false,
          "realTime": false,
          "rentedBike": false,
          "route": "",
          "startTime": "2009-11-17T18:35:54.000+00:00",
          "steps": [
            {
              "absoluteDirection": "SOUTH",
              "area": false,
              "bogusName": false,
              "distance": 104.452,
              "elevation": "",
              "lat": 45.53215782420268,
              "lon": -122.69870264831422,
              "relativeDirection": "DEPART",
              "stayOn": false,
              "streetName": "Northwest 23rd Avenue"
            },
            {
              "absoluteDirection": "EAST",
              "area": false,
              "bogusName": false,
              "distance": 161.75900000000001,
              "elevation": "",
              "lat": 45.531218800000005,
              "lon": -122.69866750000001,
              "relativeDirection": "LEFT",
              "stayOn": false,
              "streetName": "Northwest Northrup Street"
            }
          ],
          "to": {
            "arrival": "2009-11-17T18:39:22.000+00:00",
            "lat": 45.53122,
            "lon": -122.69659,
            "name": "NW Northrup St. & NW 22nd Ave. (P2)",
            "vertexType": "NORMAL"
          },
          "transitLeg": false,
          "walkingBike": false
        }
      ],
      "startTime": "2009-11-17T18:14:52.000+00:00",
      "tooSloped": false,
      "transfers": 0,
      "transitTime": 1214,
      "waitingTime": 0,
      "walkDistance": 328.223,
      "walkLimitExceeded": false,
      "walkTime": 256
    },
    {
      "arrivedAtDestinationWithRentedBicycle": false,
      "duration": 2275,
      "elevationGained": 0.0,
      "elevationLost": 0.0,
      "endTime": "2009-11-17T18:53:55.000+00:00",
      "fare": {
        "details": {
          "regular": [
            {
              "fareId": {
                "feedId": "prt",
                "id": "8"
              },
              "price": {
                "cents": 200,
                "currency": {
                  "value": "USD"
                }
              },
              "routes": [
                {
                  "feedId": "prt",
                  "id": "20"
                }
              ]
            }
          ]
        },
        "fare": {
          "regular": {
            "cents": 200,
            "currency": {
              "value": "USD"
            }
          }
        }
      },
      "generalizedCost": 4295,
      "legs": [
        {
          "agencyTimeZoneOffset": -28800000,
          "arrivalDelay": 0,
          "departureDelay": 0,
          "distance": 920.3299999999999,
          "endTime": "2009-11-17T18:27:58.000+00:00",
          "from": {
            "departure": "2009-11-17T18:16:00.000+00:00",
            "lat": 45.51726,
            "lon": -122.64847,
            "name": "SE Morrison St. & SE 17th Ave. (P1)",
            "vertexType": "NORMAL"
          },
          "generalizedCost": 1398,
          "interlineWithPreviousLeg": false,
          "legGeometry": {
            "length": 45,
            "points": "kaytG~wqkV?T?fCAl@?RmC?oCAmCAoC?_CAM?aC??A?A?A?A??AA?AAA??AAA???A?A?A???A@A??@A@?@??A@?@?BcC?mCAmCAmC?QBIYIWOH"
          },
          "mode": "WALK",
          "pathway": false,
          "realTime": false,
          "rentedBike": false,
          "route": "",
          "startTime": "2009-11-17T18:16:00.000+00:00",
          "steps": [
            {
              "absoluteDirection": "WEST",
              "area": false,
              "bogusName": false,
              "distance": 87.669,
              "elevation": "",
              "lat": 45.51718601153089,
              "lon": -122.64847039626407,
              "relativeDirection": "DEPART",
              "stayOn": false,
              "streetName": "Southeast Morrison Street"
            },
            {
              "absoluteDirection": "NORTH",
              "area": false,
              "bogusName": false,
              "distance": 641.033,
              "elevation": "",
              "lat": 45.5171903,
              "lon": -122.64959560000001,
              "relativeDirection": "RIGHT",
              "stayOn": false,
              "streetName": "Southeast 16th Avenue"
            },
            {
              "absoluteDirection": "NORTH",
              "area": false,
              "bogusName": false,
              "distance": 168.885,
              "elevation": "",
              "lat": 45.522891200000004,
              "lon": -122.64955280000001,
              "relativeDirection": "CONTINUE",
              "stayOn": false,
              "streetName": "Northeast 16th Avenue"
            },
            {
              "absoluteDirection": "NORTHEAST",
              "area": false,
              "bogusName": false,
              "distance": 22.743,
              "elevation": "",
              "lat": 45.524409000000006,
              "lon": -122.6495675,
              "relativeDirection": "RIGHT",
              "stayOn": false,
              "streetName": "Northeast Sandy Boulevard"
            }
          ],
          "to": {
            "arrival": "2009-11-17T18:27:58.000+00:00",
            "departure": "2009-11-17T18:27:58.000+00:00",
            "lat": 45.524581,
            "lon": -122.649367,
            "name": "NE Sandy & 16th",
            "stopCode": "5060",
            "stopId": "prt:5060",
            "vertexType": "TRANSIT",
            "zoneId": "1"
          },
          "transitLeg": false,
          "walkingBike": false
        },
        {
          "agencyId": "prt:prt",
          "agencyName": "TriMet",
          "agencyTimeZoneOffset": 0,
          "agencyUrl": "http://trimet.org",
          "arrivalDelay": 0,
          "departureDelay": 0,
          "distance": 3602.7301325109484,
          "endTime": "2009-11-17T18:41:03.000+00:00",
          "from": {
            "arrival": "2009-11-17T18:27:58.000+00:00",
            "departure": "2009-11-17T18:27:58.000+00:00",
            "lat": 45.524581,
            "lon": -122.649367,
            "name": "NE Sandy & 16th",
            "stopCode": "5060",
            "stopId": "prt:5060",
            "stopIndex": 92,
            "stopSequence": 93,
            "vertexType": "TRANSIT",
            "zoneId": "1"
          },
          "generalizedCost": 1385,
          "headsign": "23rd Ave to Tichner",
          "interlineWithPreviousLeg": false,
          "intermediateStops": [
            {
              "arrival": "2009-11-17T18:28:32.000+00:00",
              "departure": "2009-11-17T18:28:32.000+00:00",
              "lat": 45.523767,
              "lon": -122.651428,
              "name": "NE Sandy & 14th",
              "stopCode": "5058",
              "stopId": "prt:5058",
              "stopIndex": 93,
              "stopSequence": 94,
              "vertexType": "TRANSIT",
              "zoneId": "1"
            },
            {
              "arrival": "2009-11-17T18:29:00.000+00:00",
              "departure": "2009-11-17T18:29:00.000+00:00",
              "lat": 45.523103,
              "lon": -122.653064,
              "name": "NE Sandy & 12th",
              "stopCode": "5055",
              "stopId": "prt:5055",
              "stopIndex": 94,
              "stopSequence": 95,
              "vertexType": "TRANSIT",
              "zoneId": "1"
            },
            {
              "arrival": "2009-11-17T18:29:47.000+00:00",
              "departure": "2009-11-17T18:29:47.000+00:00",
              "lat": 45.523024,
              "lon": -122.656526,
              "name": "E Burnside & NE 9th",
              "stopCode": "819",
              "stopId": "prt:819",
              "stopIndex": 95,
              "stopSequence": 96,
              "vertexType": "TRANSIT",
              "zoneId": "1"
            },
            {
              "arrival": "2009-11-17T18:30:24.000+00:00",
              "departure": "2009-11-17T18:30:24.000+00:00",
              "lat": 45.523012,
              "lon": -122.659365,
              "name": "E Burnside & NE 6th",
              "stopCode": "805",
              "stopId": "prt:805",
              "stopIndex": 96,
              "stopSequence": 97,
              "vertexType": "TRANSIT",
              "zoneId": "1"
            },
            {
              "arrival": "2009-11-17T18:30:52.000+00:00",
              "departure": "2009-11-17T18:30:52.000+00:00",
              "lat": 45.523015,
              "lon": -122.661534,
              "name": "E Burnside & NE M L King",
              "stopCode": "705",
              "stopId": "prt:705",
              "stopIndex": 97,
              "stopSequence": 98,
              "vertexType": "TRANSIT",
              "zoneId": "1"
            },
            {
              "arrival": "2009-11-17T18:33:00.000+00:00",
              "departure": "2009-11-17T18:33:00.000+00:00",
              "lat": 45.523249,
              "lon": -122.671269,
              "name": "W Burnside & Burnside Bridge",
              "stopCode": "689",
              "stopId": "prt:689",
              "stopIndex": 98,
              "stopSequence": 99,
              "vertexType": "TRANSIT",
              "zoneId": "0"
            },
            {
              "arrival": "2009-11-17T18:34:00.000+00:00",
              "departure": "2009-11-17T18:34:00.000+00:00",
              "lat": 45.523169,
              "lon": -122.675893,
              "name": "W Burnside & NW 5th",
              "stopCode": "782",
              "stopId": "prt:782",
              "stopIndex": 99,
              "stopSequence": 100,
              "vertexType": "TRANSIT",
              "zoneId": "0"
            },
            {
              "arrival": "2009-11-17T18:35:17.000+00:00",
              "departure": "2009-11-17T18:35:17.000+00:00",
              "lat": 45.523115,
              "lon": -122.678939,
              "name": "W Burnside & NW Park",
              "stopCode": "716",
              "stopId": "prt:716",
              "stopIndex": 100,
              "stopSequence": 101,
              "vertexType": "TRANSIT",
              "zoneId": "0"
            },
            {
              "arrival": "2009-11-17T18:36:25.000+00:00",
              "departure": "2009-11-17T18:36:25.000+00:00",
              "lat": 45.523048,
              "lon": -122.681606,
              "name": "W Burnside & NW 10th",
              "stopCode": "10791",
              "stopId": "prt:10791",
              "stopIndex": 101,
              "stopSequence": 102,
              "vertexType": "TRANSIT",
              "zoneId": "0"
            },
            {
              "arrival": "2009-11-17T18:37:14.000+00:00",
              "departure": "2009-11-17T18:37:14.000+00:00",
              "lat": 45.523,
              "lon": -122.683535,
              "name": "W Burnside & NW 12th",
              "stopCode": "11032",
              "stopId": "prt:11032",
              "stopIndex": 102,
              "stopSequence": 103,
              "vertexType": "TRANSIT",
              "zoneId": "0"
            },
            {
              "arrival": "2009-11-17T18:39:09.000+00:00",
              "departure": "2009-11-17T18:39:09.000+00:00",
              "lat": 45.522985,
              "lon": -122.688091,
              "name": "W Burnside & NW 17th",
              "stopCode": "10809",
              "stopId": "prt:10809",
              "stopIndex": 103,
              "stopSequence": 104,
              "vertexType": "TRANSIT",
              "zoneId": "1"
            },
            {
              "arrival": "2009-11-17T18:40:00.000+00:00",
              "departure": "2009-11-17T18:40:00.000+00:00",
              "lat": 45.523097,
              "lon": -122.690083,
              "name": "W Burnside & NW 19th",
              "stopCode": "735",
              "stopId": "prt:735",
              "stopIndex": 104,
              "stopSequence": 105,
              "vertexType": "TRANSIT",
              "zoneId": "1"
            },
            {
              "arrival": "2009-11-17T18:40:27.000+00:00",
              "departure": "2009-11-17T18:40:27.000+00:00",
              "lat": 45.523176,
              "lon": -122.692139,
              "name": "W Burnside & NW 20th",
              "stopCode": "741",
              "stopId": "prt:741",
              "stopIndex": 105,
              "stopSequence": 106,
              "vertexType": "TRANSIT",
              "zoneId": "1"
            },
            {
              "arrival": "2009-11-17T18:40:40.000+00:00",
              "departure": "2009-11-17T18:40:40.000+00:00",
              "lat": 45.52322,
              "lon": -122.69313,
              "name": "W Burnside & NW 20th Pl",
              "stopCode": "742",
              "stopId": "prt:742",
              "stopIndex": 106,
              "stopSequence": 107,
              "vertexType": "TRANSIT",
              "zoneId": "1"
            }
          ],
          "legGeometry": {
            "length": 94,
            "points": "coztGd}qkVNl@r@`CZhA`A`D??Ph@l@tBb@rARh@Pd@???BPj@@jA?jEAhE?pD???VAjE?hE?dB?b@???`AAhE?dD???l@C`EAhEEhE?bAA|@?XAZ@\\AzACnGKbKAjC?bE???JEnE@fEDlE@hE@~A??@rBBzDBpE@~A???Z@tD@RBnEB|A???@BdB?lEBjA??BnBApF@dB?X?^@r@?f@@bCAx@EtB???VChAE|BGnD??AXKnEGnD???XGjD??AZEfCC`AEzB"
          },
          "mode": "BUS",
          "pathway": false,
          "realTime": false,
          "route": "Burnside/Stark",
          "routeId": "prt:20",
          "routeLongName": "Burnside/Stark",
          "routeShortName": "20",
          "serviceDate": "2009-11-17",
          "startTime": "2009-11-17T18:27:58.000+00:00",
          "steps": [ ],
          "to": {
            "arrival": "2009-11-17T18:41:03.000+00:00",
            "departure": "2009-11-17T18:41:03.000+00:00",
            "lat": 45.523312,
            "lon": -122.694901,
            "name": "W Burnside & NW King",
            "stopCode": "747",
            "stopId": "prt:747",
            "stopIndex": 107,
            "stopSequence": 108,
            "vertexType": "TRANSIT",
            "zoneId": "1"
          },
          "transitLeg": true,
          "tripBlockId": "2071",
          "tripId": "prt:200W1210"
        },
        {
          "agencyTimeZoneOffset": -28800000,
          "arrivalDelay": 0,
          "departureDelay": 0,
          "distance": 999.0980000000001,
          "endTime": "2009-11-17T18:53:55.000+00:00",
          "from": {
            "arrival": "2009-11-17T18:41:03.000+00:00",
            "departure": "2009-11-17T18:41:03.000+00:00",
            "lat": 45.523312,
            "lon": -122.694901,
            "name": "W Burnside & NW King",
            "stopCode": "747",
            "stopId": "prt:747",
            "vertexType": "TRANSIT",
            "zoneId": "1"
          },
          "generalizedCost": 1511,
          "interlineWithPreviousLeg": false,
          "legGeometry": {
            "length": 29,
            "points": "ugztGdzzkVL?ATClAI|DK?G?mCBkCDoCDmCBoCDkCBoCB[?sBD]?Y@eA@K?C?K?W@{A@M@C@I?_CB?G"
          },
          "mode": "WALK",
          "pathway": false,
          "realTime": false,
          "rentedBike": false,
          "route": "",
          "startTime": "2009-11-17T18:41:03.000+00:00",
          "steps": [
            {
              "absoluteDirection": "WEST",
              "area": false,
              "bogusName": false,
              "distance": 113.262,
              "elevation": "",
              "lat": 45.523249092859054,
              "lon": -122.69490673448706,
              "relativeDirection": "DEPART",
              "stayOn": false,
              "streetName": "West Burnside Street"
            },
            {
              "absoluteDirection": "NORTH",
              "area": false,
              "bogusName": false,
              "distance": 882.161,
              "elevation": "",
              "lat": 45.5233204,
              "lon": -122.696357,
              "relativeDirection": "RIGHT",
              "stayOn": false,
              "streetName": "Northwest 22nd Avenue"
            },
            {
              "absoluteDirection": "EAST",
              "area": false,
              "bogusName": false,
              "distance": 3.675,
              "elevation": "",
              "lat": 45.5312508,
              "lon": -122.69663860000001,
              "relativeDirection": "RIGHT",
              "stayOn": false,
              "streetName": "Northwest Northrup Street"
            }
          ],
          "to": {
            "arrival": "2009-11-17T18:53:55.000+00:00",
            "lat": 45.53122,
            "lon": -122.69659,
            "name": "NW Northrup St. & NW 22nd Ave. (P2)",
            "vertexType": "NORMAL"
          },
          "transitLeg": false,
          "walkingBike": false
        }
      ],
      "startTime": "2009-11-17T18:16:00.000+00:00",
      "tooSloped": false,
      "transfers": 0,
      "transitTime": 785,
      "waitingTime": 0,
      "walkDistance": 1919.4279999999999,
      "walkLimitExceeded": false,
      "walkTime": 1490
    },
    {
      "arrivedAtDestinationWithRentedBicycle": false,
      "duration": 1540,
      "elevationGained": 0.0,
      "elevationLost": 0.0,
      "endTime": "2009-11-17T18:55:32.000+00:00",
      "fare": {
        "details": {
          "regular": [
            {
              "fareId": {
                "feedId": "prt",
                "id": "8"
              },
              "price": {
                "cents": 200,
                "currency": {
                  "value": "USD"
                }
              },
              "routes": [
                {
                  "feedId": "prt",
                  "id": "15"
                }
              ]
            }
          ]
        },
        "fare": {
          "regular": {
            "cents": 200,
            "currency": {
              "value": "USD"
            }
          }
        }
      },
      "generalizedCost": 2385,
      "legs": [
        {
          "agencyTimeZoneOffset": -28800000,
          "arrivalDelay": 0,
          "departureDelay": 0,
          "distance": 62.012,
          "endTime": "2009-11-17T18:30:40.000+00:00",
          "from": {
            "departure": "2009-11-17T18:29:52.000+00:00",
            "lat": 45.51726,
            "lon": -122.64847,
            "name": "SE Morrison St. & SE 17th Ave. (P1)",
            "vertexType": "NORMAL"
          },
          "generalizedCost": 95,
          "interlineWithPreviousLeg": false,
          "legGeometry": {
            "length": 4,
            "points": "kaytG~wqkV?T?fCG?"
          },
          "mode": "WALK",
          "pathway": false,
          "realTime": false,
          "rentedBike": false,
          "route": "",
          "startTime": "2009-11-17T18:29:52.000+00:00",
          "steps": [
            {
              "absoluteDirection": "WEST",
              "area": false,
              "bogusName": false,
              "distance": 62.012,
              "elevation": "",
              "lat": 45.51718601153089,
              "lon": -122.64847039626407,
              "relativeDirection": "DEPART",
              "stayOn": false,
              "streetName": "Southeast Morrison Street"
            }
          ],
          "to": {
            "arrival": "2009-11-17T18:30:40.000+00:00",
            "departure": "2009-11-17T18:30:40.000+00:00",
            "lat": 45.517226,
            "lon": -122.649266,
            "name": "SE Morrison & 16th",
            "stopCode": "4019",
            "stopId": "prt:4019",
            "vertexType": "TRANSIT",
            "zoneId": "1"
          },
          "transitLeg": false,
          "walkingBike": false
        },
        {
          "agencyId": "prt:prt",
          "agencyName": "TriMet",
          "agencyTimeZoneOffset": 0,
          "agencyUrl": "http://trimet.org",
          "arrivalDelay": 0,
          "departureDelay": 0,
          "distance": 5218.855598775394,
          "endTime": "2009-11-17T18:52:04.000+00:00",
          "from": {
            "arrival": "2009-11-17T18:30:40.000+00:00",
            "departure": "2009-11-17T18:30:40.000+00:00",
            "lat": 45.517226,
            "lon": -122.649266,
            "name": "SE Morrison & 16th",
            "stopCode": "4019",
            "stopId": "prt:4019",
            "stopIndex": 50,
            "stopSequence": 51,
            "vertexType": "TRANSIT",
            "zoneId": "1"
          },
          "generalizedCost": 1884,
          "headsign": "NW 27th & Thurman",
          "interlineWithPreviousLeg": false,
          "intermediateStops": [
            {
              "arrival": "2009-11-17T18:31:15.000+00:00",
              "departure": "2009-11-17T18:31:15.000+00:00",
              "lat": 45.517253,
              "lon": -122.651354,
              "name": "SE Morrison & 14th",
              "stopCode": "4016",
              "stopId": "prt:4016",
              "stopIndex": 51,
              "stopSequence": 52,
              "vertexType": "TRANSIT",
              "zoneId": "1"
            },
            {
              "arrival": "2009-11-17T18:32:00.000+00:00",
              "departure": "2009-11-17T18:32:00.000+00:00",
              "lat": 45.517299,
              "lon": -122.654067,
              "name": "SE Morrison & 12th",
              "stopCode": "4014",
              "stopId": "prt:4014",
              "stopIndex": 52,
              "stopSequence": 53,
              "vertexType": "TRANSIT",
              "zoneId": "1"
            },
            {
              "arrival": "2009-11-17T18:32:38.000+00:00",
              "departure": "2009-11-17T18:32:38.000+00:00",
              "lat": 45.517292,
              "lon": -122.656563,
              "name": "SE Morrison & 9th",
              "stopCode": "4026",
              "stopId": "prt:4026",
              "stopIndex": 53,
              "stopSequence": 54,
              "vertexType": "TRANSIT",
              "zoneId": "1"
            },
            {
              "arrival": "2009-11-17T18:33:08.000+00:00",
              "departure": "2009-11-17T18:33:08.000+00:00",
              "lat": 45.517322,
              "lon": -122.65847,
              "name": "SE Morrison & 7th",
              "stopCode": "4025",
              "stopId": "prt:4025",
              "stopIndex": 54,
              "stopSequence": 55,
              "vertexType": "TRANSIT",
              "zoneId": "1"
            },
            {
              "arrival": "2009-11-17T18:33:39.000+00:00",
              "departure": "2009-11-17T18:33:39.000+00:00",
              "lat": 45.517298,
              "lon": -122.660523,
              "name": "SE Morrison & Grand",
              "stopCode": "4013",
              "stopId": "prt:4013",
              "stopIndex": 55,
              "stopSequence": 56,
              "vertexType": "TRANSIT",
              "zoneId": "1"
            },
            {
              "arrival": "2009-11-17T18:35:03.000+00:00",
              "departure": "2009-11-17T18:35:03.000+00:00",
              "lat": 45.517351,
              "lon": -122.66601,
              "name": "Morrison Bridge",
              "stopCode": "4029",
              "stopId": "prt:4029",
              "stopIndex": 56,
              "stopSequence": 57,
              "vertexType": "TRANSIT",
              "zoneId": "1"
            },
            {
              "arrival": "2009-11-17T18:37:27.000+00:00",
              "departure": "2009-11-17T18:37:27.000+00:00",
              "lat": 45.51959,
              "lon": -122.674599,
              "name": "SW Washington & 3rd",
              "stopCode": "6158",
              "stopId": "prt:6158",
              "stopIndex": 57,
              "stopSequence": 58,
              "vertexType": "TRANSIT",
              "zoneId": "0"
            },
            {
              "arrival": "2009-11-17T18:38:00.000+00:00",
              "departure": "2009-11-17T18:38:00.000+00:00",
              "lat": 45.520129,
              "lon": -122.676635,
              "name": "SW Washington & 5th",
              "stopCode": "6160",
              "stopId": "prt:6160",
              "stopIndex": 58,
              "stopSequence": 59,
              "vertexType": "TRANSIT",
              "zoneId": "0"
            },
            {
              "arrival": "2009-11-17T18:38:52.000+00:00",
              "departure": "2009-11-17T18:38:52.000+00:00",
              "lat": 45.520695,
              "lon": -122.678657,
              "name": "SW Washington & Broadway",
              "stopCode": "6137",
              "stopId": "prt:6137",
              "stopIndex": 59,
              "stopSequence": 60,
              "vertexType": "TRANSIT",
              "zoneId": "0"
            },
            {
              "arrival": "2009-11-17T18:39:34.000+00:00",
              "departure": "2009-11-17T18:39:34.000+00:00",
              "lat": 45.521124,
              "lon": -122.6803,
              "name": "SW Washington & 9th",
              "stopCode": "6169",
              "stopId": "prt:6169",
              "stopIndex": 60,
              "stopSequence": 61,
              "vertexType": "TRANSIT",
              "zoneId": "0"
            },
            {
              "arrival": "2009-11-17T18:40:47.000+00:00",
              "departure": "2009-11-17T18:40:47.000+00:00",
              "lat": 45.521094,
              "lon": -122.682819,
              "name": "SW 11th & Alder",
              "stopCode": "9600",
              "stopId": "prt:9600",
              "stopIndex": 61,
              "stopSequence": 62,
              "vertexType": "TRANSIT",
              "zoneId": "0"
            },
            {
              "arrival": "2009-11-17T18:41:36.000+00:00",
              "departure": "2009-11-17T18:41:36.000+00:00",
              "lat": 45.52055,
              "lon": -122.683933,
              "name": "SW Morrison & 12th",
              "stopCode": "9598",
              "stopId": "prt:9598",
              "stopIndex": 62,
              "stopSequence": 63,
              "vertexType": "TRANSIT",
              "zoneId": "0"
            },
            {
              "arrival": "2009-11-17T18:42:25.000+00:00",
              "departure": "2009-11-17T18:42:25.000+00:00",
              "lat": 45.521063,
              "lon": -122.685848,
              "name": "SW Morrison & 14th",
              "stopCode": "9708",
              "stopId": "prt:9708",
              "stopIndex": 63,
              "stopSequence": 64,
              "vertexType": "TRANSIT",
              "zoneId": "1"
            },
            {
              "arrival": "2009-11-17T18:43:18.000+00:00",
              "departure": "2009-11-17T18:43:18.000+00:00",
              "lat": 45.521641,
              "lon": -122.687932,
              "name": "SW Morrison & 16th",
              "stopCode": "9613",
              "stopId": "prt:9613",
              "stopIndex": 64,
              "stopSequence": 65,
              "vertexType": "TRANSIT",
              "zoneId": "1"
            },
            {
              "arrival": "2009-11-17T18:44:00.000+00:00",
              "departure": "2009-11-17T18:44:00.000+00:00",
              "lat": 45.52206,
              "lon": -122.689577,
              "name": "SW Morrison & 17th",
              "stopCode": "9599",
              "stopId": "prt:9599",
              "stopIndex": 65,
              "stopSequence": 66,
              "vertexType": "TRANSIT",
              "zoneId": "1"
            },
            {
              "arrival": "2009-11-17T18:45:03.000+00:00",
              "departure": "2009-11-17T18:45:03.000+00:00",
              "lat": 45.523097,
              "lon": -122.690083,
              "name": "W Burnside & NW 19th",
              "stopCode": "735",
              "stopId": "prt:735",
              "stopIndex": 66,
              "stopSequence": 67,
              "vertexType": "TRANSIT",
              "zoneId": "1"
            },
            {
              "arrival": "2009-11-17T18:45:46.000+00:00",
              "departure": "2009-11-17T18:45:46.000+00:00",
              "lat": 45.523176,
              "lon": -122.692139,
              "name": "W Burnside & NW 20th",
              "stopCode": "741",
              "stopId": "prt:741",
              "stopIndex": 67,
              "stopSequence": 68,
              "vertexType": "TRANSIT",
              "zoneId": "1"
            },
            {
              "arrival": "2009-11-17T18:46:07.000+00:00",
              "departure": "2009-11-17T18:46:07.000+00:00",
              "lat": 45.52322,
              "lon": -122.69313,
              "name": "W Burnside & NW 20th Pl",
              "stopCode": "742",
              "stopId": "prt:742",
              "stopIndex": 68,
              "stopSequence": 69,
              "vertexType": "TRANSIT",
              "zoneId": "1"
            },
            {
              "arrival": "2009-11-17T18:46:44.000+00:00",
              "departure": "2009-11-17T18:46:44.000+00:00",
              "lat": 45.523312,
              "lon": -122.694901,
              "name": "W Burnside & NW King",
              "stopCode": "747",
              "stopId": "prt:747",
              "stopIndex": 69,
              "stopSequence": 70,
              "vertexType": "TRANSIT",
              "zoneId": "1"
            },
            {
              "arrival": "2009-11-17T18:47:51.000+00:00",
              "departure": "2009-11-17T18:47:51.000+00:00",
              "lat": 45.523512,
              "lon": -122.698081,
              "name": "W Burnside & NW 23rd",
              "stopCode": "755",
              "stopId": "prt:755",
              "stopIndex": 70,
              "stopSequence": 71,
              "vertexType": "TRANSIT",
              "zoneId": "1"
            },
            {
              "arrival": "2009-11-17T18:48:53.000+00:00",
              "departure": "2009-11-17T18:48:53.000+00:00",
              "lat": 45.525416,
              "lon": -122.698381,
              "name": "NW 23rd & Flanders",
              "stopCode": "7157",
              "stopId": "prt:7157",
              "stopIndex": 71,
              "stopSequence": 72,
              "vertexType": "TRANSIT",
              "zoneId": "1"
            },
            {
              "arrival": "2009-11-17T18:49:56.000+00:00",
              "departure": "2009-11-17T18:49:56.000+00:00",
              "lat": 45.527543,
              "lon": -122.698473,
              "name": "NW 23rd & Irving",
              "stopCode": "7161",
              "stopId": "prt:7161",
              "stopIndex": 72,
              "stopSequence": 73,
              "vertexType": "TRANSIT",
              "zoneId": "1"
            },
            {
              "arrival": "2009-11-17T18:51:00.000+00:00",
              "departure": "2009-11-17T18:51:00.000+00:00",
              "lat": 45.529681,
              "lon": -122.698529,
              "name": "NW 23rd & Lovejoy",
              "stopCode": "7163",
              "stopId": "prt:7163",
              "stopIndex": 73,
              "stopSequence": 74,
              "vertexType": "TRANSIT",
              "zoneId": "1"
            }
          ],
          "legGeometry": {
            "length": 135,
            "points": "kaytG||qkVA~@?jE?tC???r@AhE?jE?rA???tBAjE?nD???X?hE?xC??Ah@?pE?~C???J?`@?vAAvBEbE?jEAlE?`BAbB@d@??@tAAj@Cx@Cb@Cp@_@dEcAtFoA`IS~@i@`BmAzDi@zAc@pAi@~C??Id@u@jEm@bD??If@u@jEk@bD??If@u@|DW`B??CPs@|Du@lElBz@??VJbCfAk@dD??Id@w@rEWvAId@AF??Q~@s@`Ei@~C??Ib@u@dEWzA??]jB]MQSe@WOKOKIIQe@GWE]GnD??AXKnEGnD???XGjD??AZEfCC`AEzB??AXCfAGxDE|AEtBIlC??APkAh@o@?sCB{BD??S?mCDmCDyBB??U?mCDmCDyBB??S?oCDmCDmCBo@@"
          },
          "mode": "BUS",
          "pathway": false,
          "realTime": false,
          "route": "Belmont/NW 23rd",
          "routeId": "prt:15",
          "routeLongName": "Belmont/NW 23rd",
          "routeShortName": "15",
          "serviceDate": "2009-11-17",
          "startTime": "2009-11-17T18:30:40.000+00:00",
          "steps": [ ],
          "to": {
            "arrival": "2009-11-17T18:52:04.000+00:00",
            "departure": "2009-11-17T18:52:04.000+00:00",
            "lat": 45.532159,
            "lon": -122.698634,
            "name": "NW 23rd & Overton",
            "stopCode": "8981",
            "stopId": "prt:8981",
            "stopIndex": 74,
            "stopSequence": 75,
            "vertexType": "TRANSIT",
            "zoneId": "1"
          },
          "transitLeg": true,
          "tripBlockId": "1541",
          "tripId": "prt:150W1410"
        },
        {
          "agencyTimeZoneOffset": -28800000,
          "arrivalDelay": 0,
          "departureDelay": 0,
          "distance": 266.211,
          "endTime": "2009-11-17T18:55:32.000+00:00",
          "from": {
<<<<<<< HEAD
            "arrival": "2009-11-17T18:51:00.000+00:00",
            "departure": "2009-11-17T18:51:00.000+00:00",
            "lat": 45.529681,
            "lon": -122.698529,
            "name": "NW 23rd & Lovejoy",
            "stopCode": "7163",
            "stopId": "prt:7163",
=======
            "arrival": "2009-11-17T18:52:04.000+00:00",
            "departure": "2009-11-17T18:52:04.000+00:00",
            "lat": 45.532159,
            "lon": -122.698634,
            "name": "NW 23rd & Overton",
            "stopCode": "8981",
            "stopId": "prt:8981",
>>>>>>> c78b1163
            "vertexType": "TRANSIT",
            "zoneId": "1"
          },
          "generalizedCost": 405,
          "interlineWithPreviousLeg": false,
          "legGeometry": {
            "length": 13,
            "points": "}~{tGnq{kV?LVAF?J?L?rBCLA?Q?EAyAEcH?G"
          },
          "mode": "WALK",
          "pathway": false,
          "realTime": false,
          "rentedBike": false,
          "route": "",
          "startTime": "2009-11-17T18:52:04.000+00:00",
          "steps": [
            {
              "absoluteDirection": "SOUTH",
              "area": false,
              "bogusName": false,
              "distance": 104.452,
              "elevation": "",
              "lat": 45.53215782420268,
              "lon": -122.69870264831422,
              "relativeDirection": "DEPART",
              "stayOn": false,
              "streetName": "Northwest 23rd Avenue"
            },
            {
              "absoluteDirection": "EAST",
              "area": false,
              "bogusName": false,
              "distance": 161.75900000000001,
              "elevation": "",
              "lat": 45.531218800000005,
              "lon": -122.69866750000001,
              "relativeDirection": "LEFT",
              "stayOn": false,
              "streetName": "Northwest Northrup Street"
            }
          ],
          "to": {
            "arrival": "2009-11-17T18:55:32.000+00:00",
            "lat": 45.53122,
            "lon": -122.69659,
            "name": "NW Northrup St. & NW 22nd Ave. (P2)",
            "vertexType": "NORMAL"
          },
          "transitLeg": false,
          "walkingBike": false
        }
      ],
      "startTime": "2009-11-17T18:29:52.000+00:00",
      "tooSloped": false,
      "transfers": 0,
      "transitTime": 1284,
      "waitingTime": 0,
      "walkDistance": 328.223,
      "walkLimitExceeded": false,
      "walkTime": 256
    },
    {
      "arrivedAtDestinationWithRentedBicycle": false,
      "duration": 1849,
      "elevationGained": 0.0,
      "elevationLost": 0.0,
      "endTime": "2009-11-17T19:08:19.000+00:00",
      "fare": {
        "details": {
          "regular": [
            {
              "fareId": {
                "feedId": "prt",
                "id": "8"
              },
              "price": {
                "cents": 200,
                "currency": {
                  "value": "USD"
                }
              },
              "routes": [
                {
                  "feedId": "prt",
                  "id": "70"
                },
                {
                  "feedId": "prt",
                  "id": "77"
                }
              ]
            }
          ]
        },
        "fare": {
          "regular": {
            "cents": 200,
            "currency": {
              "value": "USD"
            }
          }
        }
      },
      "generalizedCost": 3375,
      "legs": [
        {
          "agencyTimeZoneOffset": -28800000,
          "arrivalDelay": 0,
          "departureDelay": 0,
          "distance": 419.61499999999995,
          "endTime": "2009-11-17T18:42:54.000+00:00",
          "from": {
            "departure": "2009-11-17T18:37:30.000+00:00",
            "lat": 45.51726,
            "lon": -122.64847,
            "name": "SE Morrison St. & SE 17th Ave. (P1)",
            "vertexType": "NORMAL"
          },
          "generalizedCost": 636,
          "interlineWithPreviousLeg": false,
          "legGeometry": {
            "length": 14,
            "points": "kaytG~wqkV?T?fCAl@?R?jE?rC?t@?hEAvD?RN?L??O"
          },
          "mode": "WALK",
          "pathway": false,
          "realTime": false,
          "rentedBike": false,
          "route": "",
          "startTime": "2009-11-17T18:37:30.000+00:00",
          "steps": [
            {
              "absoluteDirection": "WEST",
              "area": false,
              "bogusName": false,
              "distance": 403.65599999999995,
              "elevation": "",
              "lat": 45.51718601153089,
              "lon": -122.64847039626407,
              "relativeDirection": "DEPART",
              "stayOn": false,
              "streetName": "Southeast Morrison Street"
            },
            {
              "absoluteDirection": "SOUTH",
              "area": false,
              "bogusName": false,
              "distance": 15.959,
              "elevation": "",
              "lat": 45.5172031,
              "lon": -122.6536511,
              "relativeDirection": "LEFT",
              "stayOn": false,
              "streetName": "Southeast 12th Avenue"
            }
          ],
          "to": {
            "arrival": "2009-11-17T18:42:54.000+00:00",
            "departure": "2009-11-17T18:42:54.000+00:00",
            "lat": 45.517059,
            "lon": -122.65358,
            "name": "SE 12th & Morrison",
            "stopCode": "6588",
            "stopId": "prt:6588",
            "vertexType": "TRANSIT",
            "zoneId": "1"
          },
          "transitLeg": false,
          "walkingBike": false
        },
        {
          "agencyId": "prt:prt",
          "agencyName": "TriMet",
          "agencyTimeZoneOffset": 0,
          "agencyUrl": "http://trimet.org",
          "arrivalDelay": 0,
          "departureDelay": 0,
          "distance": 2035.619484953424,
          "endTime": "2009-11-17T18:51:01.000+00:00",
          "from": {
            "arrival": "2009-11-17T18:42:54.000+00:00",
            "departure": "2009-11-17T18:42:54.000+00:00",
            "lat": 45.517059,
            "lon": -122.65358,
            "name": "SE 12th & Morrison",
            "stopCode": "6588",
            "stopId": "prt:6588",
            "stopIndex": 31,
            "stopSequence": 32,
            "vertexType": "TRANSIT",
            "zoneId": "1"
          },
          "generalizedCost": 1087,
          "headsign": "Rose Qtr TC",
          "interlineWithPreviousLeg": false,
          "intermediateStops": [
            {
              "arrival": "2009-11-17T18:44:00.000+00:00",
              "departure": "2009-11-17T18:44:00.000+00:00",
              "lat": 45.519229,
              "lon": -122.653546,
              "name": "SE 12th & Stark",
              "stopCode": "6594",
              "stopId": "prt:6594",
              "stopIndex": 32,
              "stopSequence": 33,
              "vertexType": "TRANSIT",
              "zoneId": "1"
            },
            {
              "arrival": "2009-11-17T18:44:44.000+00:00",
              "departure": "2009-11-17T18:44:44.000+00:00",
              "lat": 45.520674,
              "lon": -122.653544,
              "name": "SE 12th & Pine",
              "stopCode": "6589",
              "stopId": "prt:6589",
              "stopIndex": 33,
              "stopSequence": 34,
              "vertexType": "TRANSIT",
              "zoneId": "1"
            },
            {
              "arrival": "2009-11-17T18:46:00.000+00:00",
              "departure": "2009-11-17T18:46:00.000+00:00",
              "lat": 45.52318,
              "lon": -122.653507,
              "name": "NE 12th & Sandy",
              "stopCode": "6592",
              "stopId": "prt:6592",
              "stopIndex": 34,
              "stopSequence": 35,
              "vertexType": "TRANSIT",
              "zoneId": "1"
            },
            {
              "arrival": "2009-11-17T18:47:45.000+00:00",
              "departure": "2009-11-17T18:47:45.000+00:00",
              "lat": 45.527449,
              "lon": -122.653462,
              "name": "NE 12th & Irving",
              "stopCode": "6582",
              "stopId": "prt:6582",
              "stopIndex": 35,
              "stopSequence": 36,
              "vertexType": "TRANSIT",
              "zoneId": "1"
            },
            {
              "arrival": "2009-11-17T18:49:00.000+00:00",
              "departure": "2009-11-17T18:49:00.000+00:00",
              "lat": 45.529793,
              "lon": -122.654429,
              "name": "NE 11th & Holladay",
              "stopCode": "8513",
              "stopId": "prt:8513",
              "stopIndex": 36,
              "stopSequence": 37,
              "vertexType": "TRANSIT",
              "zoneId": "0"
            },
            {
              "arrival": "2009-11-17T18:49:39.000+00:00",
              "departure": "2009-11-17T18:49:39.000+00:00",
              "lat": 45.53135,
              "lon": -122.654497,
              "name": "NE 11th & Multnomah",
              "stopCode": "8938",
              "stopId": "prt:8938",
              "stopIndex": 37,
              "stopSequence": 38,
              "vertexType": "TRANSIT",
              "zoneId": "0"
            },
            {
              "arrival": "2009-11-17T18:50:15.000+00:00",
              "departure": "2009-11-17T18:50:15.000+00:00",
              "lat": 45.531573,
              "lon": -122.656408,
              "name": "NE Multnomah & 9th",
              "stopCode": "4056",
              "stopId": "prt:4056",
              "stopIndex": 38,
              "stopSequence": 39,
              "vertexType": "TRANSIT",
              "zoneId": "0"
            }
          ],
          "legGeometry": {
            "length": 49,
            "points": "s`ytGhxrkV[?mCAmC?wBA??W?mC?{BA??Q?oC?mC?kBAa@?w@???wA?mCAmC?oCA}C?sDC??aBAm@@k@AY?uABU@I@IBQFb@fC}@d@OFO@q@???Q?]?gGA??[??nJ???b@?vK?rA"
          },
          "mode": "BUS",
          "pathway": false,
          "realTime": false,
          "route": "12th Ave",
          "routeId": "prt:70",
          "routeLongName": "12th Ave",
          "routeShortName": "70",
          "serviceDate": "2009-11-17",
          "startTime": "2009-11-17T18:42:54.000+00:00",
          "steps": [ ],
          "to": {
            "arrival": "2009-11-17T18:51:01.000+00:00",
            "departure": "2009-11-17T18:54:29.000+00:00",
            "lat": 45.531569,
            "lon": -122.659045,
            "name": "NE Multnomah & 7th",
            "stopCode": "4054",
            "stopId": "prt:4054",
            "stopIndex": 39,
            "stopSequence": 40,
            "vertexType": "TRANSIT",
            "zoneId": "0"
          },
          "transitLeg": true,
          "tripBlockId": "7002",
          "tripId": "prt:700W1170"
        },
        {
          "agencyId": "prt:prt",
          "agencyName": "TriMet",
          "agencyTimeZoneOffset": 0,
          "agencyUrl": "http://trimet.org",
          "arrivalDelay": 0,
          "departureDelay": 0,
          "distance": 3560.2404415218243,
          "endTime": "2009-11-17T19:07:55.000+00:00",
          "from": {
            "arrival": "2009-11-17T18:51:01.000+00:00",
            "departure": "2009-11-17T18:54:29.000+00:00",
            "lat": 45.531569,
            "lon": -122.659045,
            "name": "NE Multnomah & 7th",
            "stopCode": "4054",
            "stopId": "prt:4054",
            "stopIndex": 81,
            "stopSequence": 82,
            "vertexType": "TRANSIT",
            "zoneId": "0"
          },
          "generalizedCost": 1614,
          "headsign": "Montgomery Park",
          "interlineWithPreviousLeg": false,
          "intermediateStops": [
            {
              "arrival": "2009-11-17T18:55:05.000+00:00",
              "departure": "2009-11-17T18:55:05.000+00:00",
              "lat": 45.531586,
              "lon": -122.660482,
              "name": "NE Multnomah & Grand",
              "stopCode": "4043",
              "stopId": "prt:4043",
              "stopIndex": 82,
              "stopSequence": 83,
              "vertexType": "TRANSIT",
              "zoneId": "0"
            },
            {
              "arrival": "2009-11-17T18:56:09.000+00:00",
              "departure": "2009-11-17T18:56:09.000+00:00",
              "lat": 45.531159,
              "lon": -122.66293,
              "name": "NE Multnomah & 3rd",
              "stopCode": "11492",
              "stopId": "prt:11492",
              "stopIndex": 83,
              "stopSequence": 84,
              "vertexType": "TRANSIT",
              "zoneId": "0"
            },
            {
              "arrival": "2009-11-17T18:58:00.000+00:00",
              "departure": "2009-11-17T18:58:00.000+00:00",
              "lat": 45.530005,
              "lon": -122.666476,
              "name": "Rose Quarter Transit Center",
              "stopCode": "2592",
              "stopId": "prt:2592",
              "stopIndex": 84,
              "stopSequence": 85,
              "vertexType": "TRANSIT",
              "zoneId": "0"
            },
            {
              "arrival": "2009-11-17T19:01:20.000+00:00",
              "departure": "2009-11-17T19:01:20.000+00:00",
              "lat": 45.526655,
              "lon": -122.676462,
              "name": "NW Glisan & 6th",
              "stopCode": "10803",
              "stopId": "prt:10803",
              "stopIndex": 85,
              "stopSequence": 86,
              "vertexType": "TRANSIT",
              "zoneId": "0"
            },
            {
              "arrival": "2009-11-17T19:02:15.000+00:00",
              "departure": "2009-11-17T19:02:15.000+00:00",
              "lat": 45.528799,
              "lon": -122.677238,
              "name": "NW Station Way & Union Station",
              "stopCode": "12801",
              "stopId": "prt:12801",
              "stopIndex": 86,
              "stopSequence": 87,
              "vertexType": "TRANSIT",
              "zoneId": "0"
            },
            {
              "arrival": "2009-11-17T19:04:00.000+00:00",
              "departure": "2009-11-17T19:04:00.000+00:00",
              "lat": 45.531582,
              "lon": -122.681193,
              "name": "NW Northrup & 10th",
              "stopCode": "12802",
              "stopId": "prt:12802",
              "stopIndex": 87,
              "stopSequence": 88,
              "vertexType": "TRANSIT",
              "zoneId": "1"
            },
            {
              "arrival": "2009-11-17T19:04:33.000+00:00",
              "departure": "2009-11-17T19:04:33.000+00:00",
              "lat": 45.531534,
              "lon": -122.683319,
              "name": "NW 12th & Northrup",
              "stopCode": "12796",
              "stopId": "prt:12796",
              "stopIndex": 88,
              "stopSequence": 89,
              "vertexType": "TRANSIT",
              "zoneId": "1"
            },
            {
              "arrival": "2009-11-17T19:05:04.000+00:00",
              "departure": "2009-11-17T19:05:04.000+00:00",
              "lat": 45.531503,
              "lon": -122.685357,
              "name": "NW Northrup & 14th",
              "stopCode": "10775",
              "stopId": "prt:10775",
              "stopIndex": 89,
              "stopSequence": 90,
              "vertexType": "TRANSIT",
              "zoneId": "1"
            },
            {
              "arrival": "2009-11-17T19:06:07.000+00:00",
              "departure": "2009-11-17T19:06:07.000+00:00",
              "lat": 45.531434,
              "lon": -122.689417,
              "name": "NW Northrup & 18th",
              "stopCode": "10776",
              "stopId": "prt:10776",
              "stopIndex": 90,
              "stopSequence": 91,
              "vertexType": "TRANSIT",
              "zoneId": "1"
            },
            {
              "arrival": "2009-11-17T19:07:24.000+00:00",
              "departure": "2009-11-17T19:07:24.000+00:00",
              "lat": 45.531346,
              "lon": -122.694455,
              "name": "NW Northrup & 21st",
              "stopCode": "10777",
              "stopId": "prt:10777",
              "stopIndex": 91,
              "stopSequence": 92,
              "vertexType": "TRANSIT",
              "zoneId": "1"
            }
          ],
          "legGeometry": {
            "length": 104,
            "points": "yz{tG`zskV?tBCfD???^?nE?V@Z?PH\\Nb@`@~@Rf@??`@bANb@FV@R?P?pE?jA@h@AnAbBl@LFJN\\f@LT??NXJPPVJFf@Vf@Pp@Nd@NRLB@RNXZR\\vAhC@BhAhD`AhClAbDBrDCnG@n@@^@d@HdAP`CBjEDvD???LqCFmCDYBGDEBGJkAzAQR??KNa@b@MJuBBY?OHW@u@~@aD`EcBhBBrD@xC??@l@BlE@lD???XBjEBpD???VBlE?dA@t@?b@?h@BfEBrD???VBhEFtKDvJ??@\\DnJ"
          },
          "mode": "BUS",
          "pathway": false,
          "realTime": false,
          "route": "Broadway/Halsey",
          "routeId": "prt:77",
          "routeLongName": "Broadway/Halsey",
          "routeShortName": "77",
          "serviceDate": "2009-11-17",
          "startTime": "2009-11-17T18:54:29.000+00:00",
          "steps": [ ],
          "to": {
            "arrival": "2009-11-17T19:07:55.000+00:00",
            "departure": "2009-11-17T19:07:55.000+00:00",
            "lat": 45.531308,
            "lon": -122.696445,
            "name": "NW Northrup & 22nd",
            "stopCode": "10778",
            "stopId": "prt:10778",
            "stopIndex": 92,
            "stopSequence": 93,
            "vertexType": "TRANSIT",
            "zoneId": "1"
          },
          "transitLeg": true,
          "tripBlockId": "7702",
          "tripId": "prt:771W1180"
        },
        {
          "agencyTimeZoneOffset": -28800000,
          "arrivalDelay": 0,
          "departureDelay": 0,
          "distance": 18.806,
          "endTime": "2009-11-17T19:08:19.000+00:00",
          "from": {
            "arrival": "2009-11-17T19:07:55.000+00:00",
            "departure": "2009-11-17T19:07:55.000+00:00",
            "lat": 45.531308,
            "lon": -122.696445,
            "name": "NW Northrup & 22nd",
            "stopCode": "10778",
            "stopId": "prt:10778",
            "vertexType": "TRANSIT",
            "zoneId": "1"
          },
          "generalizedCost": 37,
          "interlineWithPreviousLeg": false,
          "legGeometry": {
            "length": 7,
            "points": "sy{tGxc{kV???LABF?B??J"
          },
          "mode": "WALK",
          "pathway": false,
          "realTime": false,
          "rentedBike": false,
          "route": "",
          "startTime": "2009-11-17T19:07:55.000+00:00",
          "steps": [
            {
              "absoluteDirection": "WEST",
              "area": false,
              "bogusName": false,
              "distance": 18.806,
              "elevation": "",
              "lat": 45.53130187189895,
              "lon": -122.69644484256081,
              "relativeDirection": "DEPART",
              "stayOn": false,
              "streetName": "Northwest Northrup Street"
            }
          ],
          "to": {
            "arrival": "2009-11-17T19:08:19.000+00:00",
            "lat": 45.53122,
            "lon": -122.69659,
            "name": "NW Northrup St. & NW 22nd Ave. (P2)",
            "vertexType": "NORMAL"
          },
          "transitLeg": false,
          "walkingBike": false
        }
      ],
      "startTime": "2009-11-17T18:37:30.000+00:00",
      "tooSloped": false,
      "transfers": 1,
      "transitTime": 1293,
      "waitingTime": 208,
      "walkDistance": 438.42099999999994,
      "walkLimitExceeded": false,
      "walkTime": 348
    }
  ]
]


org.opentripplanner.routing.algorithm.mapping.TransitSnapshotTest.test_trip_planning_with_transit_stop=[
  [
    {
      "arrivedAtDestinationWithRentedBicycle": false,
      "duration": 3451,
      "elevationGained": 0.0,
      "elevationLost": 0.0,
      "endTime": "2009-11-17T18:57:31.000+00:00",
      "fare": {
        "details": { },
        "fare": { }
      },
      "generalizedCost": 6717,
      "legs": [
        {
          "agencyTimeZoneOffset": -28800000,
          "arrivalDelay": 0,
          "departureDelay": 0,
          "distance": 4442.913999999999,
          "endTime": "2009-11-17T18:57:31.000+00:00",
          "from": {
            "departure": "2009-11-17T18:00:00.000+00:00",
            "lat": 45.52337,
            "lon": -122.653725,
            "name": "NE 12th & Couch",
            "stopCode": "6577",
            "stopId": "prt:6577",
            "vertexType": "TRANSIT",
            "zoneId": "1"
          },
          "generalizedCost": 6717,
          "interlineWithPreviousLeg": false,
          "legGeometry": {
            "length": 208,
            "points": "ahztGxxrkV@Sb@?`@@T??V?vCAT?R?`D?T?RA`D?R?R?t@?n@?z@?T?R?jB?@?r@?R?R?tA?\\?l@?R?T?VAd@?jA?N?N?J?Z?jA?z@?P?Z?J@N?hA@x@Ap@ATETGpJCjEA|CArAAxAAxAAdBEzHClF?@Ax@GTAjBAZ?R@hC@h@Q@cBBM?M?_CDsA@Y?Q@O?K?Q?mBB[?C?W@[?]@E?IDI@]DO@SBM?S@G@A?GDEJQ|@AL?L@nA?j@@L?V?d@@~@@NI?E?W@Q?Q?m@@Q@AF?DAJBzB?V?NANM@K?GBEDEHIJUX_@f@KNQRSVGFCBQPIHGDGBIBK@W@a@?mA@E?C@C@A?CBQTKJEHIJeC~CYZo@v@g@d@IJAFAD?L@vC@hB@p@?X?T@P?N@P@nA?j@AX?L@`B@dA?R?RBbD?T?NBbD?R?P@|D@jB?x@@J?N?B?P?LBjD@N@fD?T?LBdD?R?PF`K?RDlJ?R?PFlJ?RDbH@xA?D?P?RDpH"
          },
          "mode": "WALK",
          "pathway": false,
          "realTime": false,
          "rentedBike": false,
          "route": "",
          "startTime": "2009-11-17T18:00:00.000+00:00",
          "steps": [
            {
              "absoluteDirection": "SOUTH",
              "area": false,
              "bogusName": false,
              "distance": 51.525,
              "elevation": "",
              "lat": 45.52336838632084,
              "lon": -122.65362253301092,
              "relativeDirection": "DEPART",
              "stayOn": false,
              "streetName": "Northeast 12th Avenue"
            },
            {
              "absoluteDirection": "WEST",
              "area": false,
              "bogusName": false,
              "distance": 877.279,
              "elevation": "",
              "lat": 45.5229051,
              "lon": -122.6536312,
              "relativeDirection": "RIGHT",
              "stayOn": false,
              "streetName": "East Burnside Street"
            },
            {
              "absoluteDirection": "WEST",
              "area": false,
              "bogusName": false,
              "distance": 407.384,
              "elevation": "",
              "lat": 45.523001,
              "lon": -122.6648816,
              "relativeDirection": "CONTINUE",
              "stayOn": false,
              "streetName": "Burnside Bridge"
            },
            {
              "absoluteDirection": "WEST",
              "area": false,
              "bogusName": false,
              "distance": 256.851,
              "elevation": "",
              "lat": 45.523105400000006,
              "lon": -122.67010870000001,
              "relativeDirection": "CONTINUE",
              "stayOn": false,
              "streetName": "West Burnside Street"
            },
            {
              "absoluteDirection": "NORTH",
              "area": false,
              "bogusName": false,
              "distance": 460.622,
              "elevation": "",
              "lat": 45.523177600000004,
              "lon": -122.67338950000001,
              "relativeDirection": "RIGHT",
              "stayOn": false,
              "streetName": "Northwest 3rd Avenue"
            },
            {
              "absoluteDirection": "WEST",
              "area": false,
              "bogusName": false,
              "distance": 145.81199999999998,
              "elevation": "",
              "lat": 45.527286600000004,
              "lon": -122.67371650000001,
              "relativeDirection": "SLIGHTLY_LEFT",
              "stayOn": false,
              "streetName": "Northwest Hoyt Street"
            },
            {
              "absoluteDirection": "NORTH",
              "area": false,
              "bogusName": false,
              "distance": 77.353,
              "elevation": "",
              "lat": 45.5273496,
              "lon": -122.6755629,
              "relativeDirection": "RIGHT",
              "stayOn": false,
              "streetName": "Northwest 5th Avenue"
            },
            {
              "absoluteDirection": "WEST",
              "area": false,
              "bogusName": false,
              "distance": 80.53,
              "elevation": "",
              "lat": 45.528044900000005,
              "lon": -122.6755935,
              "relativeDirection": "LEFT",
              "stayOn": false,
              "streetName": "Northwest Irving Street"
            },
            {
              "absoluteDirection": "NORTH",
              "area": false,
              "bogusName": false,
              "distance": 465.426,
              "elevation": "",
              "lat": 45.528051500000004,
              "lon": -122.67662320000001,
              "relativeDirection": "RIGHT",
              "stayOn": false,
              "streetName": "Northwest Station Way"
            },
            {
              "absoluteDirection": "WEST",
              "area": false,
              "bogusName": false,
              "distance": 1620.1320000000003,
              "elevation": "",
              "lat": 45.531545200000004,
              "lon": -122.679511,
              "relativeDirection": "LEFT",
              "stayOn": false,
              "streetName": "Northwest Northrup Street"
            }
          ],
          "to": {
            "arrival": "2009-11-17T18:57:31.000+00:00",
            "lat": 45.531,
            "lon": -122.70029,
            "name": "NW Northrup St. & NW 24th Ave. (P3)",
            "vertexType": "NORMAL"
          },
          "transitLeg": false,
          "walkingBike": false
        }
      ],
      "startTime": "2009-11-17T18:00:00.000+00:00",
      "tooSloped": false,
      "transfers": 0,
      "transitTime": 0,
      "waitingTime": 0,
      "walkDistance": 4442.913999999999,
      "walkLimitExceeded": false,
      "walkTime": 3451
    },
    {
      "arrivedAtDestinationWithRentedBicycle": false,
      "duration": 1553,
      "elevationGained": 0.0,
      "elevationLost": 0.0,
      "endTime": "2009-11-17T18:38:40.000+00:00",
      "fare": {
        "details": {
          "regular": [
            {
              "fareId": {
                "feedId": "prt",
                "id": "8"
              },
              "price": {
                "cents": 200,
                "currency": {
                  "value": "USD"
                }
              },
              "routes": [
                {
                  "feedId": "prt",
                  "id": "20"
                }
              ]
            }
          ]
        },
        "fare": {
          "regular": {
            "cents": 200,
            "currency": {
              "value": "USD"
            }
          }
        }
      },
      "generalizedCost": 2895,
      "legs": [
        {
          "agencyTimeZoneOffset": -28800000,
          "arrivalDelay": 0,
          "departureDelay": 0,
          "distance": 87.019,
          "endTime": "2009-11-17T18:14:00.000+00:00",
          "from": {
            "departure": "2009-11-17T18:12:47.000+00:00",
            "lat": 45.52337,
            "lon": -122.653725,
            "name": "NE 12th & Couch",
            "stopCode": "6577",
            "stopId": "prt:6577",
            "vertexType": "TRANSIT",
            "zoneId": "1"
          },
          "generalizedCost": 137,
          "interlineWithPreviousLeg": false,
          "legGeometry": {
            "length": 9,
            "points": "ahztGxxrkV@Sb@?`@@?a@?k@GGKY@A"
          },
          "mode": "WALK",
          "pathway": false,
          "realTime": false,
          "rentedBike": false,
          "route": "",
          "startTime": "2009-11-17T18:12:47.000+00:00",
          "steps": [
            {
              "absoluteDirection": "SOUTH",
              "area": false,
              "bogusName": false,
              "distance": 39.059,
              "elevation": "",
              "lat": 45.52336838632084,
              "lon": -122.65362253301092,
              "relativeDirection": "DEPART",
              "stayOn": false,
              "streetName": "Northeast 12th Avenue"
            },
            {
              "absoluteDirection": "EAST",
              "area": false,
              "bogusName": true,
              "distance": 47.959999999999994,
              "elevation": "",
              "lat": 45.523017200000005,
              "lon": -122.65363380000001,
              "relativeDirection": "LEFT",
              "stayOn": false,
              "streetName": "way 162042138 from 0"
            }
          ],
          "to": {
            "arrival": "2009-11-17T18:14:00.000+00:00",
            "departure": "2009-11-17T18:14:00.000+00:00",
            "lat": 45.523103,
            "lon": -122.653064,
            "name": "NE Sandy & 12th",
            "stopCode": "5055",
            "stopId": "prt:5055",
            "vertexType": "TRANSIT",
            "zoneId": "1"
          },
          "transitLeg": false,
          "walkingBike": false
        },
        {
          "agencyId": "prt:prt",
          "agencyName": "TriMet",
          "agencyTimeZoneOffset": 0,
          "agencyUrl": "http://trimet.org",
          "arrivalDelay": 0,
          "departureDelay": 0,
          "distance": 3729.9737283822847,
          "endTime": "2009-11-17T18:26:49.000+00:00",
          "from": {
            "arrival": "2009-11-17T18:14:00.000+00:00",
            "departure": "2009-11-17T18:14:00.000+00:00",
            "lat": 45.523103,
            "lon": -122.653064,
            "name": "NE Sandy & 12th",
            "stopCode": "5055",
            "stopId": "prt:5055",
            "stopIndex": 94,
            "stopSequence": 95,
            "vertexType": "TRANSIT",
            "zoneId": "1"
          },
          "generalizedCost": 1369,
          "headsign": "Beaverton TC",
          "interlineWithPreviousLeg": false,
          "intermediateStops": [
            {
              "arrival": "2009-11-17T18:14:47.000+00:00",
              "departure": "2009-11-17T18:14:47.000+00:00",
              "lat": 45.523024,
              "lon": -122.656526,
              "name": "E Burnside & NE 9th",
              "stopCode": "819",
              "stopId": "prt:819",
              "stopIndex": 95,
              "stopSequence": 96,
              "vertexType": "TRANSIT",
              "zoneId": "1"
            },
            {
              "arrival": "2009-11-17T18:15:24.000+00:00",
              "departure": "2009-11-17T18:15:24.000+00:00",
              "lat": 45.523012,
              "lon": -122.659365,
              "name": "E Burnside & NE 6th",
              "stopCode": "805",
              "stopId": "prt:805",
              "stopIndex": 96,
              "stopSequence": 97,
              "vertexType": "TRANSIT",
              "zoneId": "1"
            },
            {
              "arrival": "2009-11-17T18:15:52.000+00:00",
              "departure": "2009-11-17T18:15:52.000+00:00",
              "lat": 45.523015,
              "lon": -122.661534,
              "name": "E Burnside & NE M L King",
              "stopCode": "705",
              "stopId": "prt:705",
              "stopIndex": 97,
              "stopSequence": 98,
              "vertexType": "TRANSIT",
              "zoneId": "1"
            },
            {
              "arrival": "2009-11-17T18:18:00.000+00:00",
              "departure": "2009-11-17T18:18:00.000+00:00",
              "lat": 45.523249,
              "lon": -122.671269,
              "name": "W Burnside & Burnside Bridge",
              "stopCode": "689",
              "stopId": "prt:689",
              "stopIndex": 98,
              "stopSequence": 99,
              "vertexType": "TRANSIT",
              "zoneId": "0"
            },
            {
              "arrival": "2009-11-17T18:19:00.000+00:00",
              "departure": "2009-11-17T18:19:00.000+00:00",
              "lat": 45.523169,
              "lon": -122.675893,
              "name": "W Burnside & NW 5th",
              "stopCode": "782",
              "stopId": "prt:782",
              "stopIndex": 99,
              "stopSequence": 100,
              "vertexType": "TRANSIT",
              "zoneId": "0"
            },
            {
              "arrival": "2009-11-17T18:20:17.000+00:00",
              "departure": "2009-11-17T18:20:17.000+00:00",
              "lat": 45.523115,
              "lon": -122.678939,
              "name": "W Burnside & NW Park",
              "stopCode": "716",
              "stopId": "prt:716",
              "stopIndex": 100,
              "stopSequence": 101,
              "vertexType": "TRANSIT",
              "zoneId": "0"
            },
            {
              "arrival": "2009-11-17T18:21:25.000+00:00",
              "departure": "2009-11-17T18:21:25.000+00:00",
              "lat": 45.523048,
              "lon": -122.681606,
              "name": "W Burnside & NW 10th",
              "stopCode": "10791",
              "stopId": "prt:10791",
              "stopIndex": 101,
              "stopSequence": 102,
              "vertexType": "TRANSIT",
              "zoneId": "0"
            },
            {
              "arrival": "2009-11-17T18:22:14.000+00:00",
              "departure": "2009-11-17T18:22:14.000+00:00",
              "lat": 45.523,
              "lon": -122.683535,
              "name": "W Burnside & NW 12th",
              "stopCode": "11032",
              "stopId": "prt:11032",
              "stopIndex": 102,
              "stopSequence": 103,
              "vertexType": "TRANSIT",
              "zoneId": "0"
            },
            {
              "arrival": "2009-11-17T18:24:09.000+00:00",
              "departure": "2009-11-17T18:24:09.000+00:00",
              "lat": 45.522985,
              "lon": -122.688091,
              "name": "W Burnside & NW 17th",
              "stopCode": "10809",
              "stopId": "prt:10809",
              "stopIndex": 103,
              "stopSequence": 104,
              "vertexType": "TRANSIT",
              "zoneId": "1"
            },
            {
              "arrival": "2009-11-17T18:25:00.000+00:00",
              "departure": "2009-11-17T18:25:00.000+00:00",
              "lat": 45.523097,
              "lon": -122.690083,
              "name": "W Burnside & NW 19th",
              "stopCode": "735",
              "stopId": "prt:735",
              "stopIndex": 104,
              "stopSequence": 105,
              "vertexType": "TRANSIT",
              "zoneId": "1"
            },
            {
              "arrival": "2009-11-17T18:25:21.000+00:00",
              "departure": "2009-11-17T18:25:21.000+00:00",
              "lat": 45.523176,
              "lon": -122.692139,
              "name": "W Burnside & NW 20th",
              "stopCode": "741",
              "stopId": "prt:741",
              "stopIndex": 105,
              "stopSequence": 106,
              "vertexType": "TRANSIT",
              "zoneId": "1"
            },
            {
              "arrival": "2009-11-17T18:25:31.000+00:00",
              "departure": "2009-11-17T18:25:31.000+00:00",
              "lat": 45.52322,
              "lon": -122.69313,
              "name": "W Burnside & NW 20th Pl",
              "stopCode": "742",
              "stopId": "prt:742",
              "stopIndex": 106,
              "stopSequence": 107,
              "vertexType": "TRANSIT",
              "zoneId": "1"
            },
            {
              "arrival": "2009-11-17T18:25:49.000+00:00",
              "departure": "2009-11-17T18:25:49.000+00:00",
              "lat": 45.523312,
              "lon": -122.694901,
              "name": "W Burnside & NW King",
              "stopCode": "747",
              "stopId": "prt:747",
              "stopIndex": 107,
              "stopSequence": 108,
              "vertexType": "TRANSIT",
              "zoneId": "1"
            },
            {
              "arrival": "2009-11-17T18:26:22.000+00:00",
              "departure": "2009-11-17T18:26:22.000+00:00",
              "lat": 45.523512,
              "lon": -122.698081,
              "name": "W Burnside & NW 23rd",
              "stopCode": "755",
              "stopId": "prt:755",
              "stopIndex": 108,
              "stopSequence": 109,
              "vertexType": "TRANSIT",
              "zoneId": "1"
            }
          ],
          "legGeometry": {
            "length": 95,
            "points": "weztGdtrkV?BPj@@jA?jEAhE?pD???VAjE?hE?dB?b@???`AAhE?dD???l@C`EAhEEhE?bAA|@?XAZ@\\AzACnGKbKAjC?bE???JEnE@fEDlE@hE@~A??@rBBzDBpE@~A???Z@tD@RBnEB|A???@BdB?lEBjA??BnBApF@dB?X?^@r@?f@@bCAx@EtB???VChAE|BGnD??AXKnEGnD???XGjD??AZEfCC`AEzB??AXCfAGxDE|AEtBIlC??APu@lJMhBI`@"
          },
          "mode": "BUS",
          "pathway": false,
          "realTime": false,
          "route": "Burnside/Stark",
          "routeId": "prt:20",
          "routeLongName": "Burnside/Stark",
          "routeShortName": "20",
          "serviceDate": "2009-11-17",
          "startTime": "2009-11-17T18:14:00.000+00:00",
          "steps": [ ],
          "to": {
            "arrival": "2009-11-17T18:26:49.000+00:00",
            "departure": "2009-11-17T18:26:49.000+00:00",
            "lat": 45.523897,
            "lon": -122.700681,
            "name": "W Burnside & NW 23rd Pl",
            "stopCode": "9555",
            "stopId": "prt:9555",
            "stopIndex": 109,
            "stopSequence": 110,
            "vertexType": "TRANSIT",
            "zoneId": "1"
          },
          "transitLeg": true,
          "tripBlockId": "2002",
          "tripId": "prt:200W1200"
        },
        {
          "agencyTimeZoneOffset": -28800000,
          "arrivalDelay": 0,
          "departureDelay": 0,
          "distance": 913.815,
          "endTime": "2009-11-17T18:38:40.000+00:00",
          "from": {
            "arrival": "2009-11-17T18:26:49.000+00:00",
            "departure": "2009-11-17T18:26:49.000+00:00",
            "lat": 45.523897,
            "lon": -122.700681,
            "name": "W Burnside & NW 23rd Pl",
            "stopCode": "9555",
            "stopId": "prt:9555",
            "vertexType": "TRANSIT",
            "zoneId": "1"
          },
          "generalizedCost": 1388,
          "interlineWithPreviousLeg": false,
          "legGeometry": {
            "length": 39,
            "points": "ikztGh~{kVNDEVUzACPOUQO_@Yc@[QMMEOKOIECGCIAMCGCGAECECECOOMOGKIFMLk@BsABGDGBoCBkCDoC@mCBmCDoCDmCD?qA"
          },
          "mode": "WALK",
          "pathway": false,
          "realTime": false,
          "rentedBike": false,
          "route": "",
          "startTime": "2009-11-17T18:26:49.000+00:00",
          "steps": [
            {
              "absoluteDirection": "WEST",
              "area": false,
              "bogusName": false,
              "distance": 54.628,
              "elevation": "",
              "lat": 45.523815597641374,
              "lon": -122.70071990797962,
              "relativeDirection": "DEPART",
              "stayOn": false,
              "streetName": "West Burnside Street"
            },
            {
              "absoluteDirection": "NORTHEAST",
              "area": false,
              "bogusName": false,
              "distance": 176.41,
              "elevation": "",
              "lat": 45.5239733,
              "lon": -122.701384,
              "relativeDirection": "RIGHT",
              "stayOn": false,
              "streetName": "Northwest 24th Place"
            },
            {
              "absoluteDirection": "NORTHWEST",
              "area": false,
              "bogusName": false,
              "distance": 15.262,
              "elevation": "",
              "lat": 45.5253583,
              "lon": -122.70033570000001,
              "relativeDirection": "LEFT",
              "stayOn": false,
              "streetName": "Northwest Westover Road"
            },
            {
              "absoluteDirection": "NORTH",
              "area": false,
              "bogusName": false,
              "distance": 635.654,
              "elevation": "",
              "lat": 45.525472400000005,
              "lon": -122.7004445,
              "relativeDirection": "SLIGHTLY_RIGHT",
              "stayOn": false,
              "streetName": "Northwest 24th Avenue"
            },
            {
              "absoluteDirection": "EAST",
              "area": false,
              "bogusName": false,
              "distance": 31.861,
              "elevation": "",
              "lat": 45.531181000000004,
              "lon": -122.70070630000001,
              "relativeDirection": "RIGHT",
              "stayOn": false,
              "streetName": "Northwest Northrup Street"
            }
          ],
          "to": {
            "arrival": "2009-11-17T18:38:40.000+00:00",
            "lat": 45.531,
            "lon": -122.70029,
            "name": "NW Northrup St. & NW 24th Ave. (P3)",
            "vertexType": "NORMAL"
          },
          "transitLeg": false,
          "walkingBike": false
        }
      ],
      "startTime": "2009-11-17T18:12:47.000+00:00",
      "tooSloped": false,
      "transfers": 0,
      "transitTime": 769,
      "waitingTime": 0,
      "walkDistance": 1000.8340000000001,
      "walkLimitExceeded": false,
      "walkTime": 784
    },
    {
      "arrivedAtDestinationWithRentedBicycle": false,
      "duration": 1583,
      "elevationGained": 0.0,
      "elevationLost": 0.0,
      "endTime": "2009-11-17T18:54:10.000+00:00",
      "fare": {
        "details": {
          "regular": [
            {
              "fareId": {
                "feedId": "prt",
                "id": "8"
              },
              "price": {
                "cents": 200,
                "currency": {
                  "value": "USD"
                }
              },
              "routes": [
                {
                  "feedId": "prt",
                  "id": "20"
                }
              ]
            }
          ]
        },
        "fare": {
          "regular": {
            "cents": 200,
            "currency": {
              "value": "USD"
            }
          }
        }
      },
      "generalizedCost": 2925,
      "legs": [
        {
          "agencyTimeZoneOffset": -28800000,
          "arrivalDelay": 0,
          "departureDelay": 0,
          "distance": 87.019,
          "endTime": "2009-11-17T18:29:00.000+00:00",
          "from": {
            "departure": "2009-11-17T18:27:47.000+00:00",
            "lat": 45.52337,
            "lon": -122.653725,
            "name": "NE 12th & Couch",
            "stopCode": "6577",
            "stopId": "prt:6577",
            "vertexType": "TRANSIT",
            "zoneId": "1"
          },
          "generalizedCost": 137,
          "interlineWithPreviousLeg": false,
          "legGeometry": {
            "length": 9,
            "points": "ahztGxxrkV@Sb@?`@@?a@?k@GGKY@A"
          },
          "mode": "WALK",
          "pathway": false,
          "realTime": false,
          "rentedBike": false,
          "route": "",
          "startTime": "2009-11-17T18:27:47.000+00:00",
          "steps": [
            {
              "absoluteDirection": "SOUTH",
              "area": false,
              "bogusName": false,
              "distance": 39.059,
              "elevation": "",
              "lat": 45.52336838632084,
              "lon": -122.65362253301092,
              "relativeDirection": "DEPART",
              "stayOn": false,
              "streetName": "Northeast 12th Avenue"
            },
            {
              "absoluteDirection": "EAST",
              "area": false,
              "bogusName": true,
              "distance": 47.959999999999994,
              "elevation": "",
              "lat": 45.523017200000005,
              "lon": -122.65363380000001,
              "relativeDirection": "LEFT",
              "stayOn": false,
              "streetName": "way 162042138 from 0"
            }
          ],
          "to": {
            "arrival": "2009-11-17T18:29:00.000+00:00",
            "departure": "2009-11-17T18:29:00.000+00:00",
            "lat": 45.523103,
            "lon": -122.653064,
            "name": "NE Sandy & 12th",
            "stopCode": "5055",
            "stopId": "prt:5055",
            "vertexType": "TRANSIT",
            "zoneId": "1"
          },
          "transitLeg": false,
          "walkingBike": false
        },
        {
          "agencyId": "prt:prt",
          "agencyName": "TriMet",
          "agencyTimeZoneOffset": 0,
          "agencyUrl": "http://trimet.org",
          "arrivalDelay": 0,
          "departureDelay": 0,
          "distance": 3729.9737283822847,
          "endTime": "2009-11-17T18:42:19.000+00:00",
          "from": {
            "arrival": "2009-11-17T18:29:00.000+00:00",
            "departure": "2009-11-17T18:29:00.000+00:00",
            "lat": 45.523103,
            "lon": -122.653064,
            "name": "NE Sandy & 12th",
            "stopCode": "5055",
            "stopId": "prt:5055",
            "stopIndex": 94,
            "stopSequence": 95,
            "vertexType": "TRANSIT",
            "zoneId": "1"
          },
          "generalizedCost": 1399,
          "headsign": "23rd Ave to Tichner",
          "interlineWithPreviousLeg": false,
          "intermediateStops": [
            {
              "arrival": "2009-11-17T18:29:47.000+00:00",
              "departure": "2009-11-17T18:29:47.000+00:00",
              "lat": 45.523024,
              "lon": -122.656526,
              "name": "E Burnside & NE 9th",
              "stopCode": "819",
              "stopId": "prt:819",
              "stopIndex": 95,
              "stopSequence": 96,
              "vertexType": "TRANSIT",
              "zoneId": "1"
            },
            {
              "arrival": "2009-11-17T18:30:24.000+00:00",
              "departure": "2009-11-17T18:30:24.000+00:00",
              "lat": 45.523012,
              "lon": -122.659365,
              "name": "E Burnside & NE 6th",
              "stopCode": "805",
              "stopId": "prt:805",
              "stopIndex": 96,
              "stopSequence": 97,
              "vertexType": "TRANSIT",
              "zoneId": "1"
            },
            {
              "arrival": "2009-11-17T18:30:52.000+00:00",
              "departure": "2009-11-17T18:30:52.000+00:00",
              "lat": 45.523015,
              "lon": -122.661534,
              "name": "E Burnside & NE M L King",
              "stopCode": "705",
              "stopId": "prt:705",
              "stopIndex": 97,
              "stopSequence": 98,
              "vertexType": "TRANSIT",
              "zoneId": "1"
            },
            {
              "arrival": "2009-11-17T18:33:00.000+00:00",
              "departure": "2009-11-17T18:33:00.000+00:00",
              "lat": 45.523249,
              "lon": -122.671269,
              "name": "W Burnside & Burnside Bridge",
              "stopCode": "689",
              "stopId": "prt:689",
              "stopIndex": 98,
              "stopSequence": 99,
              "vertexType": "TRANSIT",
              "zoneId": "0"
            },
            {
              "arrival": "2009-11-17T18:34:00.000+00:00",
              "departure": "2009-11-17T18:34:00.000+00:00",
              "lat": 45.523169,
              "lon": -122.675893,
              "name": "W Burnside & NW 5th",
              "stopCode": "782",
              "stopId": "prt:782",
              "stopIndex": 99,
              "stopSequence": 100,
              "vertexType": "TRANSIT",
              "zoneId": "0"
            },
            {
              "arrival": "2009-11-17T18:35:17.000+00:00",
              "departure": "2009-11-17T18:35:17.000+00:00",
              "lat": 45.523115,
              "lon": -122.678939,
              "name": "W Burnside & NW Park",
              "stopCode": "716",
              "stopId": "prt:716",
              "stopIndex": 100,
              "stopSequence": 101,
              "vertexType": "TRANSIT",
              "zoneId": "0"
            },
            {
              "arrival": "2009-11-17T18:36:25.000+00:00",
              "departure": "2009-11-17T18:36:25.000+00:00",
              "lat": 45.523048,
              "lon": -122.681606,
              "name": "W Burnside & NW 10th",
              "stopCode": "10791",
              "stopId": "prt:10791",
              "stopIndex": 101,
              "stopSequence": 102,
              "vertexType": "TRANSIT",
              "zoneId": "0"
            },
            {
              "arrival": "2009-11-17T18:37:14.000+00:00",
              "departure": "2009-11-17T18:37:14.000+00:00",
              "lat": 45.523,
              "lon": -122.683535,
              "name": "W Burnside & NW 12th",
              "stopCode": "11032",
              "stopId": "prt:11032",
              "stopIndex": 102,
              "stopSequence": 103,
              "vertexType": "TRANSIT",
              "zoneId": "0"
            },
            {
              "arrival": "2009-11-17T18:39:09.000+00:00",
              "departure": "2009-11-17T18:39:09.000+00:00",
              "lat": 45.522985,
              "lon": -122.688091,
              "name": "W Burnside & NW 17th",
              "stopCode": "10809",
              "stopId": "prt:10809",
              "stopIndex": 103,
              "stopSequence": 104,
              "vertexType": "TRANSIT",
              "zoneId": "1"
            },
            {
              "arrival": "2009-11-17T18:40:00.000+00:00",
              "departure": "2009-11-17T18:40:00.000+00:00",
              "lat": 45.523097,
              "lon": -122.690083,
              "name": "W Burnside & NW 19th",
              "stopCode": "735",
              "stopId": "prt:735",
              "stopIndex": 104,
              "stopSequence": 105,
              "vertexType": "TRANSIT",
              "zoneId": "1"
            },
            {
              "arrival": "2009-11-17T18:40:27.000+00:00",
              "departure": "2009-11-17T18:40:27.000+00:00",
              "lat": 45.523176,
              "lon": -122.692139,
              "name": "W Burnside & NW 20th",
              "stopCode": "741",
              "stopId": "prt:741",
              "stopIndex": 105,
              "stopSequence": 106,
              "vertexType": "TRANSIT",
              "zoneId": "1"
            },
            {
              "arrival": "2009-11-17T18:40:40.000+00:00",
              "departure": "2009-11-17T18:40:40.000+00:00",
              "lat": 45.52322,
              "lon": -122.69313,
              "name": "W Burnside & NW 20th Pl",
              "stopCode": "742",
              "stopId": "prt:742",
              "stopIndex": 106,
              "stopSequence": 107,
              "vertexType": "TRANSIT",
              "zoneId": "1"
            },
            {
              "arrival": "2009-11-17T18:41:03.000+00:00",
              "departure": "2009-11-17T18:41:03.000+00:00",
              "lat": 45.523312,
              "lon": -122.694901,
              "name": "W Burnside & NW King",
              "stopCode": "747",
              "stopId": "prt:747",
              "stopIndex": 107,
              "stopSequence": 108,
              "vertexType": "TRANSIT",
              "zoneId": "1"
            },
            {
              "arrival": "2009-11-17T18:41:44.000+00:00",
              "departure": "2009-11-17T18:41:44.000+00:00",
              "lat": 45.523512,
              "lon": -122.698081,
              "name": "W Burnside & NW 23rd",
              "stopCode": "755",
              "stopId": "prt:755",
              "stopIndex": 108,
              "stopSequence": 109,
              "vertexType": "TRANSIT",
              "zoneId": "1"
            }
          ],
          "legGeometry": {
            "length": 95,
            "points": "weztGdtrkV?BPj@@jA?jEAhE?pD???VAjE?hE?dB?b@???`AAhE?dD???l@C`EAhEEhE?bAA|@?XAZ@\\AzACnGKbKAjC?bE???JEnE@fEDlE@hE@~A??@rBBzDBpE@~A???Z@tD@RBnEB|A???@BdB?lEBjA??BnBApF@dB?X?^@r@?f@@bCAx@EtB???VChAE|BGnD??AXKnEGnD???XGjD??AZEfCC`AEzB??AXCfAGxDE|AEtBIlC??APu@lJMhBI`@"
          },
          "mode": "BUS",
          "pathway": false,
          "realTime": false,
          "route": "Burnside/Stark",
          "routeId": "prt:20",
          "routeLongName": "Burnside/Stark",
          "routeShortName": "20",
          "serviceDate": "2009-11-17",
          "startTime": "2009-11-17T18:29:00.000+00:00",
          "steps": [ ],
          "to": {
            "arrival": "2009-11-17T18:42:19.000+00:00",
            "departure": "2009-11-17T18:42:19.000+00:00",
            "lat": 45.523897,
            "lon": -122.700681,
            "name": "W Burnside & NW 23rd Pl",
            "stopCode": "9555",
            "stopId": "prt:9555",
            "stopIndex": 109,
            "stopSequence": 110,
            "vertexType": "TRANSIT",
            "zoneId": "1"
          },
          "transitLeg": true,
          "tripBlockId": "2071",
          "tripId": "prt:200W1210"
        },
        {
          "agencyTimeZoneOffset": -28800000,
          "arrivalDelay": 0,
          "departureDelay": 0,
          "distance": 913.815,
          "endTime": "2009-11-17T18:54:10.000+00:00",
          "from": {
            "arrival": "2009-11-17T18:42:19.000+00:00",
            "departure": "2009-11-17T18:42:19.000+00:00",
            "lat": 45.523897,
            "lon": -122.700681,
            "name": "W Burnside & NW 23rd Pl",
            "stopCode": "9555",
            "stopId": "prt:9555",
            "vertexType": "TRANSIT",
            "zoneId": "1"
          },
          "generalizedCost": 1388,
          "interlineWithPreviousLeg": false,
          "legGeometry": {
            "length": 39,
            "points": "ikztGh~{kVNDEVUzACPOUQO_@Yc@[QMMEOKOIECGCIAMCGCGAECECECOOMOGKIFMLk@BsABGDGBoCBkCDoC@mCBmCDoCDmCD?qA"
          },
          "mode": "WALK",
          "pathway": false,
          "realTime": false,
          "rentedBike": false,
          "route": "",
          "startTime": "2009-11-17T18:42:19.000+00:00",
          "steps": [
            {
              "absoluteDirection": "WEST",
              "area": false,
              "bogusName": false,
              "distance": 54.628,
              "elevation": "",
              "lat": 45.523815597641374,
              "lon": -122.70071990797962,
              "relativeDirection": "DEPART",
              "stayOn": false,
              "streetName": "West Burnside Street"
            },
            {
              "absoluteDirection": "NORTHEAST",
              "area": false,
              "bogusName": false,
              "distance": 176.41,
              "elevation": "",
              "lat": 45.5239733,
              "lon": -122.701384,
              "relativeDirection": "RIGHT",
              "stayOn": false,
              "streetName": "Northwest 24th Place"
            },
            {
              "absoluteDirection": "NORTHWEST",
              "area": false,
              "bogusName": false,
              "distance": 15.262,
              "elevation": "",
              "lat": 45.5253583,
              "lon": -122.70033570000001,
              "relativeDirection": "LEFT",
              "stayOn": false,
              "streetName": "Northwest Westover Road"
            },
            {
              "absoluteDirection": "NORTH",
              "area": false,
              "bogusName": false,
              "distance": 635.654,
              "elevation": "",
              "lat": 45.525472400000005,
              "lon": -122.7004445,
              "relativeDirection": "SLIGHTLY_RIGHT",
              "stayOn": false,
              "streetName": "Northwest 24th Avenue"
            },
            {
              "absoluteDirection": "EAST",
              "area": false,
              "bogusName": false,
              "distance": 31.861,
              "elevation": "",
              "lat": 45.531181000000004,
              "lon": -122.70070630000001,
              "relativeDirection": "RIGHT",
              "stayOn": false,
              "streetName": "Northwest Northrup Street"
            }
          ],
          "to": {
            "arrival": "2009-11-17T18:54:10.000+00:00",
            "lat": 45.531,
            "lon": -122.70029,
            "name": "NW Northrup St. & NW 24th Ave. (P3)",
            "vertexType": "NORMAL"
          },
          "transitLeg": false,
          "walkingBike": false
        }
      ],
      "startTime": "2009-11-17T18:27:47.000+00:00",
      "tooSloped": false,
      "transfers": 0,
      "transitTime": 799,
      "waitingTime": 0,
      "walkDistance": 1000.8340000000001,
      "walkLimitExceeded": false,
      "walkTime": 784
    },
    {
      "arrivedAtDestinationWithRentedBicycle": false,
      "duration": 1553,
      "elevationGained": 0.0,
      "elevationLost": 0.0,
      "endTime": "2009-11-17T19:09:40.000+00:00",
      "fare": {
        "details": {
          "regular": [
            {
              "fareId": {
                "feedId": "prt",
                "id": "8"
              },
              "price": {
                "cents": 200,
                "currency": {
                  "value": "USD"
                }
              },
              "routes": [
                {
                  "feedId": "prt",
                  "id": "20"
                }
              ]
            }
          ]
        },
        "fare": {
          "regular": {
            "cents": 200,
            "currency": {
              "value": "USD"
            }
          }
        }
      },
      "generalizedCost": 2895,
      "legs": [
        {
          "agencyTimeZoneOffset": -28800000,
          "arrivalDelay": 0,
          "departureDelay": 0,
          "distance": 87.019,
          "endTime": "2009-11-17T18:45:00.000+00:00",
          "from": {
            "departure": "2009-11-17T18:43:47.000+00:00",
            "lat": 45.52337,
            "lon": -122.653725,
            "name": "NE 12th & Couch",
            "stopCode": "6577",
            "stopId": "prt:6577",
            "vertexType": "TRANSIT",
            "zoneId": "1"
          },
          "generalizedCost": 137,
          "interlineWithPreviousLeg": false,
          "legGeometry": {
            "length": 9,
            "points": "ahztGxxrkV@Sb@?`@@?a@?k@GGKY@A"
          },
          "mode": "WALK",
          "pathway": false,
          "realTime": false,
          "rentedBike": false,
          "route": "",
          "startTime": "2009-11-17T18:43:47.000+00:00",
          "steps": [
            {
              "absoluteDirection": "SOUTH",
              "area": false,
              "bogusName": false,
              "distance": 39.059,
              "elevation": "",
              "lat": 45.52336838632084,
              "lon": -122.65362253301092,
              "relativeDirection": "DEPART",
              "stayOn": false,
              "streetName": "Northeast 12th Avenue"
            },
            {
              "absoluteDirection": "EAST",
              "area": false,
              "bogusName": true,
              "distance": 47.959999999999994,
              "elevation": "",
              "lat": 45.523017200000005,
              "lon": -122.65363380000001,
              "relativeDirection": "LEFT",
              "stayOn": false,
              "streetName": "way 162042138 from 0"
            }
          ],
          "to": {
            "arrival": "2009-11-17T18:45:00.000+00:00",
            "departure": "2009-11-17T18:45:00.000+00:00",
            "lat": 45.523103,
            "lon": -122.653064,
            "name": "NE Sandy & 12th",
            "stopCode": "5055",
            "stopId": "prt:5055",
            "vertexType": "TRANSIT",
            "zoneId": "1"
          },
          "transitLeg": false,
          "walkingBike": false
        },
        {
          "agencyId": "prt:prt",
          "agencyName": "TriMet",
          "agencyTimeZoneOffset": 0,
          "agencyUrl": "http://trimet.org",
          "arrivalDelay": 0,
          "departureDelay": 0,
          "distance": 3729.9737283822847,
          "endTime": "2009-11-17T18:57:49.000+00:00",
          "from": {
            "arrival": "2009-11-17T18:45:00.000+00:00",
            "departure": "2009-11-17T18:45:00.000+00:00",
            "lat": 45.523103,
            "lon": -122.653064,
            "name": "NE Sandy & 12th",
            "stopCode": "5055",
            "stopId": "prt:5055",
            "stopIndex": 94,
            "stopSequence": 95,
            "vertexType": "TRANSIT",
            "zoneId": "1"
          },
          "generalizedCost": 1369,
          "headsign": "Beaverton TC",
          "interlineWithPreviousLeg": false,
          "intermediateStops": [
            {
              "arrival": "2009-11-17T18:45:47.000+00:00",
              "departure": "2009-11-17T18:45:47.000+00:00",
              "lat": 45.523024,
              "lon": -122.656526,
              "name": "E Burnside & NE 9th",
              "stopCode": "819",
              "stopId": "prt:819",
              "stopIndex": 95,
              "stopSequence": 96,
              "vertexType": "TRANSIT",
              "zoneId": "1"
            },
            {
              "arrival": "2009-11-17T18:46:24.000+00:00",
              "departure": "2009-11-17T18:46:24.000+00:00",
              "lat": 45.523012,
              "lon": -122.659365,
              "name": "E Burnside & NE 6th",
              "stopCode": "805",
              "stopId": "prt:805",
              "stopIndex": 96,
              "stopSequence": 97,
              "vertexType": "TRANSIT",
              "zoneId": "1"
            },
            {
              "arrival": "2009-11-17T18:46:52.000+00:00",
              "departure": "2009-11-17T18:46:52.000+00:00",
              "lat": 45.523015,
              "lon": -122.661534,
              "name": "E Burnside & NE M L King",
              "stopCode": "705",
              "stopId": "prt:705",
              "stopIndex": 97,
              "stopSequence": 98,
              "vertexType": "TRANSIT",
              "zoneId": "1"
            },
            {
              "arrival": "2009-11-17T18:49:00.000+00:00",
              "departure": "2009-11-17T18:49:00.000+00:00",
              "lat": 45.523249,
              "lon": -122.671269,
              "name": "W Burnside & Burnside Bridge",
              "stopCode": "689",
              "stopId": "prt:689",
              "stopIndex": 98,
              "stopSequence": 99,
              "vertexType": "TRANSIT",
              "zoneId": "0"
            },
            {
              "arrival": "2009-11-17T18:50:00.000+00:00",
              "departure": "2009-11-17T18:50:00.000+00:00",
              "lat": 45.523169,
              "lon": -122.675893,
              "name": "W Burnside & NW 5th",
              "stopCode": "782",
              "stopId": "prt:782",
              "stopIndex": 99,
              "stopSequence": 100,
              "vertexType": "TRANSIT",
              "zoneId": "0"
            },
            {
              "arrival": "2009-11-17T18:51:17.000+00:00",
              "departure": "2009-11-17T18:51:17.000+00:00",
              "lat": 45.523115,
              "lon": -122.678939,
              "name": "W Burnside & NW Park",
              "stopCode": "716",
              "stopId": "prt:716",
              "stopIndex": 100,
              "stopSequence": 101,
              "vertexType": "TRANSIT",
              "zoneId": "0"
            },
            {
              "arrival": "2009-11-17T18:52:25.000+00:00",
              "departure": "2009-11-17T18:52:25.000+00:00",
              "lat": 45.523048,
              "lon": -122.681606,
              "name": "W Burnside & NW 10th",
              "stopCode": "10791",
              "stopId": "prt:10791",
              "stopIndex": 101,
              "stopSequence": 102,
              "vertexType": "TRANSIT",
              "zoneId": "0"
            },
            {
              "arrival": "2009-11-17T18:53:14.000+00:00",
              "departure": "2009-11-17T18:53:14.000+00:00",
              "lat": 45.523,
              "lon": -122.683535,
              "name": "W Burnside & NW 12th",
              "stopCode": "11032",
              "stopId": "prt:11032",
              "stopIndex": 102,
              "stopSequence": 103,
              "vertexType": "TRANSIT",
              "zoneId": "0"
            },
            {
              "arrival": "2009-11-17T18:55:09.000+00:00",
              "departure": "2009-11-17T18:55:09.000+00:00",
              "lat": 45.522985,
              "lon": -122.688091,
              "name": "W Burnside & NW 17th",
              "stopCode": "10809",
              "stopId": "prt:10809",
              "stopIndex": 103,
              "stopSequence": 104,
              "vertexType": "TRANSIT",
              "zoneId": "1"
            },
            {
              "arrival": "2009-11-17T18:56:00.000+00:00",
              "departure": "2009-11-17T18:56:00.000+00:00",
              "lat": 45.523097,
              "lon": -122.690083,
              "name": "W Burnside & NW 19th",
              "stopCode": "735",
              "stopId": "prt:735",
              "stopIndex": 104,
              "stopSequence": 105,
              "vertexType": "TRANSIT",
              "zoneId": "1"
            },
            {
              "arrival": "2009-11-17T18:56:21.000+00:00",
              "departure": "2009-11-17T18:56:21.000+00:00",
              "lat": 45.523176,
              "lon": -122.692139,
              "name": "W Burnside & NW 20th",
              "stopCode": "741",
              "stopId": "prt:741",
              "stopIndex": 105,
              "stopSequence": 106,
              "vertexType": "TRANSIT",
              "zoneId": "1"
            },
            {
              "arrival": "2009-11-17T18:56:31.000+00:00",
              "departure": "2009-11-17T18:56:31.000+00:00",
              "lat": 45.52322,
              "lon": -122.69313,
              "name": "W Burnside & NW 20th Pl",
              "stopCode": "742",
              "stopId": "prt:742",
              "stopIndex": 106,
              "stopSequence": 107,
              "vertexType": "TRANSIT",
              "zoneId": "1"
            },
            {
              "arrival": "2009-11-17T18:56:49.000+00:00",
              "departure": "2009-11-17T18:56:49.000+00:00",
              "lat": 45.523312,
              "lon": -122.694901,
              "name": "W Burnside & NW King",
              "stopCode": "747",
              "stopId": "prt:747",
              "stopIndex": 107,
              "stopSequence": 108,
              "vertexType": "TRANSIT",
              "zoneId": "1"
            },
            {
              "arrival": "2009-11-17T18:57:22.000+00:00",
              "departure": "2009-11-17T18:57:22.000+00:00",
              "lat": 45.523512,
              "lon": -122.698081,
              "name": "W Burnside & NW 23rd",
              "stopCode": "755",
              "stopId": "prt:755",
              "stopIndex": 108,
              "stopSequence": 109,
              "vertexType": "TRANSIT",
              "zoneId": "1"
            }
          ],
          "legGeometry": {
            "length": 95,
            "points": "weztGdtrkV?BPj@@jA?jEAhE?pD???VAjE?hE?dB?b@???`AAhE?dD???l@C`EAhEEhE?bAA|@?XAZ@\\AzACnGKbKAjC?bE???JEnE@fEDlE@hE@~A??@rBBzDBpE@~A???Z@tD@RBnEB|A???@BdB?lEBjA??BnBApF@dB?X?^@r@?f@@bCAx@EtB???VChAE|BGnD??AXKnEGnD???XGjD??AZEfCC`AEzB??AXCfAGxDE|AEtBIlC??APu@lJMhBI`@"
          },
          "mode": "BUS",
          "pathway": false,
          "realTime": false,
          "route": "Burnside/Stark",
          "routeId": "prt:20",
          "routeLongName": "Burnside/Stark",
          "routeShortName": "20",
          "serviceDate": "2009-11-17",
          "startTime": "2009-11-17T18:45:00.000+00:00",
          "steps": [ ],
          "to": {
            "arrival": "2009-11-17T18:57:49.000+00:00",
            "departure": "2009-11-17T18:57:49.000+00:00",
            "lat": 45.523897,
            "lon": -122.700681,
            "name": "W Burnside & NW 23rd Pl",
            "stopCode": "9555",
            "stopId": "prt:9555",
            "stopIndex": 109,
            "stopSequence": 110,
            "vertexType": "TRANSIT",
            "zoneId": "1"
          },
          "transitLeg": true,
          "tripBlockId": "2037",
          "tripId": "prt:200W1220"
        },
        {
          "agencyTimeZoneOffset": -28800000,
          "arrivalDelay": 0,
          "departureDelay": 0,
          "distance": 913.815,
          "endTime": "2009-11-17T19:09:40.000+00:00",
          "from": {
            "arrival": "2009-11-17T18:57:49.000+00:00",
            "departure": "2009-11-17T18:57:49.000+00:00",
            "lat": 45.523897,
            "lon": -122.700681,
            "name": "W Burnside & NW 23rd Pl",
            "stopCode": "9555",
            "stopId": "prt:9555",
            "vertexType": "TRANSIT",
            "zoneId": "1"
          },
          "generalizedCost": 1388,
          "interlineWithPreviousLeg": false,
          "legGeometry": {
            "length": 39,
            "points": "ikztGh~{kVNDEVUzACPOUQO_@Yc@[QMMEOKOIECGCIAMCGCGAECECECOOMOGKIFMLk@BsABGDGBoCBkCDoC@mCBmCDoCDmCD?qA"
          },
          "mode": "WALK",
          "pathway": false,
          "realTime": false,
          "rentedBike": false,
          "route": "",
          "startTime": "2009-11-17T18:57:49.000+00:00",
          "steps": [
            {
              "absoluteDirection": "WEST",
              "area": false,
              "bogusName": false,
              "distance": 54.628,
              "elevation": "",
              "lat": 45.523815597641374,
              "lon": -122.70071990797962,
              "relativeDirection": "DEPART",
              "stayOn": false,
              "streetName": "West Burnside Street"
            },
            {
              "absoluteDirection": "NORTHEAST",
              "area": false,
              "bogusName": false,
              "distance": 176.41,
              "elevation": "",
              "lat": 45.5239733,
              "lon": -122.701384,
              "relativeDirection": "RIGHT",
              "stayOn": false,
              "streetName": "Northwest 24th Place"
            },
            {
              "absoluteDirection": "NORTHWEST",
              "area": false,
              "bogusName": false,
              "distance": 15.262,
              "elevation": "",
              "lat": 45.5253583,
              "lon": -122.70033570000001,
              "relativeDirection": "LEFT",
              "stayOn": false,
              "streetName": "Northwest Westover Road"
            },
            {
              "absoluteDirection": "NORTH",
              "area": false,
              "bogusName": false,
              "distance": 635.654,
              "elevation": "",
              "lat": 45.525472400000005,
              "lon": -122.7004445,
              "relativeDirection": "SLIGHTLY_RIGHT",
              "stayOn": false,
              "streetName": "Northwest 24th Avenue"
            },
            {
              "absoluteDirection": "EAST",
              "area": false,
              "bogusName": false,
              "distance": 31.861,
              "elevation": "",
              "lat": 45.531181000000004,
              "lon": -122.70070630000001,
              "relativeDirection": "RIGHT",
              "stayOn": false,
              "streetName": "Northwest Northrup Street"
            }
          ],
          "to": {
            "arrival": "2009-11-17T19:09:40.000+00:00",
            "lat": 45.531,
            "lon": -122.70029,
            "name": "NW Northrup St. & NW 24th Ave. (P3)",
            "vertexType": "NORMAL"
          },
          "transitLeg": false,
          "walkingBike": false
        }
      ],
      "startTime": "2009-11-17T18:43:47.000+00:00",
      "tooSloped": false,
      "transfers": 0,
      "transitTime": 769,
      "waitingTime": 0,
      "walkDistance": 1000.8340000000001,
      "walkLimitExceeded": false,
      "walkTime": 784
    },
    {
      "arrivedAtDestinationWithRentedBicycle": false,
      "duration": 1567,
      "elevationGained": 0.0,
      "elevationLost": 0.0,
      "endTime": "2009-11-17T19:11:51.000+00:00",
      "fare": {
        "details": {
          "regular": [
            {
              "fareId": {
                "feedId": "prt",
                "id": "8"
              },
              "price": {
                "cents": 200,
                "currency": {
                  "value": "USD"
                }
              },
              "routes": [
                {
                  "feedId": "prt",
                  "id": "70"
                },
                {
                  "feedId": "prt",
                  "id": "77"
                }
              ]
            }
          ]
        },
        "fare": {
          "regular": {
            "cents": 200,
            "currency": {
              "value": "USD"
            }
          }
        }
      },
      "generalizedCost": 2957,
      "legs": [
        {
          "agencyTimeZoneOffset": -28800000,
          "arrivalDelay": 0,
          "departureDelay": 0,
          "distance": 20.74,
          "endTime": "2009-11-17T18:46:00.000+00:00",
          "from": {
            "departure": "2009-11-17T18:45:44.000+00:00",
            "lat": 45.52337,
            "lon": -122.653725,
            "name": "NE 12th & Couch",
            "stopCode": "6577",
            "stopId": "prt:6577",
            "vertexType": "TRANSIT",
            "zoneId": "1"
          },
          "generalizedCost": 33,
          "interlineWithPreviousLeg": false,
          "legGeometry": {
            "length": 4,
            "points": "ahztGxxrkV@Sb@??W"
          },
          "mode": "WALK",
          "pathway": false,
          "realTime": false,
          "rentedBike": false,
          "route": "",
          "startTime": "2009-11-17T18:45:44.000+00:00",
          "steps": [
            {
              "absoluteDirection": "SOUTH",
              "area": false,
              "bogusName": false,
              "distance": 20.74,
              "elevation": "",
              "lat": 45.52336838632084,
              "lon": -122.65362253301092,
              "relativeDirection": "DEPART",
              "stayOn": false,
              "streetName": "Northeast 12th Avenue"
            }
          ],
          "to": {
            "arrival": "2009-11-17T18:46:00.000+00:00",
            "departure": "2009-11-17T18:46:00.000+00:00",
            "lat": 45.52318,
            "lon": -122.653507,
            "name": "NE 12th & Sandy",
            "stopCode": "6592",
            "stopId": "prt:6592",
            "vertexType": "TRANSIT",
            "zoneId": "1"
          },
          "transitLeg": false,
          "walkingBike": false
        },
        {
          "agencyId": "prt:prt",
          "agencyName": "TriMet",
          "agencyTimeZoneOffset": 0,
          "agencyUrl": "http://trimet.org",
          "arrivalDelay": 0,
          "departureDelay": 0,
          "distance": 1355.2067620852858,
          "endTime": "2009-11-17T18:51:01.000+00:00",
          "from": {
            "arrival": "2009-11-17T18:46:00.000+00:00",
            "departure": "2009-11-17T18:46:00.000+00:00",
            "lat": 45.52318,
            "lon": -122.653507,
            "name": "NE 12th & Sandy",
            "stopCode": "6592",
            "stopId": "prt:6592",
            "stopIndex": 34,
            "stopSequence": 35,
            "vertexType": "TRANSIT",
            "zoneId": "1"
          },
          "generalizedCost": 901,
          "headsign": "Rose Qtr TC",
          "interlineWithPreviousLeg": false,
          "intermediateStops": [
            {
              "arrival": "2009-11-17T18:47:45.000+00:00",
              "departure": "2009-11-17T18:47:45.000+00:00",
              "lat": 45.527449,
              "lon": -122.653462,
              "name": "NE 12th & Irving",
              "stopCode": "6582",
              "stopId": "prt:6582",
              "stopIndex": 35,
              "stopSequence": 36,
              "vertexType": "TRANSIT",
              "zoneId": "1"
            },
            {
              "arrival": "2009-11-17T18:49:00.000+00:00",
              "departure": "2009-11-17T18:49:00.000+00:00",
              "lat": 45.529793,
              "lon": -122.654429,
              "name": "NE 11th & Holladay",
              "stopCode": "8513",
              "stopId": "prt:8513",
              "stopIndex": 36,
              "stopSequence": 37,
              "vertexType": "TRANSIT",
              "zoneId": "0"
            },
            {
              "arrival": "2009-11-17T18:49:39.000+00:00",
              "departure": "2009-11-17T18:49:39.000+00:00",
              "lat": 45.53135,
              "lon": -122.654497,
              "name": "NE 11th & Multnomah",
              "stopCode": "8938",
              "stopId": "prt:8938",
              "stopIndex": 37,
              "stopSequence": 38,
              "vertexType": "TRANSIT",
              "zoneId": "0"
            },
            {
              "arrival": "2009-11-17T18:50:15.000+00:00",
              "departure": "2009-11-17T18:50:15.000+00:00",
              "lat": 45.531573,
              "lon": -122.656408,
              "name": "NE Multnomah & 9th",
              "stopCode": "4056",
              "stopId": "prt:4056",
              "stopIndex": 38,
              "stopSequence": 39,
              "vertexType": "TRANSIT",
              "zoneId": "0"
            }
          ],
          "legGeometry": {
            "length": 33,
            "points": "{fztG`xrkVwA?mCAmC?oCA}C?sDC??aBAm@@k@AY?uABU@I@IBQFb@fC}@d@OFO@q@???Q?]?gGA??[??nJ???b@?vK?rA"
          },
          "mode": "BUS",
          "pathway": false,
          "realTime": false,
          "route": "12th Ave",
          "routeId": "prt:70",
          "routeLongName": "12th Ave",
          "routeShortName": "70",
          "serviceDate": "2009-11-17",
          "startTime": "2009-11-17T18:46:00.000+00:00",
          "steps": [ ],
          "to": {
            "arrival": "2009-11-17T18:51:01.000+00:00",
            "departure": "2009-11-17T18:54:29.000+00:00",
            "lat": 45.531569,
            "lon": -122.659045,
            "name": "NE Multnomah & 7th",
            "stopCode": "4054",
            "stopId": "prt:4054",
            "stopIndex": 39,
            "stopSequence": 40,
            "vertexType": "TRANSIT",
            "zoneId": "0"
          },
          "transitLeg": true,
          "tripBlockId": "7002",
          "tripId": "prt:700W1170"
        },
        {
          "agencyId": "prt:prt",
          "agencyName": "TriMet",
          "agencyTimeZoneOffset": 0,
          "agencyUrl": "http://trimet.org",
          "arrivalDelay": 0,
          "departureDelay": 0,
          "distance": 3838.714938283576,
          "endTime": "2009-11-17T19:08:50.000+00:00",
          "from": {
            "arrival": "2009-11-17T18:51:01.000+00:00",
            "departure": "2009-11-17T18:54:29.000+00:00",
            "lat": 45.531569,
            "lon": -122.659045,
            "name": "NE Multnomah & 7th",
            "stopCode": "4054",
            "stopId": "prt:4054",
            "stopIndex": 81,
            "stopSequence": 82,
            "vertexType": "TRANSIT",
            "zoneId": "0"
          },
          "generalizedCost": 1669,
          "headsign": "Montgomery Park",
          "interlineWithPreviousLeg": false,
          "intermediateStops": [
            {
              "arrival": "2009-11-17T18:55:05.000+00:00",
              "departure": "2009-11-17T18:55:05.000+00:00",
              "lat": 45.531586,
              "lon": -122.660482,
              "name": "NE Multnomah & Grand",
              "stopCode": "4043",
              "stopId": "prt:4043",
              "stopIndex": 82,
              "stopSequence": 83,
              "vertexType": "TRANSIT",
              "zoneId": "0"
            },
            {
              "arrival": "2009-11-17T18:56:09.000+00:00",
              "departure": "2009-11-17T18:56:09.000+00:00",
              "lat": 45.531159,
              "lon": -122.66293,
              "name": "NE Multnomah & 3rd",
              "stopCode": "11492",
              "stopId": "prt:11492",
              "stopIndex": 83,
              "stopSequence": 84,
              "vertexType": "TRANSIT",
              "zoneId": "0"
            },
            {
              "arrival": "2009-11-17T18:58:00.000+00:00",
              "departure": "2009-11-17T18:58:00.000+00:00",
              "lat": 45.530005,
              "lon": -122.666476,
              "name": "Rose Quarter Transit Center",
              "stopCode": "2592",
              "stopId": "prt:2592",
              "stopIndex": 84,
              "stopSequence": 85,
              "vertexType": "TRANSIT",
              "zoneId": "0"
            },
            {
              "arrival": "2009-11-17T19:01:20.000+00:00",
              "departure": "2009-11-17T19:01:20.000+00:00",
              "lat": 45.526655,
              "lon": -122.676462,
              "name": "NW Glisan & 6th",
              "stopCode": "10803",
              "stopId": "prt:10803",
              "stopIndex": 85,
              "stopSequence": 86,
              "vertexType": "TRANSIT",
              "zoneId": "0"
            },
            {
              "arrival": "2009-11-17T19:02:15.000+00:00",
              "departure": "2009-11-17T19:02:15.000+00:00",
              "lat": 45.528799,
              "lon": -122.677238,
              "name": "NW Station Way & Union Station",
              "stopCode": "12801",
              "stopId": "prt:12801",
              "stopIndex": 86,
              "stopSequence": 87,
              "vertexType": "TRANSIT",
              "zoneId": "0"
            },
            {
              "arrival": "2009-11-17T19:04:00.000+00:00",
              "departure": "2009-11-17T19:04:00.000+00:00",
              "lat": 45.531582,
              "lon": -122.681193,
              "name": "NW Northrup & 10th",
              "stopCode": "12802",
              "stopId": "prt:12802",
              "stopIndex": 87,
              "stopSequence": 88,
              "vertexType": "TRANSIT",
              "zoneId": "1"
            },
            {
              "arrival": "2009-11-17T19:04:33.000+00:00",
              "departure": "2009-11-17T19:04:33.000+00:00",
              "lat": 45.531534,
              "lon": -122.683319,
              "name": "NW 12th & Northrup",
              "stopCode": "12796",
              "stopId": "prt:12796",
              "stopIndex": 88,
              "stopSequence": 89,
              "vertexType": "TRANSIT",
              "zoneId": "1"
            },
            {
              "arrival": "2009-11-17T19:05:04.000+00:00",
              "departure": "2009-11-17T19:05:04.000+00:00",
              "lat": 45.531503,
              "lon": -122.685357,
              "name": "NW Northrup & 14th",
              "stopCode": "10775",
              "stopId": "prt:10775",
              "stopIndex": 89,
              "stopSequence": 90,
              "vertexType": "TRANSIT",
              "zoneId": "1"
            },
            {
              "arrival": "2009-11-17T19:06:07.000+00:00",
              "departure": "2009-11-17T19:06:07.000+00:00",
              "lat": 45.531434,
              "lon": -122.689417,
              "name": "NW Northrup & 18th",
              "stopCode": "10776",
              "stopId": "prt:10776",
              "stopIndex": 90,
              "stopSequence": 91,
              "vertexType": "TRANSIT",
              "zoneId": "1"
            },
            {
              "arrival": "2009-11-17T19:07:24.000+00:00",
              "departure": "2009-11-17T19:07:24.000+00:00",
              "lat": 45.531346,
              "lon": -122.694455,
              "name": "NW Northrup & 21st",
              "stopCode": "10777",
              "stopId": "prt:10777",
              "stopIndex": 91,
              "stopSequence": 92,
              "vertexType": "TRANSIT",
              "zoneId": "1"
            },
            {
              "arrival": "2009-11-17T19:07:55.000+00:00",
              "departure": "2009-11-17T19:07:55.000+00:00",
              "lat": 45.531308,
              "lon": -122.696445,
              "name": "NW Northrup & 22nd",
              "stopCode": "10778",
              "stopId": "prt:10778",
              "stopIndex": 92,
              "stopSequence": 93,
              "vertexType": "TRANSIT",
              "zoneId": "1"
            }
          ],
          "legGeometry": {
            "length": 109,
            "points": "yz{tG`zskV?tBCfD???^?nE?V@Z?PH\\Nb@`@~@Rf@??`@bANb@FV@R?P?pE?jA@h@AnAbBl@LFJN\\f@LT??NXJPPVJFf@Vf@Pp@Nd@NRLB@RNXZR\\vAhC@BhAhD`AhClAbDBrDCnG@n@@^@d@HdAP`CBjEDvD???LqCFmCDYBGDEBGJkAzAQR??KNa@b@MJuBBY?OHW@u@~@aD`EcBhBBrD@xC??@l@BlE@lD???XBjEBpD???VBlE?dA@t@?b@?h@BfEBrD???VBhEFtKDvJ??@\\DnJ???d@FtKmCBo@@"
          },
          "mode": "BUS",
          "pathway": false,
          "realTime": false,
          "route": "Broadway/Halsey",
          "routeId": "prt:77",
          "routeLongName": "Broadway/Halsey",
          "routeShortName": "77",
          "serviceDate": "2009-11-17",
          "startTime": "2009-11-17T18:54:29.000+00:00",
          "steps": [ ],
          "to": {
            "arrival": "2009-11-17T19:08:50.000+00:00",
            "departure": "2009-11-17T19:08:50.000+00:00",
            "lat": 45.532159,
            "lon": -122.698634,
            "name": "NW 23rd & Overton",
            "stopCode": "8981",
            "stopId": "prt:8981",
            "stopIndex": 93,
            "stopSequence": 94,
            "vertexType": "TRANSIT",
            "zoneId": "1"
          },
          "transitLeg": true,
          "tripBlockId": "7702",
          "tripId": "prt:771W1180"
        },
        {
          "agencyTimeZoneOffset": -28800000,
          "arrivalDelay": 0,
          "departureDelay": 0,
          "distance": 231.459,
          "endTime": "2009-11-17T19:11:51.000+00:00",
          "from": {
            "arrival": "2009-11-17T19:08:50.000+00:00",
            "departure": "2009-11-17T19:08:50.000+00:00",
            "lat": 45.532159,
            "lon": -122.698634,
            "name": "NW 23rd & Overton",
            "stopCode": "8981",
            "stopId": "prt:8981",
            "vertexType": "TRANSIT",
            "zoneId": "1"
          },
          "generalizedCost": 353,
          "interlineWithPreviousLeg": false,
          "legGeometry": {
            "length": 10,
            "points": "}~{tGnq{kV?LVAF?J?L?rBCLA?RDpH"
          },
          "mode": "WALK",
          "pathway": false,
          "realTime": false,
          "rentedBike": false,
          "route": "",
          "startTime": "2009-11-17T19:08:50.000+00:00",
          "steps": [
            {
              "absoluteDirection": "SOUTH",
              "area": false,
              "bogusName": false,
              "distance": 104.452,
              "elevation": "",
              "lat": 45.53215782420268,
              "lon": -122.69870264831422,
              "relativeDirection": "DEPART",
              "stayOn": false,
              "streetName": "Northwest 23rd Avenue"
            },
            {
              "absoluteDirection": "WEST",
              "area": false,
              "bogusName": false,
              "distance": 127.007,
              "elevation": "",
              "lat": 45.531218800000005,
              "lon": -122.69866750000001,
              "relativeDirection": "RIGHT",
              "stayOn": false,
              "streetName": "Northwest Northrup Street"
            }
          ],
          "to": {
            "arrival": "2009-11-17T19:11:51.000+00:00",
            "lat": 45.531,
            "lon": -122.70029,
            "name": "NW Northrup St. & NW 24th Ave. (P3)",
            "vertexType": "NORMAL"
          },
          "transitLeg": false,
          "walkingBike": false
        }
      ],
      "startTime": "2009-11-17T18:45:44.000+00:00",
      "tooSloped": false,
      "transfers": 1,
      "transitTime": 1162,
      "waitingTime": 208,
      "walkDistance": 252.199,
      "walkLimitExceeded": false,
      "walkTime": 197
    },
    {
      "arrivedAtDestinationWithRentedBicycle": false,
      "duration": 1940,
      "elevationGained": 0.0,
      "elevationLost": 0.0,
      "endTime": "2009-11-17T19:25:04.000+00:00",
      "fare": {
        "details": {
          "regular": [
            {
              "fareId": {
                "feedId": "prt",
                "id": "8"
              },
              "price": {
                "cents": 200,
                "currency": {
                  "value": "USD"
                }
              },
              "routes": [
                {
                  "feedId": "prt",
                  "id": "15"
                }
              ]
            }
          ]
        },
        "fare": {
          "regular": {
            "cents": 200,
            "currency": {
              "value": "USD"
            }
          }
        }
      },
      "generalizedCost": 3290,
      "legs": [
        {
          "agencyTimeZoneOffset": -28800000,
          "arrivalDelay": 0,
          "departureDelay": 0,
          "distance": 718.722,
          "endTime": "2009-11-17T19:02:00.000+00:00",
          "from": {
            "departure": "2009-11-17T18:52:44.000+00:00",
            "lat": 45.52337,
            "lon": -122.653725,
            "name": "NE 12th & Couch",
            "stopCode": "6577",
            "stopId": "prt:6577",
            "vertexType": "TRANSIT",
            "zoneId": "1"
          },
          "generalizedCost": 1087,
          "interlineWithPreviousLeg": false,
          "legGeometry": {
            "length": 24,
            "points": "ahztGxxrkV@Sb@?`@@T?T@NBRIrA?lC@lC?R?zB@`C?J?J?J@tB?nC?|B?N@?R?|@Q?"
          },
          "mode": "WALK",
          "pathway": false,
          "realTime": false,
          "rentedBike": false,
          "route": "",
          "startTime": "2009-11-17T18:52:44.000+00:00",
          "steps": [
            {
              "absoluteDirection": "SOUTH",
              "area": false,
              "bogusName": false,
              "distance": 51.525,
              "elevation": "",
              "lat": 45.52336838632084,
              "lon": -122.65362253301092,
              "relativeDirection": "DEPART",
              "stayOn": false,
              "streetName": "Northeast 12th Avenue"
            },
            {
              "absoluteDirection": "SOUTH",
              "area": false,
              "bogusName": false,
              "distance": 634.751,
              "elevation": "",
              "lat": 45.5229051,
              "lon": -122.6536312,
              "relativeDirection": "CONTINUE",
              "stayOn": false,
              "streetName": "Southeast 12th Avenue"
            },
            {
              "absoluteDirection": "WEST",
              "area": false,
              "bogusName": false,
              "distance": 32.446,
              "elevation": "",
              "lat": 45.5172031,
              "lon": -122.6536511,
              "relativeDirection": "RIGHT",
              "stayOn": false,
              "streetName": "Southeast Morrison Street"
            }
          ],
          "to": {
<<<<<<< HEAD
            "arrival": "2009-11-17T19:00:00.000+00:00",
            "departure": "2009-11-17T19:00:00.000+00:00",
            "lat": 45.523103,
            "lon": -122.653064,
            "name": "NE Sandy & 12th",
            "stopCode": "5055",
            "stopId": "prt:5055",
=======
            "arrival": "2009-11-17T19:02:00.000+00:00",
            "departure": "2009-11-17T19:02:00.000+00:00",
            "lat": 45.517299,
            "lon": -122.654067,
            "name": "SE Morrison & 12th",
            "stopCode": "4014",
            "stopId": "prt:4014",
>>>>>>> c78b1163
            "vertexType": "TRANSIT",
            "zoneId": "1"
          },
          "transitLeg": false,
          "walkingBike": false
        },
        {
          "agencyId": "prt:prt",
          "agencyName": "TriMet",
          "agencyTimeZoneOffset": 0,
          "agencyUrl": "http://trimet.org",
          "arrivalDelay": 0,
          "departureDelay": 0,
          "distance": 4569.033127779713,
          "endTime": "2009-11-17T19:21:00.000+00:00",
          "from": {
            "arrival": "2009-11-17T19:02:00.000+00:00",
            "departure": "2009-11-17T19:02:00.000+00:00",
            "lat": 45.517299,
            "lon": -122.654067,
            "name": "SE Morrison & 12th",
            "stopCode": "4014",
            "stopId": "prt:4014",
            "stopIndex": 52,
            "stopSequence": 53,
            "vertexType": "TRANSIT",
            "zoneId": "1"
          },
          "generalizedCost": 1740,
          "headsign": "NW 27th & Thurman",
          "interlineWithPreviousLeg": false,
          "intermediateStops": [
            {
              "arrival": "2009-11-17T19:02:38.000+00:00",
              "departure": "2009-11-17T19:02:38.000+00:00",
              "lat": 45.517292,
              "lon": -122.656563,
              "name": "SE Morrison & 9th",
              "stopCode": "4026",
              "stopId": "prt:4026",
              "stopIndex": 53,
              "stopSequence": 54,
              "vertexType": "TRANSIT",
              "zoneId": "1"
            },
            {
              "arrival": "2009-11-17T19:03:08.000+00:00",
              "departure": "2009-11-17T19:03:08.000+00:00",
              "lat": 45.517322,
              "lon": -122.65847,
              "name": "SE Morrison & 7th",
              "stopCode": "4025",
              "stopId": "prt:4025",
              "stopIndex": 54,
              "stopSequence": 55,
              "vertexType": "TRANSIT",
              "zoneId": "1"
            },
            {
              "arrival": "2009-11-17T19:03:39.000+00:00",
              "departure": "2009-11-17T19:03:39.000+00:00",
              "lat": 45.517298,
              "lon": -122.660523,
              "name": "SE Morrison & Grand",
              "stopCode": "4013",
              "stopId": "prt:4013",
              "stopIndex": 55,
              "stopSequence": 56,
              "vertexType": "TRANSIT",
              "zoneId": "1"
            },
            {
              "arrival": "2009-11-17T19:05:03.000+00:00",
              "departure": "2009-11-17T19:05:03.000+00:00",
              "lat": 45.517351,
              "lon": -122.66601,
              "name": "Morrison Bridge",
              "stopCode": "4029",
              "stopId": "prt:4029",
              "stopIndex": 56,
              "stopSequence": 57,
              "vertexType": "TRANSIT",
              "zoneId": "1"
            },
            {
              "arrival": "2009-11-17T19:07:27.000+00:00",
              "departure": "2009-11-17T19:07:27.000+00:00",
              "lat": 45.51959,
              "lon": -122.674599,
              "name": "SW Washington & 3rd",
              "stopCode": "6158",
              "stopId": "prt:6158",
              "stopIndex": 57,
              "stopSequence": 58,
              "vertexType": "TRANSIT",
              "zoneId": "0"
            },
            {
              "arrival": "2009-11-17T19:08:00.000+00:00",
              "departure": "2009-11-17T19:08:00.000+00:00",
              "lat": 45.520129,
              "lon": -122.676635,
              "name": "SW Washington & 5th",
              "stopCode": "6160",
              "stopId": "prt:6160",
              "stopIndex": 58,
              "stopSequence": 59,
              "vertexType": "TRANSIT",
              "zoneId": "0"
            },
            {
              "arrival": "2009-11-17T19:08:52.000+00:00",
              "departure": "2009-11-17T19:08:52.000+00:00",
              "lat": 45.520695,
              "lon": -122.678657,
              "name": "SW Washington & Broadway",
              "stopCode": "6137",
              "stopId": "prt:6137",
              "stopIndex": 59,
              "stopSequence": 60,
              "vertexType": "TRANSIT",
              "zoneId": "0"
            },
            {
              "arrival": "2009-11-17T19:09:34.000+00:00",
              "departure": "2009-11-17T19:09:34.000+00:00",
              "lat": 45.521124,
              "lon": -122.6803,
              "name": "SW Washington & 9th",
              "stopCode": "6169",
              "stopId": "prt:6169",
              "stopIndex": 60,
              "stopSequence": 61,
              "vertexType": "TRANSIT",
              "zoneId": "0"
            },
            {
              "arrival": "2009-11-17T19:10:47.000+00:00",
              "departure": "2009-11-17T19:10:47.000+00:00",
              "lat": 45.521094,
              "lon": -122.682819,
              "name": "SW 11th & Alder",
              "stopCode": "9600",
              "stopId": "prt:9600",
              "stopIndex": 61,
              "stopSequence": 62,
              "vertexType": "TRANSIT",
              "zoneId": "0"
            },
            {
              "arrival": "2009-11-17T19:11:36.000+00:00",
              "departure": "2009-11-17T19:11:36.000+00:00",
              "lat": 45.52055,
              "lon": -122.683933,
              "name": "SW Morrison & 12th",
              "stopCode": "9598",
              "stopId": "prt:9598",
              "stopIndex": 62,
              "stopSequence": 63,
              "vertexType": "TRANSIT",
              "zoneId": "0"
            },
            {
              "arrival": "2009-11-17T19:12:25.000+00:00",
              "departure": "2009-11-17T19:12:25.000+00:00",
              "lat": 45.521063,
              "lon": -122.685848,
              "name": "SW Morrison & 14th",
              "stopCode": "9708",
              "stopId": "prt:9708",
              "stopIndex": 63,
              "stopSequence": 64,
              "vertexType": "TRANSIT",
              "zoneId": "1"
            },
            {
              "arrival": "2009-11-17T19:13:18.000+00:00",
              "departure": "2009-11-17T19:13:18.000+00:00",
              "lat": 45.521641,
              "lon": -122.687932,
              "name": "SW Morrison & 16th",
              "stopCode": "9613",
              "stopId": "prt:9613",
              "stopIndex": 64,
              "stopSequence": 65,
              "vertexType": "TRANSIT",
              "zoneId": "1"
            },
            {
              "arrival": "2009-11-17T19:14:00.000+00:00",
              "departure": "2009-11-17T19:14:00.000+00:00",
              "lat": 45.52206,
              "lon": -122.689577,
              "name": "SW Morrison & 17th",
              "stopCode": "9599",
              "stopId": "prt:9599",
              "stopIndex": 65,
              "stopSequence": 66,
              "vertexType": "TRANSIT",
              "zoneId": "1"
            },
            {
              "arrival": "2009-11-17T19:15:03.000+00:00",
              "departure": "2009-11-17T19:15:03.000+00:00",
              "lat": 45.523097,
              "lon": -122.690083,
              "name": "W Burnside & NW 19th",
              "stopCode": "735",
              "stopId": "prt:735",
              "stopIndex": 66,
              "stopSequence": 67,
              "vertexType": "TRANSIT",
              "zoneId": "1"
            },
            {
              "arrival": "2009-11-17T19:15:46.000+00:00",
              "departure": "2009-11-17T19:15:46.000+00:00",
              "lat": 45.523176,
              "lon": -122.692139,
              "name": "W Burnside & NW 20th",
              "stopCode": "741",
              "stopId": "prt:741",
              "stopIndex": 67,
              "stopSequence": 68,
              "vertexType": "TRANSIT",
              "zoneId": "1"
            },
            {
              "arrival": "2009-11-17T19:16:07.000+00:00",
              "departure": "2009-11-17T19:16:07.000+00:00",
              "lat": 45.52322,
              "lon": -122.69313,
              "name": "W Burnside & NW 20th Pl",
              "stopCode": "742",
              "stopId": "prt:742",
              "stopIndex": 68,
              "stopSequence": 69,
              "vertexType": "TRANSIT",
              "zoneId": "1"
            },
            {
              "arrival": "2009-11-17T19:16:44.000+00:00",
              "departure": "2009-11-17T19:16:44.000+00:00",
              "lat": 45.523312,
              "lon": -122.694901,
              "name": "W Burnside & NW King",
              "stopCode": "747",
              "stopId": "prt:747",
              "stopIndex": 69,
              "stopSequence": 70,
              "vertexType": "TRANSIT",
              "zoneId": "1"
            },
            {
              "arrival": "2009-11-17T19:17:51.000+00:00",
              "departure": "2009-11-17T19:17:51.000+00:00",
              "lat": 45.523512,
              "lon": -122.698081,
              "name": "W Burnside & NW 23rd",
              "stopCode": "755",
              "stopId": "prt:755",
              "stopIndex": 70,
              "stopSequence": 71,
              "vertexType": "TRANSIT",
              "zoneId": "1"
            },
            {
              "arrival": "2009-11-17T19:18:53.000+00:00",
              "departure": "2009-11-17T19:18:53.000+00:00",
              "lat": 45.525416,
              "lon": -122.698381,
              "name": "NW 23rd & Flanders",
              "stopCode": "7157",
              "stopId": "prt:7157",
              "stopIndex": 71,
              "stopSequence": 72,
              "vertexType": "TRANSIT",
              "zoneId": "1"
            },
            {
              "arrival": "2009-11-17T19:19:56.000+00:00",
              "departure": "2009-11-17T19:19:56.000+00:00",
              "lat": 45.527543,
              "lon": -122.698473,
              "name": "NW 23rd & Irving",
              "stopCode": "7161",
              "stopId": "prt:7161",
              "stopIndex": 72,
              "stopSequence": 73,
              "vertexType": "TRANSIT",
              "zoneId": "1"
            }
          ],
          "legGeometry": {
            "length": 120,
            "points": "oaytG|zrkV?tBAjE?nD???X?hE?xC??Ah@?pE?~C???J?`@?vAAvBEbE?jEAlE?`BAbB@d@??@tAAj@Cx@Cb@Cp@_@dEcAtFoA`IS~@i@`BmAzDi@zAc@pAi@~C??Id@u@jEm@bD??If@u@jEk@bD??If@u@|DW`B??CPs@|Du@lElBz@??VJbCfAk@dD??Id@w@rEWvAId@AF??Q~@s@`Ei@~C??Ib@u@dEWzA??]jB]MQSe@WOKOKIIQe@GWE]GnD??AXKnEGnD???XGjD??AZEfCC`AEzB??AXCfAGxDE|AEtBIlC??APkAh@o@?sCB{BD??S?mCDmCDyBB??U?mCDmCDyBB"
          },
          "mode": "BUS",
          "pathway": false,
          "realTime": false,
          "route": "Belmont/NW 23rd",
          "routeId": "prt:15",
          "routeLongName": "Belmont/NW 23rd",
          "routeShortName": "15",
          "serviceDate": "2009-11-17",
          "startTime": "2009-11-17T19:02:00.000+00:00",
          "steps": [ ],
          "to": {
            "arrival": "2009-11-17T19:21:00.000+00:00",
            "departure": "2009-11-17T19:21:00.000+00:00",
            "lat": 45.529681,
            "lon": -122.698529,
            "name": "NW 23rd & Lovejoy",
            "stopCode": "7163",
            "stopId": "prt:7163",
            "stopIndex": 73,
            "stopSequence": 74,
            "vertexType": "TRANSIT",
            "zoneId": "1"
          },
          "transitLeg": true,
          "tripBlockId": "1550",
          "tripId": "prt:150W1430"
        },
        {
          "agencyTimeZoneOffset": -28800000,
          "arrivalDelay": 0,
          "departureDelay": 0,
          "distance": 297.11,
          "endTime": "2009-11-17T19:25:04.000+00:00",
          "from": {
            "arrival": "2009-11-17T19:21:00.000+00:00",
            "departure": "2009-11-17T19:21:00.000+00:00",
            "lat": 45.529681,
            "lon": -122.698529,
            "name": "NW 23rd & Lovejoy",
            "stopCode": "7163",
            "stopId": "prt:7163",
            "vertexType": "TRANSIT",
            "zoneId": "1"
          },
          "generalizedCost": 462,
          "interlineWithPreviousLeg": false,
          "legGeometry": {
            "length": 15,
            "points": "oo{tGxp{kVG@?NM?M?_CD?B?FM?G@K?GBwADK?DpH"
          },
          "mode": "WALK",
          "pathway": false,
          "realTime": false,
          "rentedBike": false,
          "route": "",
          "startTime": "2009-11-17T19:21:00.000+00:00",
          "steps": [
            {
              "absoluteDirection": "WEST",
              "area": false,
              "bogusName": true,
              "distance": 6.44,
              "elevation": "",
              "lat": 45.529726790620664,
              "lon": -122.69853023095405,
              "relativeDirection": "DEPART",
              "stayOn": false,
              "streetName": "way 158083864 from 0"
            },
            {
              "absoluteDirection": "NORTH",
              "area": false,
              "bogusName": false,
              "distance": 87.181,
              "elevation": "",
              "lat": 45.5297257,
              "lon": -122.69861290000001,
              "relativeDirection": "RIGHT",
              "stayOn": false,
              "streetName": "Northwest 23rd Avenue"
            },
            {
              "absoluteDirection": "WEST",
              "area": false,
              "bogusName": false,
              "distance": 4.768,
              "elevation": "",
              "lat": 45.5305094,
              "lon": -122.69864600000001,
              "relativeDirection": "LEFT",
              "stayOn": false,
              "streetName": "Northwest Marshall Street"
            },
            {
              "absoluteDirection": "NORTH",
              "area": false,
              "bogusName": true,
              "distance": 7.274,
              "elevation": "",
              "lat": 45.5305085,
              "lon": -122.6987072,
              "relativeDirection": "RIGHT",
              "stayOn": false,
              "streetName": "way 158083033 from 0"
            },
            {
              "absoluteDirection": "NORTH",
              "area": false,
              "bogusName": false,
              "distance": 64.974,
              "elevation": "",
              "lat": 45.5305739,
              "lon": -122.69870940000001,
              "relativeDirection": "CONTINUE",
              "stayOn": false,
              "streetName": "Northwest 23rd Avenue"
            },
            {
              "absoluteDirection": "NORTH",
              "area": false,
              "bogusName": true,
              "distance": 7.294,
              "elevation": "",
              "lat": 45.531153,
              "lon": -122.69876060000001,
              "relativeDirection": "CONTINUE",
              "stayOn": false,
              "streetName": "way 158083032 from 0"
            },
            {
              "absoluteDirection": "WEST",
              "area": false,
              "bogusName": false,
              "distance": 119.179,
              "elevation": "",
              "lat": 45.5312184,
              "lon": -122.698768,
              "relativeDirection": "LEFT",
              "stayOn": false,
              "streetName": "Northwest Northrup Street"
            }
          ],
          "to": {
            "arrival": "2009-11-17T19:25:04.000+00:00",
            "lat": 45.531,
            "lon": -122.70029,
            "name": "NW Northrup St. & NW 24th Ave. (P3)",
            "vertexType": "NORMAL"
          },
          "transitLeg": false,
          "walkingBike": false
        }
      ],
      "startTime": "2009-11-17T18:52:44.000+00:00",
      "tooSloped": false,
      "transfers": 0,
      "transitTime": 1140,
      "waitingTime": 0,
      "walkDistance": 1015.832,
      "walkLimitExceeded": false,
      "walkTime": 800
    }
  ]
]


org.opentripplanner.routing.algorithm.mapping.TransitSnapshotTest.test_trip_planning_with_walk_only=[
  [
    {
      "arrivedAtDestinationWithRentedBicycle": false,
      "duration": 3804,
      "elevationGained": 0.0,
      "elevationLost": 0.0,
      "endTime": "2009-11-17T19:03:24.000+00:00",
      "fare": {
        "details": { },
        "fare": { }
      },
      "generalizedCost": 7384,
      "legs": [
        {
          "agencyTimeZoneOffset": -28800000,
          "arrivalDelay": 0,
          "departureDelay": 0,
          "distance": 4875.788999999999,
          "endTime": "2009-11-17T19:03:24.000+00:00",
          "from": {
            "departure": "2009-11-17T18:00:00.000+00:00",
            "lat": 45.51932,
            "lon": -122.648567,
            "name": "SE Stark    St. & SE 17th Ave. (P0)",
            "vertexType": "NORMAL"
          },
          "generalizedCost": 7384,
          "interlineWithPreviousLeg": false,
          "legGeometry": {
            "length": 252,
            "points": "unytGpxqkVA??dACpB@P?f@?p@?j@?dAAhE?jE?vD?P?RK?GFCDCFADABADADAF?D?FADCF?B?B?@?D@DADABCBC?A?C?AA??GICAAAA?A?A?AACAC?A@ABABC@CDCBCBC@CBABABCJ?J?@?@MR?hE?fEAdB?dB?lE?`A?T?pBA|D?J?x@?r@y@??bBuA?y@AU?{@?O?}@?E?y@?_@Aa@?u@?W??J@N?hA@x@Ap@ATETGpJCjEA|CArAAxAAxAAdBEzHClF?@Ax@GTAjBAZ?R@hC@h@Q@cBBM?M?_CDsA@Y?Q@O?K?Q?mBB[?C?W@[?]@E?IDI@]DO@SBM?S@G@A?GDEJQ|@AL?L@nA?j@@L?V?d@@~@@NI?E?W@Q?Q?m@@Q@AF?DAJBzB?V?NANM@K?GBEDEHIJUX_@f@KNQRSVGFCBQPIHGDGBIBK@W@a@?mA@E?C@C@A?CBQTKJEHIJeC~CYZo@v@g@d@IJAFAD?L@vC@hB@p@?X?T@P?N@P@nA?j@AX?L@`B@dA?R?RBbD?T?NBbD?R?P@|D@jB?x@@J?N?B?P?LBjD@N@fD?T?LBdD?R?PF`K?RDlJ?R?PFlJ?J"
          },
          "mode": "WALK",
          "pathway": false,
          "realTime": false,
          "rentedBike": false,
          "route": "",
          "startTime": "2009-11-17T18:00:00.000+00:00",
          "steps": [
            {
              "absoluteDirection": "NORTH",
              "area": false,
              "bogusName": false,
              "distance": 0.69,
              "elevation": "",
              "lat": 45.51931999240744,
              "lon": -122.64856484453956,
              "relativeDirection": "DEPART",
              "stayOn": false,
              "streetName": "Southeast 17th Avenue"
            },
            {
              "absoluteDirection": "WEST",
              "area": false,
              "bogusName": false,
              "distance": 402.49899999999997,
              "elevation": "",
              "lat": 45.5193262,
              "lon": -122.6485648,
              "relativeDirection": "LEFT",
              "stayOn": false,
              "streetName": "Southeast Stark Street"
            },
            {
              "absoluteDirection": "NORTH",
              "area": false,
              "bogusName": true,
              "distance": 7.084,
              "elevation": "",
              "lat": 45.5193421,
              "lon": -122.65373050000001,
              "relativeDirection": "RIGHT",
              "stayOn": false,
              "streetName": "way 226431264 from 0"
            },
            {
              "absoluteDirection": "NORTHWEST",
              "area": false,
              "bogusName": true,
              "distance": 55.955,
              "elevation": "",
              "lat": 45.5194058,
              "lon": -122.6537325,
              "relativeDirection": "LEFT",
              "stayOn": true,
              "streetName": "way 226431263 from 21"
            },
            {
              "absoluteDirection": "NORTH",
              "area": false,
              "bogusName": true,
              "distance": 68.713,
              "elevation": "",
              "lat": 45.5196271,
              "lon": -122.65431720000001,
              "relativeDirection": "RIGHT",
              "stayOn": true,
              "streetName": "way 226431263 from 23"
            },
            {
              "absoluteDirection": "WEST",
              "area": false,
              "bogusName": false,
              "distance": 516.483,
              "elevation": "",
              "lat": 45.5200623,
              "lon": -122.6546522,
              "relativeDirection": "LEFT",
              "stayOn": false,
              "streetName": "Southeast Oak Street"
            },
            {
              "absoluteDirection": "NORTH",
              "area": false,
              "bogusName": true,
              "distance": 70.838,
              "elevation": "",
              "lat": 45.5200842,
              "lon": -122.66128140000001,
              "relativeDirection": "RIGHT",
              "stayOn": false,
              "streetName": "way 257064467 from 1"
            },
            {
              "absoluteDirection": "NORTH",
              "area": false,
              "bogusName": false,
              "distance": 284.735,
              "elevation": "",
              "lat": 45.520373600000006,
              "lon": -122.66178300000001,
              "relativeDirection": "RIGHT",
              "stayOn": false,
              "streetName": "Southeast Martin Luther King, Junior Boulevard"
            },
            {
              "absoluteDirection": "WEST",
              "area": false,
              "bogusName": false,
              "distance": 243.448,
              "elevation": "",
              "lat": 45.5229343,
              "lon": -122.66176650000001,
              "relativeDirection": "LEFT",
              "stayOn": false,
              "streetName": "East Burnside Street"
            },
            {
              "absoluteDirection": "WEST",
              "area": false,
              "bogusName": false,
              "distance": 407.384,
              "elevation": "",
              "lat": 45.523001,
              "lon": -122.6648816,
              "relativeDirection": "CONTINUE",
              "stayOn": false,
              "streetName": "Burnside Bridge"
            },
            {
              "absoluteDirection": "WEST",
              "area": false,
              "bogusName": false,
              "distance": 256.851,
              "elevation": "",
              "lat": 45.523105400000006,
              "lon": -122.67010870000001,
              "relativeDirection": "CONTINUE",
              "stayOn": false,
              "streetName": "West Burnside Street"
            },
            {
              "absoluteDirection": "NORTH",
              "area": false,
              "bogusName": false,
              "distance": 460.622,
              "elevation": "",
              "lat": 45.523177600000004,
              "lon": -122.67338950000001,
              "relativeDirection": "RIGHT",
              "stayOn": false,
              "streetName": "Northwest 3rd Avenue"
            },
            {
              "absoluteDirection": "WEST",
              "area": false,
              "bogusName": false,
              "distance": 145.81199999999998,
              "elevation": "",
              "lat": 45.527286600000004,
              "lon": -122.67371650000001,
              "relativeDirection": "SLIGHTLY_LEFT",
              "stayOn": false,
              "streetName": "Northwest Hoyt Street"
            },
            {
              "absoluteDirection": "NORTH",
              "area": false,
              "bogusName": false,
              "distance": 77.353,
              "elevation": "",
              "lat": 45.5273496,
              "lon": -122.6755629,
              "relativeDirection": "RIGHT",
              "stayOn": false,
              "streetName": "Northwest 5th Avenue"
            },
            {
              "absoluteDirection": "WEST",
              "area": false,
              "bogusName": false,
              "distance": 80.53,
              "elevation": "",
              "lat": 45.528044900000005,
              "lon": -122.6755935,
              "relativeDirection": "LEFT",
              "stayOn": false,
              "streetName": "Northwest Irving Street"
            },
            {
              "absoluteDirection": "NORTH",
              "area": false,
              "bogusName": false,
              "distance": 465.426,
              "elevation": "",
              "lat": 45.528051500000004,
              "lon": -122.67662320000001,
              "relativeDirection": "RIGHT",
              "stayOn": false,
              "streetName": "Northwest Station Way"
            },
            {
              "absoluteDirection": "WEST",
              "area": false,
              "bogusName": false,
              "distance": 1331.3660000000002,
              "elevation": "",
              "lat": 45.531545200000004,
              "lon": -122.679511,
              "relativeDirection": "LEFT",
              "stayOn": false,
              "streetName": "Northwest Northrup Street"
            }
          ],
          "to": {
            "arrival": "2009-11-17T19:03:24.000+00:00",
            "lat": 45.53122,
            "lon": -122.69659,
            "name": "NW Northrup St. & NW 22nd Ave. (P2)",
            "vertexType": "NORMAL"
          },
          "transitLeg": false,
          "walkingBike": false
        }
      ],
      "startTime": "2009-11-17T18:00:00.000+00:00",
      "tooSloped": false,
      "transfers": 0,
      "transitTime": 0,
      "waitingTime": 0,
      "walkDistance": 4875.788999999999,
      "walkLimitExceeded": false,
      "walkTime": 3804
    }
  ]
]


org.opentripplanner.routing.algorithm.mapping.TransitSnapshotTest.test_trip_planning_with_walk_only_stop=[
  [
    {
      "arrivedAtDestinationWithRentedBicycle": false,
      "duration": 3230,
      "elevationGained": 0.0,
      "elevationLost": 0.0,
      "endTime": "2009-11-17T18:53:50.000+00:00",
      "fare": {
        "details": { },
        "fare": { }
      },
      "generalizedCost": 6283,
      "legs": [
        {
          "agencyTimeZoneOffset": -28800000,
          "arrivalDelay": 0,
          "departureDelay": 0,
          "distance": 4154.147999999998,
          "endTime": "2009-11-17T18:53:50.000+00:00",
          "from": {
            "departure": "2009-11-17T18:00:00.000+00:00",
            "lat": 45.52337,
            "lon": -122.653725,
            "name": "NE 12th & Couch",
            "stopCode": "6577",
            "stopId": "prt:6577",
            "vertexType": "TRANSIT",
            "zoneId": "1"
          },
          "generalizedCost": 6283,
          "interlineWithPreviousLeg": false,
          "legGeometry": {
            "length": 202,
            "points": "ahztGxxrkV@Sb@?`@@T??V?vCAT?R?`D?T?RA`D?R?R?t@?n@?z@?T?R?jB?@?r@?R?R?tA?\\?l@?R?T?VAd@?jA?N?N?J?Z?jA?z@?P?Z?J@N?hA@x@Ap@ATETGpJCjEA|CArAAxAAxAAdBEzHClF?@Ax@GTAjBAZ?R@hC@h@Q@cBBM?M?_CDsA@Y?Q@O?K?Q?mBB[?C?W@[?]@E?IDI@]DO@SBM?S@G@A?GDEJQ|@AL?L@nA?j@@L?V?d@@~@@NI?E?W@Q?Q?m@@Q@AF?DAJBzB?V?NANM@K?GBEDEHIJUX_@f@KNQRSVGFCBQPIHGDGBIBK@W@a@?mA@E?C@C@A?CBQTKJEHIJeC~CYZo@v@g@d@IJAFAD?L@vC@hB@p@?X?T@P?N@P@nA?j@AX?L@`B@dA?R?RBbD?T?NBbD?R?P@|D@jB?x@@J?N?B?P?LBjD@N@fD?T?LBdD?R?PF`K?RDlJ?R?PFlJ?J"
          },
          "mode": "WALK",
          "pathway": false,
          "realTime": false,
          "rentedBike": false,
          "route": "",
          "startTime": "2009-11-17T18:00:00.000+00:00",
          "steps": [
            {
              "absoluteDirection": "SOUTH",
              "area": false,
              "bogusName": false,
              "distance": 51.525,
              "elevation": "",
              "lat": 45.52336838632084,
              "lon": -122.65362253301092,
              "relativeDirection": "DEPART",
              "stayOn": false,
              "streetName": "Northeast 12th Avenue"
            },
            {
              "absoluteDirection": "WEST",
              "area": false,
              "bogusName": false,
              "distance": 877.279,
              "elevation": "",
              "lat": 45.5229051,
              "lon": -122.6536312,
              "relativeDirection": "RIGHT",
              "stayOn": false,
              "streetName": "East Burnside Street"
            },
            {
              "absoluteDirection": "WEST",
              "area": false,
              "bogusName": false,
              "distance": 407.384,
              "elevation": "",
              "lat": 45.523001,
              "lon": -122.6648816,
              "relativeDirection": "CONTINUE",
              "stayOn": false,
              "streetName": "Burnside Bridge"
            },
            {
              "absoluteDirection": "WEST",
              "area": false,
              "bogusName": false,
              "distance": 256.851,
              "elevation": "",
              "lat": 45.523105400000006,
              "lon": -122.67010870000001,
              "relativeDirection": "CONTINUE",
              "stayOn": false,
              "streetName": "West Burnside Street"
            },
            {
              "absoluteDirection": "NORTH",
              "area": false,
              "bogusName": false,
              "distance": 460.622,
              "elevation": "",
              "lat": 45.523177600000004,
              "lon": -122.67338950000001,
              "relativeDirection": "RIGHT",
              "stayOn": false,
              "streetName": "Northwest 3rd Avenue"
            },
            {
              "absoluteDirection": "WEST",
              "area": false,
              "bogusName": false,
              "distance": 145.81199999999998,
              "elevation": "",
              "lat": 45.527286600000004,
              "lon": -122.67371650000001,
              "relativeDirection": "SLIGHTLY_LEFT",
              "stayOn": false,
              "streetName": "Northwest Hoyt Street"
            },
            {
              "absoluteDirection": "NORTH",
              "area": false,
              "bogusName": false,
              "distance": 77.353,
              "elevation": "",
              "lat": 45.5273496,
              "lon": -122.6755629,
              "relativeDirection": "RIGHT",
              "stayOn": false,
              "streetName": "Northwest 5th Avenue"
            },
            {
              "absoluteDirection": "WEST",
              "area": false,
              "bogusName": false,
              "distance": 80.53,
              "elevation": "",
              "lat": 45.528044900000005,
              "lon": -122.6755935,
              "relativeDirection": "LEFT",
              "stayOn": false,
              "streetName": "Northwest Irving Street"
            },
            {
              "absoluteDirection": "NORTH",
              "area": false,
              "bogusName": false,
              "distance": 465.426,
              "elevation": "",
              "lat": 45.528051500000004,
              "lon": -122.67662320000001,
              "relativeDirection": "RIGHT",
              "stayOn": false,
              "streetName": "Northwest Station Way"
            },
            {
              "absoluteDirection": "WEST",
              "area": false,
              "bogusName": false,
              "distance": 1331.3660000000002,
              "elevation": "",
              "lat": 45.531545200000004,
              "lon": -122.679511,
              "relativeDirection": "LEFT",
              "stayOn": false,
              "streetName": "Northwest Northrup Street"
            }
          ],
          "to": {
            "arrival": "2009-11-17T18:53:50.000+00:00",
            "lat": 45.53122,
            "lon": -122.69659,
            "name": "NW Northrup St. & NW 22nd Ave. (P2)",
            "vertexType": "NORMAL"
          },
          "transitLeg": false,
          "walkingBike": false
        }
      ],
      "startTime": "2009-11-17T18:00:00.000+00:00",
      "tooSloped": false,
      "transfers": 0,
      "transitTime": 0,
      "waitingTime": 0,
      "walkDistance": 4154.147999999998,
      "walkLimitExceeded": false,
      "walkTime": 3230
    }
  ]
]


org.opentripplanner.routing.algorithm.mapping.TransitSnapshotTest.test_trip_planning_with_walk_only_stop_collection=[
  [
    {
      "arrivedAtDestinationWithRentedBicycle": false,
      "duration": 2361,
      "elevationGained": 0.0,
      "elevationLost": 0.0,
      "endTime": "2009-11-17T18:39:21.000+00:00",
      "fare": {
        "details": { },
        "fare": { }
      },
      "generalizedCost": 4557,
      "legs": [
        {
          "agencyTimeZoneOffset": -28800000,
          "arrivalDelay": 0,
          "departureDelay": 0,
          "distance": 2989.7960000000003,
          "endTime": "2009-11-17T18:39:21.000+00:00",
          "from": {
            "departure": "2009-11-17T18:00:00.000+00:00",
            "lat": 45.530244,
            "lon": -122.667794,
            "name": "Interstate/Rose Quarter MAX Station",
            "stopCode": "11508",
            "stopId": "prt:11508",
            "vertexType": "TRANSIT",
            "zoneId": "0"
          },
          "generalizedCost": 4557,
          "interlineWithPreviousLeg": false,
          "legGeometry": {
            "length": 173,
            "points": "_s{tGvpukV??c@tADDFDDDHHYx@Wt@{@lBS^MROZ]h@Y`@[`@k@r@kAtASVEDa@f@EDm@l@s@p@JVA@GOCBzEfKxF`M|AfDJRLPVb@DBBBBBDBB@CRE\\C?A@A@ABAB?DAHATC\\AXAVCZATAPAPATG`AATAPAL?J?F?F?D?F@x@AJ@D@B@DAB?RK@I??TBlBCJ?D?BAFAB?DADABEFCDA@CDC?c@@{@@O?K??LCDC??LC?G?E@GBE?KCI?EFC@?N?F?D?BABA@AD?D?B?D@B@BABAB?D?DADABABABC@A@I@IZCFIJ?L@`B@dA?R?RBbD?T?NBbD?R?P@|D@jB?x@@J?N?B?P?LBjD@N@fD?T?LBdD?R?PF`K?RDlJ?R?PFlJ?RDbH@xA?D?P?RDpH"
          },
          "mode": "WALK",
          "pathway": false,
          "realTime": false,
          "rentedBike": false,
          "route": "",
          "startTime": "2009-11-17T18:00:00.000+00:00",
          "steps": [
            {
              "absoluteDirection": "NORTHWEST",
              "area": false,
              "bogusName": false,
              "distance": 39.035,
              "elevation": "",
              "lat": 45.53024090735772,
              "lon": -122.66779676192563,
              "relativeDirection": "DEPART",
              "stayOn": false,
              "streetName": "Interstate/Rose Quarter Northbound Yellow Line MAX Platform"
            },
            {
              "absoluteDirection": "SOUTHWEST",
              "area": false,
              "bogusName": true,
              "distance": 20.608,
              "elevation": "",
              "lat": 45.530427100000004,
              "lon": -122.66822160000001,
              "relativeDirection": "LEFT",
              "stayOn": false,
              "streetName": "way 125785939 from 4"
            },
            {
              "absoluteDirection": "NORTHWEST",
              "area": false,
              "bogusName": false,
              "distance": 410.023,
              "elevation": "",
              "lat": 45.5302724,
              "lon": -122.66836730000001,
              "relativeDirection": "RIGHT",
              "stayOn": false,
              "streetName": "North Interstate Avenue"
            },
            {
              "absoluteDirection": "SOUTHWEST",
              "area": false,
              "bogusName": true,
              "distance": 40.36,
              "elevation": "",
              "lat": 45.532912800000005,
              "lon": -122.67197920000001,
              "relativeDirection": "LEFT",
              "stayOn": false,
              "streetName": "way 117315127 from 2"
            },
            {
              "absoluteDirection": "NORTHWEST",
              "area": false,
              "bogusName": true,
              "distance": 2.245,
              "elevation": "",
              "lat": 45.532907900000005,
              "lon": -122.67202800000001,
              "relativeDirection": "RIGHT",
              "stayOn": true,
              "streetName": "way 117315115 from 0"
            },
            {
              "absoluteDirection": "SOUTHWEST",
              "area": false,
              "bogusName": false,
              "distance": 543.668,
              "elevation": "",
              "lat": 45.5329251,
              "lon": -122.67204310000001,
              "relativeDirection": "LEFT",
              "stayOn": false,
              "streetName": "Broadway Bridge"
            },
            {
              "absoluteDirection": "SOUTHWEST",
              "area": false,
              "bogusName": false,
              "distance": 14.158,
              "elevation": "",
              "lat": 45.5298506,
              "lon": -122.67746670000001,
              "relativeDirection": "CONTINUE",
              "stayOn": false,
              "streetName": "Northwest Broadway"
            },
            {
              "absoluteDirection": "NORTH",
              "area": false,
              "bogusName": false,
              "distance": 23.666,
              "elevation": "",
              "lat": 45.5297871,
              "lon": -122.67780010000001,
              "relativeDirection": "UTURN_RIGHT",
              "stayOn": true,
              "streetName": "Northwest Broadway"
            },
            {
              "absoluteDirection": "NORTHWEST",
              "area": false,
              "bogusName": false,
              "distance": 298.376,
              "elevation": "",
              "lat": 45.529817200000004,
              "lon": -122.6778163,
              "relativeDirection": "SLIGHTLY_LEFT",
              "stayOn": false,
              "streetName": "Northwest Lovejoy Street"
            },
            {
              "absoluteDirection": "NORTH",
              "area": false,
              "bogusName": false,
              "distance": 71.22,
              "elevation": "",
              "lat": 45.5302432,
              "lon": -122.6813836,
              "relativeDirection": "RIGHT",
              "stayOn": false,
              "streetName": "Northwest 10th Avenue"
            },
            {
              "absoluteDirection": "WEST",
              "area": false,
              "bogusName": false,
              "distance": 5.54,
              "elevation": "",
              "lat": 45.5308835,
              "lon": -122.68140700000001,
              "relativeDirection": "LEFT",
              "stayOn": false,
              "streetName": "Northwest Marshall Street"
            },
            {
              "absoluteDirection": "NORTHWEST",
              "area": false,
              "bogusName": true,
              "distance": 5.888,
              "elevation": "",
              "lat": 45.530882000000005,
              "lon": -122.6814781,
              "relativeDirection": "RIGHT",
              "stayOn": false,
              "streetName": "way 117751890 from 1"
            },
            {
              "absoluteDirection": "WEST",
              "area": false,
              "bogusName": false,
              "distance": 7.364,
              "elevation": "",
              "lat": 45.5309273,
              "lon": -122.6815085,
              "relativeDirection": "LEFT",
              "stayOn": false,
              "streetName": "Tanner Springs Park"
            },
            {
              "absoluteDirection": "NORTH",
              "area": false,
              "bogusName": false,
              "distance": 116.77899999999998,
              "elevation": "",
              "lat": 45.530944000000005,
              "lon": -122.6815772,
              "relativeDirection": "RIGHT",
              "stayOn": false,
              "streetName": "Tanner Springs Park Trail"
            },
            {
              "absoluteDirection": "WEST",
              "area": false,
              "bogusName": false,
              "distance": 1390.866,
              "elevation": "",
              "lat": 45.5315117,
              "lon": -122.68244770000001,
              "relativeDirection": "LEFT",
              "stayOn": false,
              "streetName": "Northwest Northrup Street"
            }
          ],
          "to": {
            "arrival": "2009-11-17T18:39:21.000+00:00",
            "lat": 45.531,
            "lon": -122.70029,
            "name": "NW Northrup St. & NW 24th Ave. (P3)",
            "vertexType": "NORMAL"
          },
          "transitLeg": false,
          "walkingBike": false
        }
      ],
      "startTime": "2009-11-17T18:00:00.000+00:00",
      "tooSloped": false,
      "transfers": 0,
      "transitTime": 0,
      "waitingTime": 0,
      "walkDistance": 2989.7960000000003,
      "walkLimitExceeded": false,
      "walkTime": 2361
    }
  ]
]<|MERGE_RESOLUTION|>--- conflicted
+++ resolved
@@ -1128,15 +1128,6 @@
           "distance": 266.211,
           "endTime": "2009-11-17T18:39:22.000+00:00",
           "from": {
-<<<<<<< HEAD
-            "arrival": "2009-11-17T18:35:00.000+00:00",
-            "departure": "2009-11-17T18:35:00.000+00:00",
-            "lat": 45.529681,
-            "lon": -122.698529,
-            "name": "NW 23rd & Lovejoy",
-            "stopCode": "7163",
-            "stopId": "prt:7163",
-=======
             "arrival": "2009-11-17T18:35:54.000+00:00",
             "departure": "2009-11-17T18:35:54.000+00:00",
             "lat": 45.532159,
@@ -1144,7 +1135,6 @@
             "name": "NW 23rd & Overton",
             "stopCode": "8981",
             "stopId": "prt:8981",
->>>>>>> c78b1163
             "vertexType": "TRANSIT",
             "zoneId": "1"
           },
@@ -2119,15 +2109,6 @@
           "distance": 266.211,
           "endTime": "2009-11-17T18:55:32.000+00:00",
           "from": {
-<<<<<<< HEAD
-            "arrival": "2009-11-17T18:51:00.000+00:00",
-            "departure": "2009-11-17T18:51:00.000+00:00",
-            "lat": 45.529681,
-            "lon": -122.698529,
-            "name": "NW 23rd & Lovejoy",
-            "stopCode": "7163",
-            "stopId": "prt:7163",
-=======
             "arrival": "2009-11-17T18:52:04.000+00:00",
             "departure": "2009-11-17T18:52:04.000+00:00",
             "lat": 45.532159,
@@ -2135,7 +2116,6 @@
             "name": "NW 23rd & Overton",
             "stopCode": "8981",
             "stopId": "prt:8981",
->>>>>>> c78b1163
             "vertexType": "TRANSIT",
             "zoneId": "1"
           },
@@ -4864,15 +4844,6 @@
             }
           ],
           "to": {
-<<<<<<< HEAD
-            "arrival": "2009-11-17T19:00:00.000+00:00",
-            "departure": "2009-11-17T19:00:00.000+00:00",
-            "lat": 45.523103,
-            "lon": -122.653064,
-            "name": "NE Sandy & 12th",
-            "stopCode": "5055",
-            "stopId": "prt:5055",
-=======
             "arrival": "2009-11-17T19:02:00.000+00:00",
             "departure": "2009-11-17T19:02:00.000+00:00",
             "lat": 45.517299,
@@ -4880,7 +4851,6 @@
             "name": "SE Morrison & 12th",
             "stopCode": "4014",
             "stopId": "prt:4014",
->>>>>>> c78b1163
             "vertexType": "TRANSIT",
             "zoneId": "1"
           },
