--- conflicted
+++ resolved
@@ -2357,14 +2357,8 @@
           "agencyUrl": "http://trimet.org",
           "arrivalDelay": 0,
           "departureDelay": 0,
-<<<<<<< HEAD
-          "distanceMeters": 2035.619484953424,
+          "distance": 2035.619484953424,
           "endTime": "2009-11-17T18:51:01.000+00:00",
-          "flexibleTrip": false,
-=======
-          "distance": 2347.5602438577907,
-          "endTime": "2009-11-17T18:52:12.000+00:00",
->>>>>>> 308a6cf9
           "from": {
             "arrival": "2009-11-17T18:42:54.000+00:00",
             "departure": "2009-11-17T18:42:54.000+00:00",
@@ -2463,41 +2457,6 @@
             {
               "arrival": "2009-11-17T18:50:15.000+00:00",
               "departure": "2009-11-17T18:50:15.000+00:00",
-<<<<<<< HEAD
-              "place": {
-                "coordinate": {
-                  "latitude": 45.531573,
-                  "longitude": -122.656408
-                },
-                "name": "NE Multnomah & 9th",
-                "stop": {
-                  "code": "4056",
-                  "coordinate": {
-                    "latitude": 45.531573,
-                    "longitude": -122.656408
-                  },
-                  "description": "Westbound stop in Portland (Stop ID 4056)",
-                  "fareZones": [
-                    {
-                      "id": {
-                        "feedId": "prt",
-                        "id": "0"
-                      }
-                    }
-                  ],
-                  "id": {
-                    "feedId": "prt",
-                    "id": "4056"
-                  },
-                  "name": "NE Multnomah & 9th",
-                  "partOfStation": false,
-                  "wheelchairBoarding": "NO_INFORMATION"
-                },
-                "stopIndex": 38,
-                "stopSequence": 39,
-                "vertexType": "TRANSIT"
-              }
-=======
               "lat": 45.531573,
               "lon": -122.656408,
               "name": "NE Multnomah & 9th",
@@ -2507,33 +2466,6 @@
               "stopSequence": 39,
               "vertexType": "TRANSIT",
               "zoneId": "0"
-            },
-            {
-              "arrival": "2009-11-17T18:51:01.000+00:00",
-              "departure": "2009-11-17T18:51:01.000+00:00",
-              "lat": 45.531569,
-              "lon": -122.659045,
-              "name": "NE Multnomah & 7th",
-              "stopCode": "4054",
-              "stopId": "prt:4054",
-              "stopIndex": 39,
-              "stopSequence": 40,
-              "vertexType": "TRANSIT",
-              "zoneId": "0"
-            },
-            {
-              "arrival": "2009-11-17T18:51:27.000+00:00",
-              "departure": "2009-11-17T18:51:27.000+00:00",
-              "lat": 45.531586,
-              "lon": -122.660482,
-              "name": "NE Multnomah & Grand",
-              "stopCode": "4043",
-              "stopId": "prt:4043",
-              "stopIndex": 40,
-              "stopSequence": 41,
-              "vertexType": "TRANSIT",
-              "zoneId": "0"
->>>>>>> 308a6cf9
             }
           ],
           "legGeometry": {
@@ -2551,177 +2483,18 @@
           "startTime": "2009-11-17T18:42:54.000+00:00",
           "steps": [ ],
           "to": {
-<<<<<<< HEAD
-            "coordinate": {
-              "latitude": 45.531569,
-              "longitude": -122.659045
-            },
+            "arrival": "2009-11-17T18:51:01.000+00:00",
+            "departure": "2009-11-17T18:54:29.000+00:00",
+            "lat": 45.531569,
+            "lon": -122.659045,
             "name": "NE Multnomah & 7th",
-            "stop": {
-              "code": "4054",
-              "coordinate": {
-                "latitude": 45.531569,
-                "longitude": -122.659045
-              },
-              "description": "Westbound stop in Portland (Stop ID 4054)",
-              "fareZones": [
-                {
-                  "id": {
-                    "feedId": "prt",
-                    "id": "0"
-                  }
-                }
-              ],
-              "id": {
-                "feedId": "prt",
-                "id": "4054"
-              },
-              "name": "NE Multnomah & 7th",
-              "partOfStation": false,
-              "wheelchairBoarding": "NO_INFORMATION"
-            },
+            "stopCode": "4054",
+            "stopId": "prt:4054",
             "stopIndex": 39,
             "stopSequence": 40,
-            "vertexType": "TRANSIT"
-          },
-          "transferToNextLeg": {
-            "constraint": {
-              "facilitated": false,
-              "guaranteed": false,
-              "maxWaitTime": -1,
-              "notAllowed": false,
-              "priority": "RECOMMENDED",
-              "regularTransfer": false,
-              "staySeated": false
-            },
-            "from": {
-              "route": {
-                "agency": {
-                  "fareUrl": "http://trimet.org/fares/index.htm",
-                  "id": {
-                    "feedId": "prt",
-                    "id": "prt"
-                  },
-                  "lang": "en",
-                  "name": "TriMet",
-                  "phone": "503-238-7433",
-                  "timezone": "America/Los_Angeles",
-                  "url": "http://trimet.org"
-                },
-                "bikesAllowed": "UNKNOWN",
-                "gtfsType": 3,
-                "id": {
-                  "feedId": "prt",
-                  "id": "70"
-                },
-                "longName": "12th Ave",
-                "mode": "BUS",
-                "shortName": "70",
-                "sortOrder": -999,
-                "sortOrderSet": false,
-                "url": "http://trimet.org/schedules/r070.htm"
-              },
-              "routeStationTransferPoint": false,
-              "routeStopTransferPoint": true,
-              "stationTransferPoint": false,
-              "stop": {
-                "code": "4054",
-                "coordinate": {
-                  "latitude": 45.531569,
-                  "longitude": -122.659045
-                },
-                "description": "Westbound stop in Portland (Stop ID 4054)",
-                "fareZones": [
-                  {
-                    "id": {
-                      "feedId": "prt",
-                      "id": "0"
-                    }
-                  }
-                ],
-                "id": {
-                  "feedId": "prt",
-                  "id": "4054"
-                },
-                "name": "NE Multnomah & 7th",
-                "partOfStation": false,
-                "wheelchairBoarding": "NO_INFORMATION"
-              },
-              "stopTransferPoint": false,
-              "tripTransferPoint": false
-            },
-            "to": {
-              "route": {
-                "agency": {
-                  "fareUrl": "http://trimet.org/fares/index.htm",
-                  "id": {
-                    "feedId": "prt",
-                    "id": "prt"
-                  },
-                  "lang": "en",
-                  "name": "TriMet",
-                  "phone": "503-238-7433",
-                  "timezone": "America/Los_Angeles",
-                  "url": "http://trimet.org"
-                },
-                "bikesAllowed": "UNKNOWN",
-                "gtfsType": 3,
-                "id": {
-                  "feedId": "prt",
-                  "id": "77"
-                },
-                "longName": "Broadway/Halsey",
-                "mode": "BUS",
-                "shortName": "77",
-                "sortOrder": -999,
-                "sortOrderSet": false,
-                "url": "http://trimet.org/schedules/r077.htm"
-              },
-              "routeStationTransferPoint": false,
-              "routeStopTransferPoint": true,
-              "stationTransferPoint": false,
-              "stop": {
-                "code": "4054",
-                "coordinate": {
-                  "latitude": 45.531569,
-                  "longitude": -122.659045
-                },
-                "description": "Westbound stop in Portland (Stop ID 4054)",
-                "fareZones": [
-                  {
-                    "id": {
-                      "feedId": "prt",
-                      "id": "0"
-                    }
-                  }
-                ],
-                "id": {
-                  "feedId": "prt",
-                  "id": "4054"
-                },
-                "name": "NE Multnomah & 7th",
-                "partOfStation": false,
-                "wheelchairBoarding": "NO_INFORMATION"
-              },
-              "stopTransferPoint": false,
-              "tripTransferPoint": false
-            }
-          },
-          "transitAlerts": [ ],
-=======
-            "arrival": "2009-11-17T18:52:12.000+00:00",
-            "departure": "2009-11-17T18:56:09.000+00:00",
-            "lat": 45.531159,
-            "lon": -122.66293,
-            "name": "NE Multnomah & 3rd",
-            "stopCode": "11492",
-            "stopId": "prt:11492",
-            "stopIndex": 41,
-            "stopSequence": 42,
             "vertexType": "TRANSIT",
             "zoneId": "0"
           },
->>>>>>> 308a6cf9
           "transitLeg": true,
           "tripBlockId": "7002",
           "tripId": "prt:700W1170"
@@ -2733,58 +2506,20 @@
           "agencyUrl": "http://trimet.org",
           "arrivalDelay": 0,
           "departureDelay": 0,
-<<<<<<< HEAD
-          "distanceMeters": 3560.2404415218243,
-=======
-          "distance": 3248.2996826174576,
->>>>>>> 308a6cf9
+          "distance": 3560.2404415218243,
           "endTime": "2009-11-17T19:07:55.000+00:00",
           "from": {
-<<<<<<< HEAD
-            "coordinate": {
-              "latitude": 45.531569,
-              "longitude": -122.659045
-            },
+            "arrival": "2009-11-17T18:51:01.000+00:00",
+            "departure": "2009-11-17T18:54:29.000+00:00",
+            "lat": 45.531569,
+            "lon": -122.659045,
             "name": "NE Multnomah & 7th",
-            "stop": {
-              "code": "4054",
-              "coordinate": {
-                "latitude": 45.531569,
-                "longitude": -122.659045
-              },
-              "description": "Westbound stop in Portland (Stop ID 4054)",
-              "fareZones": [
-                {
-                  "id": {
-                    "feedId": "prt",
-                    "id": "0"
-                  }
-                }
-              ],
-              "id": {
-                "feedId": "prt",
-                "id": "4054"
-              },
-              "name": "NE Multnomah & 7th",
-              "partOfStation": false,
-              "wheelchairBoarding": "NO_INFORMATION"
-            },
+            "stopCode": "4054",
+            "stopId": "prt:4054",
             "stopIndex": 81,
             "stopSequence": 82,
-            "vertexType": "TRANSIT"
-=======
-            "arrival": "2009-11-17T18:52:12.000+00:00",
-            "departure": "2009-11-17T18:56:09.000+00:00",
-            "lat": 45.531159,
-            "lon": -122.66293,
-            "name": "NE Multnomah & 3rd",
-            "stopCode": "11492",
-            "stopId": "prt:11492",
-            "stopIndex": 83,
-            "stopSequence": 84,
             "vertexType": "TRANSIT",
             "zoneId": "0"
->>>>>>> 308a6cf9
           },
           "generalizedCost": 1614,
           "headsign": "Montgomery Park",
@@ -2793,76 +2528,28 @@
             {
               "arrival": "2009-11-17T18:55:05.000+00:00",
               "departure": "2009-11-17T18:55:05.000+00:00",
-              "place": {
-                "coordinate": {
-                  "latitude": 45.531586,
-                  "longitude": -122.660482
-                },
-                "name": "NE Multnomah & Grand",
-                "stop": {
-                  "code": "4043",
-                  "coordinate": {
-                    "latitude": 45.531586,
-                    "longitude": -122.660482
-                  },
-                  "description": "Westbound stop in Portland (Stop ID 4043)",
-                  "fareZones": [
-                    {
-                      "id": {
-                        "feedId": "prt",
-                        "id": "0"
-                      }
-                    }
-                  ],
-                  "id": {
-                    "feedId": "prt",
-                    "id": "4043"
-                  },
-                  "name": "NE Multnomah & Grand",
-                  "partOfStation": false,
-                  "wheelchairBoarding": "NO_INFORMATION"
-                },
-                "stopIndex": 82,
-                "stopSequence": 83,
-                "vertexType": "TRANSIT"
-              }
+              "lat": 45.531586,
+              "lon": -122.660482,
+              "name": "NE Multnomah & Grand",
+              "stopCode": "4043",
+              "stopId": "prt:4043",
+              "stopIndex": 82,
+              "stopSequence": 83,
+              "vertexType": "TRANSIT",
+              "zoneId": "0"
             },
             {
               "arrival": "2009-11-17T18:56:09.000+00:00",
               "departure": "2009-11-17T18:56:09.000+00:00",
-              "place": {
-                "coordinate": {
-                  "latitude": 45.531159,
-                  "longitude": -122.66293
-                },
-                "name": "NE Multnomah & 3rd",
-                "stop": {
-                  "code": "11492",
-                  "coordinate": {
-                    "latitude": 45.531159,
-                    "longitude": -122.66293
-                  },
-                  "description": "Westbound stop in Portland (Stop ID 11492)",
-                  "fareZones": [
-                    {
-                      "id": {
-                        "feedId": "prt",
-                        "id": "0"
-                      }
-                    }
-                  ],
-                  "id": {
-                    "feedId": "prt",
-                    "id": "11492"
-                  },
-                  "name": "NE Multnomah & 3rd",
-                  "partOfStation": false,
-                  "wheelchairBoarding": "NO_INFORMATION"
-                },
-                "stopIndex": 83,
-                "stopSequence": 84,
-                "vertexType": "TRANSIT"
-              }
+              "lat": 45.531159,
+              "lon": -122.66293,
+              "name": "NE Multnomah & 3rd",
+              "stopCode": "11492",
+              "stopId": "prt:11492",
+              "stopIndex": 83,
+              "stopSequence": 84,
+              "vertexType": "TRANSIT",
+              "zoneId": "0"
             },
             {
               "arrival": "2009-11-17T18:58:00.000+00:00",
@@ -2976,26 +2663,13 @@
           "mode": "BUS",
           "pathway": false,
           "realTime": false,
-<<<<<<< HEAD
-          "scheduled": true,
-          "serviceDate": {
-            "day": 17,
-            "minMax": false,
-            "month": 11,
-            "sequenceNumber": 20091117,
-            "year": 2009
-          },
-          "startTime": "2009-11-17T18:54:29.000+00:00",
-          "streetNotes": [ ],
-=======
           "route": "Broadway/Halsey",
           "routeId": "prt:77",
           "routeLongName": "Broadway/Halsey",
           "routeShortName": "77",
           "serviceDate": "2009-11-17",
-          "startTime": "2009-11-17T18:56:09.000+00:00",
+          "startTime": "2009-11-17T18:54:29.000+00:00",
           "steps": [ ],
->>>>>>> 308a6cf9
           "to": {
             "arrival": "2009-11-17T19:07:55.000+00:00",
             "departure": "2009-11-17T19:07:55.000+00:00",
@@ -3009,133 +2683,6 @@
             "vertexType": "TRANSIT",
             "zoneId": "1"
           },
-<<<<<<< HEAD
-          "transferFromPrevLeg": {
-            "constraint": {
-              "facilitated": false,
-              "guaranteed": false,
-              "maxWaitTime": -1,
-              "notAllowed": false,
-              "priority": "RECOMMENDED",
-              "regularTransfer": false,
-              "staySeated": false
-            },
-            "from": {
-              "route": {
-                "agency": {
-                  "fareUrl": "http://trimet.org/fares/index.htm",
-                  "id": {
-                    "feedId": "prt",
-                    "id": "prt"
-                  },
-                  "lang": "en",
-                  "name": "TriMet",
-                  "phone": "503-238-7433",
-                  "timezone": "America/Los_Angeles",
-                  "url": "http://trimet.org"
-                },
-                "bikesAllowed": "UNKNOWN",
-                "gtfsType": 3,
-                "id": {
-                  "feedId": "prt",
-                  "id": "70"
-                },
-                "longName": "12th Ave",
-                "mode": "BUS",
-                "shortName": "70",
-                "sortOrder": -999,
-                "sortOrderSet": false,
-                "url": "http://trimet.org/schedules/r070.htm"
-              },
-              "routeStationTransferPoint": false,
-              "routeStopTransferPoint": true,
-              "stationTransferPoint": false,
-              "stop": {
-                "code": "4054",
-                "coordinate": {
-                  "latitude": 45.531569,
-                  "longitude": -122.659045
-                },
-                "description": "Westbound stop in Portland (Stop ID 4054)",
-                "fareZones": [
-                  {
-                    "id": {
-                      "feedId": "prt",
-                      "id": "0"
-                    }
-                  }
-                ],
-                "id": {
-                  "feedId": "prt",
-                  "id": "4054"
-                },
-                "name": "NE Multnomah & 7th",
-                "partOfStation": false,
-                "wheelchairBoarding": "NO_INFORMATION"
-              },
-              "stopTransferPoint": false,
-              "tripTransferPoint": false
-            },
-            "to": {
-              "route": {
-                "agency": {
-                  "fareUrl": "http://trimet.org/fares/index.htm",
-                  "id": {
-                    "feedId": "prt",
-                    "id": "prt"
-                  },
-                  "lang": "en",
-                  "name": "TriMet",
-                  "phone": "503-238-7433",
-                  "timezone": "America/Los_Angeles",
-                  "url": "http://trimet.org"
-                },
-                "bikesAllowed": "UNKNOWN",
-                "gtfsType": 3,
-                "id": {
-                  "feedId": "prt",
-                  "id": "77"
-                },
-                "longName": "Broadway/Halsey",
-                "mode": "BUS",
-                "shortName": "77",
-                "sortOrder": -999,
-                "sortOrderSet": false,
-                "url": "http://trimet.org/schedules/r077.htm"
-              },
-              "routeStationTransferPoint": false,
-              "routeStopTransferPoint": true,
-              "stationTransferPoint": false,
-              "stop": {
-                "code": "4054",
-                "coordinate": {
-                  "latitude": 45.531569,
-                  "longitude": -122.659045
-                },
-                "description": "Westbound stop in Portland (Stop ID 4054)",
-                "fareZones": [
-                  {
-                    "id": {
-                      "feedId": "prt",
-                      "id": "0"
-                    }
-                  }
-                ],
-                "id": {
-                  "feedId": "prt",
-                  "id": "4054"
-                },
-                "name": "NE Multnomah & 7th",
-                "partOfStation": false,
-                "wheelchairBoarding": "NO_INFORMATION"
-              },
-              "stopTransferPoint": false,
-              "tripTransferPoint": false
-            }
-          },
-          "transitAlerts": [ ],
-=======
->>>>>>> 308a6cf9
           "transitLeg": true,
           "tripBlockId": "7702",
           "tripId": "prt:771W1180"
@@ -3198,21 +2745,12 @@
       ],
       "startTime": "2009-11-17T18:37:30.000+00:00",
       "tooSloped": false,
-<<<<<<< HEAD
-      "transferPriorityCost": 32,
-      "transitTimeSeconds": 1293,
-      "waitTimeOptimizedCost": -115,
-      "waitingTimeSeconds": 208,
-      "walkOnly": false,
-      "walkingAllTheWay": false
-=======
       "transfers": 1,
-      "transitTime": 1264,
-      "waitingTime": 237,
+      "transitTime": 1293,
+      "waitingTime": 208,
       "walkDistance": 438.42099999999994,
       "walkLimitExceeded": false,
       "walkTime": 348
->>>>>>> 308a6cf9
     }
   ]
 ]
@@ -4900,14 +4438,8 @@
           "agencyUrl": "http://trimet.org",
           "arrivalDelay": 0,
           "departureDelay": 0,
-<<<<<<< HEAD
-          "distanceMeters": 1355.2067620852858,
+          "distance": 1355.2067620852858,
           "endTime": "2009-11-17T18:51:01.000+00:00",
-          "flexibleTrip": false,
-=======
-          "distance": 1667.1475209896525,
-          "endTime": "2009-11-17T18:52:12.000+00:00",
->>>>>>> 308a6cf9
           "from": {
             "arrival": "2009-11-17T18:46:00.000+00:00",
             "departure": "2009-11-17T18:46:00.000+00:00",
@@ -4967,216 +4499,6 @@
             {
               "arrival": "2009-11-17T18:50:15.000+00:00",
               "departure": "2009-11-17T18:50:15.000+00:00",
-<<<<<<< HEAD
-              "place": {
-                "coordinate": {
-                  "latitude": 45.531573,
-                  "longitude": -122.656408
-                },
-                "name": "NE Multnomah & 9th",
-                "stop": {
-                  "code": "4056",
-                  "coordinate": {
-                    "latitude": 45.531573,
-                    "longitude": -122.656408
-                  },
-                  "description": "Westbound stop in Portland (Stop ID 4056)",
-                  "fareZones": [
-                    {
-                      "id": {
-                        "feedId": "prt",
-                        "id": "0"
-                      }
-                    }
-                  ],
-                  "id": {
-                    "feedId": "prt",
-                    "id": "4056"
-                  },
-                  "name": "NE Multnomah & 9th",
-                  "partOfStation": false,
-                  "wheelchairBoarding": "NO_INFORMATION"
-                },
-                "stopIndex": 38,
-                "stopSequence": 39,
-                "vertexType": "TRANSIT"
-              }
-            }
-          ],
-          "legGeometry": {
-            "length": 33,
-            "points": "{fztG`xrkVwA?mCAmC?oCA}C?sDC??aBAm@@k@AY?uABU@I@IBQFb@fC}@d@OFO@q@???Q?]?gGA??[??nJ???b@?vK?rA"
-          },
-          "mode": "BUS",
-          "onStreetNonTransit": false,
-          "pathway": false,
-          "realTime": false,
-          "scheduled": true,
-          "serviceDate": {
-            "day": 17,
-            "minMax": false,
-            "month": 11,
-            "sequenceNumber": 20091117,
-            "year": 2009
-          },
-          "startTime": "2009-11-17T18:46:00.000+00:00",
-          "streetNotes": [ ],
-          "to": {
-            "coordinate": {
-              "latitude": 45.531569,
-              "longitude": -122.659045
-            },
-            "name": "NE Multnomah & 7th",
-            "stop": {
-              "code": "4054",
-              "coordinate": {
-                "latitude": 45.531569,
-                "longitude": -122.659045
-              },
-              "description": "Westbound stop in Portland (Stop ID 4054)",
-              "fareZones": [
-                {
-                  "id": {
-                    "feedId": "prt",
-                    "id": "0"
-                  }
-                }
-              ],
-              "id": {
-                "feedId": "prt",
-                "id": "4054"
-              },
-              "name": "NE Multnomah & 7th",
-              "partOfStation": false,
-              "wheelchairBoarding": "NO_INFORMATION"
-            },
-            "stopIndex": 39,
-            "stopSequence": 40,
-            "vertexType": "TRANSIT"
-          },
-          "transferToNextLeg": {
-            "constraint": {
-              "facilitated": false,
-              "guaranteed": false,
-              "maxWaitTime": -1,
-              "notAllowed": false,
-              "priority": "RECOMMENDED",
-              "regularTransfer": false,
-              "staySeated": false
-            },
-            "from": {
-              "route": {
-                "agency": {
-                  "fareUrl": "http://trimet.org/fares/index.htm",
-                  "id": {
-                    "feedId": "prt",
-                    "id": "prt"
-                  },
-                  "lang": "en",
-                  "name": "TriMet",
-                  "phone": "503-238-7433",
-                  "timezone": "America/Los_Angeles",
-                  "url": "http://trimet.org"
-                },
-                "bikesAllowed": "UNKNOWN",
-                "gtfsType": 3,
-                "id": {
-                  "feedId": "prt",
-                  "id": "70"
-                },
-                "longName": "12th Ave",
-                "mode": "BUS",
-                "shortName": "70",
-                "sortOrder": -999,
-                "sortOrderSet": false,
-                "url": "http://trimet.org/schedules/r070.htm"
-              },
-              "routeStationTransferPoint": false,
-              "routeStopTransferPoint": true,
-              "stationTransferPoint": false,
-              "stop": {
-                "code": "4054",
-                "coordinate": {
-                  "latitude": 45.531569,
-                  "longitude": -122.659045
-                },
-                "description": "Westbound stop in Portland (Stop ID 4054)",
-                "fareZones": [
-                  {
-                    "id": {
-                      "feedId": "prt",
-                      "id": "0"
-                    }
-                  }
-                ],
-                "id": {
-                  "feedId": "prt",
-                  "id": "4054"
-                },
-                "name": "NE Multnomah & 7th",
-                "partOfStation": false,
-                "wheelchairBoarding": "NO_INFORMATION"
-              },
-              "stopTransferPoint": false,
-              "tripTransferPoint": false
-            },
-            "to": {
-              "route": {
-                "agency": {
-                  "fareUrl": "http://trimet.org/fares/index.htm",
-                  "id": {
-                    "feedId": "prt",
-                    "id": "prt"
-                  },
-                  "lang": "en",
-                  "name": "TriMet",
-                  "phone": "503-238-7433",
-                  "timezone": "America/Los_Angeles",
-                  "url": "http://trimet.org"
-                },
-                "bikesAllowed": "UNKNOWN",
-                "gtfsType": 3,
-                "id": {
-                  "feedId": "prt",
-                  "id": "77"
-                },
-                "longName": "Broadway/Halsey",
-                "mode": "BUS",
-                "shortName": "77",
-                "sortOrder": -999,
-                "sortOrderSet": false,
-                "url": "http://trimet.org/schedules/r077.htm"
-              },
-              "routeStationTransferPoint": false,
-              "routeStopTransferPoint": true,
-              "stationTransferPoint": false,
-              "stop": {
-                "code": "4054",
-                "coordinate": {
-                  "latitude": 45.531569,
-                  "longitude": -122.659045
-                },
-                "description": "Westbound stop in Portland (Stop ID 4054)",
-                "fareZones": [
-                  {
-                    "id": {
-                      "feedId": "prt",
-                      "id": "0"
-                    }
-                  }
-                ],
-                "id": {
-                  "feedId": "prt",
-                  "id": "4054"
-                },
-                "name": "NE Multnomah & 7th",
-                "partOfStation": false,
-                "wheelchairBoarding": "NO_INFORMATION"
-              },
-              "stopTransferPoint": false,
-              "tripTransferPoint": false
-            }
-=======
               "lat": 45.531573,
               "lon": -122.656408,
               "name": "NE Multnomah & 9th",
@@ -5186,37 +4508,11 @@
               "stopSequence": 39,
               "vertexType": "TRANSIT",
               "zoneId": "0"
-            },
-            {
-              "arrival": "2009-11-17T18:51:01.000+00:00",
-              "departure": "2009-11-17T18:51:01.000+00:00",
-              "lat": 45.531569,
-              "lon": -122.659045,
-              "name": "NE Multnomah & 7th",
-              "stopCode": "4054",
-              "stopId": "prt:4054",
-              "stopIndex": 39,
-              "stopSequence": 40,
-              "vertexType": "TRANSIT",
-              "zoneId": "0"
-            },
-            {
-              "arrival": "2009-11-17T18:51:27.000+00:00",
-              "departure": "2009-11-17T18:51:27.000+00:00",
-              "lat": 45.531586,
-              "lon": -122.660482,
-              "name": "NE Multnomah & Grand",
-              "stopCode": "4043",
-              "stopId": "prt:4043",
-              "stopIndex": 40,
-              "stopSequence": 41,
-              "vertexType": "TRANSIT",
-              "zoneId": "0"
             }
           ],
           "legGeometry": {
-            "length": 46,
-            "points": "{fztG`xrkVwA?mCAmC?oCA}C?sDC??aBAm@@k@AY?uABU@I@IBQFb@fC}@d@OFO@q@???Q?]?gGA??[??nJ???b@?vK?rA???tBCfD???^?nE?V@Z?PH\\Nb@`@~@Rf@"
+            "length": 33,
+            "points": "{fztG`xrkVwA?mCAmC?oCA}C?sDC??aBAm@@k@AY?uABU@I@IBQFb@fC}@d@OFO@q@???Q?]?gGA??[??nJ???b@?vK?rA"
           },
           "mode": "BUS",
           "pathway": false,
@@ -5229,18 +4525,17 @@
           "startTime": "2009-11-17T18:46:00.000+00:00",
           "steps": [ ],
           "to": {
-            "arrival": "2009-11-17T18:52:12.000+00:00",
-            "departure": "2009-11-17T18:56:09.000+00:00",
-            "lat": 45.531159,
-            "lon": -122.66293,
-            "name": "NE Multnomah & 3rd",
-            "stopCode": "11492",
-            "stopId": "prt:11492",
-            "stopIndex": 41,
-            "stopSequence": 42,
+            "arrival": "2009-11-17T18:51:01.000+00:00",
+            "departure": "2009-11-17T18:54:29.000+00:00",
+            "lat": 45.531569,
+            "lon": -122.659045,
+            "name": "NE Multnomah & 7th",
+            "stopCode": "4054",
+            "stopId": "prt:4054",
+            "stopIndex": 39,
+            "stopSequence": 40,
             "vertexType": "TRANSIT",
             "zoneId": "0"
->>>>>>> 308a6cf9
           },
           "transitLeg": true,
           "tripBlockId": "7002",
@@ -5253,58 +4548,20 @@
           "agencyUrl": "http://trimet.org",
           "arrivalDelay": 0,
           "departureDelay": 0,
-<<<<<<< HEAD
-          "distanceMeters": 3838.714938283576,
-=======
-          "distance": 3526.7741793792093,
->>>>>>> 308a6cf9
+          "distance": 3838.714938283576,
           "endTime": "2009-11-17T19:08:50.000+00:00",
           "from": {
-<<<<<<< HEAD
-            "coordinate": {
-              "latitude": 45.531569,
-              "longitude": -122.659045
-            },
+            "arrival": "2009-11-17T18:51:01.000+00:00",
+            "departure": "2009-11-17T18:54:29.000+00:00",
+            "lat": 45.531569,
+            "lon": -122.659045,
             "name": "NE Multnomah & 7th",
-            "stop": {
-              "code": "4054",
-              "coordinate": {
-                "latitude": 45.531569,
-                "longitude": -122.659045
-              },
-              "description": "Westbound stop in Portland (Stop ID 4054)",
-              "fareZones": [
-                {
-                  "id": {
-                    "feedId": "prt",
-                    "id": "0"
-                  }
-                }
-              ],
-              "id": {
-                "feedId": "prt",
-                "id": "4054"
-              },
-              "name": "NE Multnomah & 7th",
-              "partOfStation": false,
-              "wheelchairBoarding": "NO_INFORMATION"
-            },
+            "stopCode": "4054",
+            "stopId": "prt:4054",
             "stopIndex": 81,
             "stopSequence": 82,
-            "vertexType": "TRANSIT"
-=======
-            "arrival": "2009-11-17T18:52:12.000+00:00",
-            "departure": "2009-11-17T18:56:09.000+00:00",
-            "lat": 45.531159,
-            "lon": -122.66293,
-            "name": "NE Multnomah & 3rd",
-            "stopCode": "11492",
-            "stopId": "prt:11492",
-            "stopIndex": 83,
-            "stopSequence": 84,
             "vertexType": "TRANSIT",
             "zoneId": "0"
->>>>>>> 308a6cf9
           },
           "generalizedCost": 1669,
           "headsign": "Montgomery Park",
@@ -5313,76 +4570,28 @@
             {
               "arrival": "2009-11-17T18:55:05.000+00:00",
               "departure": "2009-11-17T18:55:05.000+00:00",
-              "place": {
-                "coordinate": {
-                  "latitude": 45.531586,
-                  "longitude": -122.660482
-                },
-                "name": "NE Multnomah & Grand",
-                "stop": {
-                  "code": "4043",
-                  "coordinate": {
-                    "latitude": 45.531586,
-                    "longitude": -122.660482
-                  },
-                  "description": "Westbound stop in Portland (Stop ID 4043)",
-                  "fareZones": [
-                    {
-                      "id": {
-                        "feedId": "prt",
-                        "id": "0"
-                      }
-                    }
-                  ],
-                  "id": {
-                    "feedId": "prt",
-                    "id": "4043"
-                  },
-                  "name": "NE Multnomah & Grand",
-                  "partOfStation": false,
-                  "wheelchairBoarding": "NO_INFORMATION"
-                },
-                "stopIndex": 82,
-                "stopSequence": 83,
-                "vertexType": "TRANSIT"
-              }
+              "lat": 45.531586,
+              "lon": -122.660482,
+              "name": "NE Multnomah & Grand",
+              "stopCode": "4043",
+              "stopId": "prt:4043",
+              "stopIndex": 82,
+              "stopSequence": 83,
+              "vertexType": "TRANSIT",
+              "zoneId": "0"
             },
             {
               "arrival": "2009-11-17T18:56:09.000+00:00",
               "departure": "2009-11-17T18:56:09.000+00:00",
-              "place": {
-                "coordinate": {
-                  "latitude": 45.531159,
-                  "longitude": -122.66293
-                },
-                "name": "NE Multnomah & 3rd",
-                "stop": {
-                  "code": "11492",
-                  "coordinate": {
-                    "latitude": 45.531159,
-                    "longitude": -122.66293
-                  },
-                  "description": "Westbound stop in Portland (Stop ID 11492)",
-                  "fareZones": [
-                    {
-                      "id": {
-                        "feedId": "prt",
-                        "id": "0"
-                      }
-                    }
-                  ],
-                  "id": {
-                    "feedId": "prt",
-                    "id": "11492"
-                  },
-                  "name": "NE Multnomah & 3rd",
-                  "partOfStation": false,
-                  "wheelchairBoarding": "NO_INFORMATION"
-                },
-                "stopIndex": 83,
-                "stopSequence": 84,
-                "vertexType": "TRANSIT"
-              }
+              "lat": 45.531159,
+              "lon": -122.66293,
+              "name": "NE Multnomah & 3rd",
+              "stopCode": "11492",
+              "stopId": "prt:11492",
+              "stopIndex": 83,
+              "stopSequence": 84,
+              "vertexType": "TRANSIT",
+              "zoneId": "0"
             },
             {
               "arrival": "2009-11-17T18:58:00.000+00:00",
@@ -5507,50 +4716,6 @@
             "points": "yz{tG`zskV?tBCfD???^?nE?V@Z?PH\\Nb@`@~@Rf@??`@bANb@FV@R?P?pE?jA@h@AnAbBl@LFJN\\f@LT??NXJPPVJFf@Vf@Pp@Nd@NRLB@RNXZR\\vAhC@BhAhD`AhClAbDBrDCnG@n@@^@d@HdAP`CBjEDvD???LqCFmCDYBGDEBGJkAzAQR??KNa@b@MJuBBY?OHW@u@~@aD`EcBhBBrD@xC??@l@BlE@lD???XBjEBpD???VBlE?dA@t@?b@?h@BfEBrD???VBhEFtKDvJ??@\\DnJ???d@FtKmCBo@@"
           },
           "mode": "BUS",
-<<<<<<< HEAD
-          "onStreetNonTransit": false,
-          "pathway": false,
-          "realTime": false,
-          "scheduled": true,
-          "serviceDate": {
-            "day": 17,
-            "minMax": false,
-            "month": 11,
-            "sequenceNumber": 20091117,
-            "year": 2009
-          },
-          "startTime": "2009-11-17T18:54:29.000+00:00",
-          "streetNotes": [ ],
-          "to": {
-            "coordinate": {
-              "latitude": 45.532159,
-              "longitude": -122.698634
-            },
-            "name": "NW 23rd & Overton",
-            "stop": {
-              "code": "8981",
-              "coordinate": {
-                "latitude": 45.532159,
-                "longitude": -122.698634
-              },
-              "description": "Northbound stop in Portland (Stop ID 8981)",
-              "fareZones": [
-                {
-                  "id": {
-                    "feedId": "prt",
-                    "id": "1"
-                  }
-                }
-              ],
-              "id": {
-                "feedId": "prt",
-                "id": "8981"
-              },
-              "name": "NW 23rd & Overton",
-              "partOfStation": false,
-              "wheelchairBoarding": "NO_INFORMATION"
-            },
-=======
           "pathway": false,
           "realTime": false,
           "route": "Broadway/Halsey",
@@ -5558,7 +4723,7 @@
           "routeLongName": "Broadway/Halsey",
           "routeShortName": "77",
           "serviceDate": "2009-11-17",
-          "startTime": "2009-11-17T18:56:09.000+00:00",
+          "startTime": "2009-11-17T18:54:29.000+00:00",
           "steps": [ ],
           "to": {
             "arrival": "2009-11-17T19:08:50.000+00:00",
@@ -5568,139 +4733,11 @@
             "name": "NW 23rd & Overton",
             "stopCode": "8981",
             "stopId": "prt:8981",
->>>>>>> 308a6cf9
             "stopIndex": 93,
             "stopSequence": 94,
             "vertexType": "TRANSIT",
             "zoneId": "1"
           },
-<<<<<<< HEAD
-          "transferFromPrevLeg": {
-            "constraint": {
-              "facilitated": false,
-              "guaranteed": false,
-              "maxWaitTime": -1,
-              "notAllowed": false,
-              "priority": "RECOMMENDED",
-              "regularTransfer": false,
-              "staySeated": false
-            },
-            "from": {
-              "route": {
-                "agency": {
-                  "fareUrl": "http://trimet.org/fares/index.htm",
-                  "id": {
-                    "feedId": "prt",
-                    "id": "prt"
-                  },
-                  "lang": "en",
-                  "name": "TriMet",
-                  "phone": "503-238-7433",
-                  "timezone": "America/Los_Angeles",
-                  "url": "http://trimet.org"
-                },
-                "bikesAllowed": "UNKNOWN",
-                "gtfsType": 3,
-                "id": {
-                  "feedId": "prt",
-                  "id": "70"
-                },
-                "longName": "12th Ave",
-                "mode": "BUS",
-                "shortName": "70",
-                "sortOrder": -999,
-                "sortOrderSet": false,
-                "url": "http://trimet.org/schedules/r070.htm"
-              },
-              "routeStationTransferPoint": false,
-              "routeStopTransferPoint": true,
-              "stationTransferPoint": false,
-              "stop": {
-                "code": "4054",
-                "coordinate": {
-                  "latitude": 45.531569,
-                  "longitude": -122.659045
-                },
-                "description": "Westbound stop in Portland (Stop ID 4054)",
-                "fareZones": [
-                  {
-                    "id": {
-                      "feedId": "prt",
-                      "id": "0"
-                    }
-                  }
-                ],
-                "id": {
-                  "feedId": "prt",
-                  "id": "4054"
-                },
-                "name": "NE Multnomah & 7th",
-                "partOfStation": false,
-                "wheelchairBoarding": "NO_INFORMATION"
-              },
-              "stopTransferPoint": false,
-              "tripTransferPoint": false
-            },
-            "to": {
-              "route": {
-                "agency": {
-                  "fareUrl": "http://trimet.org/fares/index.htm",
-                  "id": {
-                    "feedId": "prt",
-                    "id": "prt"
-                  },
-                  "lang": "en",
-                  "name": "TriMet",
-                  "phone": "503-238-7433",
-                  "timezone": "America/Los_Angeles",
-                  "url": "http://trimet.org"
-                },
-                "bikesAllowed": "UNKNOWN",
-                "gtfsType": 3,
-                "id": {
-                  "feedId": "prt",
-                  "id": "77"
-                },
-                "longName": "Broadway/Halsey",
-                "mode": "BUS",
-                "shortName": "77",
-                "sortOrder": -999,
-                "sortOrderSet": false,
-                "url": "http://trimet.org/schedules/r077.htm"
-              },
-              "routeStationTransferPoint": false,
-              "routeStopTransferPoint": true,
-              "stationTransferPoint": false,
-              "stop": {
-                "code": "4054",
-                "coordinate": {
-                  "latitude": 45.531569,
-                  "longitude": -122.659045
-                },
-                "description": "Westbound stop in Portland (Stop ID 4054)",
-                "fareZones": [
-                  {
-                    "id": {
-                      "feedId": "prt",
-                      "id": "0"
-                    }
-                  }
-                ],
-                "id": {
-                  "feedId": "prt",
-                  "id": "4054"
-                },
-                "name": "NE Multnomah & 7th",
-                "partOfStation": false,
-                "wheelchairBoarding": "NO_INFORMATION"
-              },
-              "stopTransferPoint": false,
-              "tripTransferPoint": false
-            }
-          },
-          "transitAlerts": [ ],
-=======
->>>>>>> 308a6cf9
           "transitLeg": true,
           "tripBlockId": "7702",
           "tripId": "prt:771W1180"
@@ -5775,21 +4812,12 @@
       ],
       "startTime": "2009-11-17T18:45:44.000+00:00",
       "tooSloped": false,
-<<<<<<< HEAD
-      "transferPriorityCost": 32,
-      "transitTimeSeconds": 1162,
-      "waitTimeOptimizedCost": -115,
-      "waitingTimeSeconds": 208,
-      "walkOnly": false,
-      "walkingAllTheWay": false
-=======
       "transfers": 1,
-      "transitTime": 1133,
-      "waitingTime": 237,
+      "transitTime": 1162,
+      "waitingTime": 208,
       "walkDistance": 252.199,
       "walkLimitExceeded": false,
       "walkTime": 197
->>>>>>> 308a6cf9
     },
     {
       "arrivedAtDestinationWithRentedBicycle": false,
@@ -6128,133 +5156,6 @@
             "vertexType": "TRANSIT",
             "zoneId": "1"
           },
-<<<<<<< HEAD
-          "transferToNextLeg": {
-            "constraint": {
-              "facilitated": false,
-              "guaranteed": false,
-              "maxWaitTime": -1,
-              "notAllowed": false,
-              "priority": "RECOMMENDED",
-              "regularTransfer": false,
-              "staySeated": false
-            },
-            "from": {
-              "route": {
-                "agency": {
-                  "fareUrl": "http://trimet.org/fares/index.htm",
-                  "id": {
-                    "feedId": "prt",
-                    "id": "prt"
-                  },
-                  "lang": "en",
-                  "name": "TriMet",
-                  "phone": "503-238-7433",
-                  "timezone": "America/Los_Angeles",
-                  "url": "http://trimet.org"
-                },
-                "bikesAllowed": "UNKNOWN",
-                "gtfsType": 3,
-                "id": {
-                  "feedId": "prt",
-                  "id": "20"
-                },
-                "longName": "Burnside/Stark",
-                "mode": "BUS",
-                "shortName": "20",
-                "sortOrder": -999,
-                "sortOrderSet": false,
-                "url": "http://trimet.org/schedules/r020.htm"
-              },
-              "routeStationTransferPoint": false,
-              "routeStopTransferPoint": true,
-              "stationTransferPoint": false,
-              "stop": {
-                "code": "755",
-                "coordinate": {
-                  "latitude": 45.523512,
-                  "longitude": -122.698081
-                },
-                "description": "Westbound stop in Portland (Stop ID 755)",
-                "fareZones": [
-                  {
-                    "id": {
-                      "feedId": "prt",
-                      "id": "1"
-                    }
-                  }
-                ],
-                "id": {
-                  "feedId": "prt",
-                  "id": "755"
-                },
-                "name": "W Burnside & NW 23rd",
-                "partOfStation": false,
-                "wheelchairBoarding": "NO_INFORMATION"
-              },
-              "stopTransferPoint": false,
-              "tripTransferPoint": false
-            },
-            "to": {
-              "route": {
-                "agency": {
-                  "fareUrl": "http://trimet.org/fares/index.htm",
-                  "id": {
-                    "feedId": "prt",
-                    "id": "prt"
-                  },
-                  "lang": "en",
-                  "name": "TriMet",
-                  "phone": "503-238-7433",
-                  "timezone": "America/Los_Angeles",
-                  "url": "http://trimet.org"
-                },
-                "bikesAllowed": "UNKNOWN",
-                "gtfsType": 3,
-                "id": {
-                  "feedId": "prt",
-                  "id": "15"
-                },
-                "longName": "Belmont/NW 23rd",
-                "mode": "BUS",
-                "shortName": "15",
-                "sortOrder": -999,
-                "sortOrderSet": false,
-                "url": "http://trimet.org/schedules/r015.htm"
-              },
-              "routeStationTransferPoint": false,
-              "routeStopTransferPoint": true,
-              "stationTransferPoint": false,
-              "stop": {
-                "code": "755",
-                "coordinate": {
-                  "latitude": 45.523512,
-                  "longitude": -122.698081
-                },
-                "description": "Westbound stop in Portland (Stop ID 755)",
-                "fareZones": [
-                  {
-                    "id": {
-                      "feedId": "prt",
-                      "id": "1"
-                    }
-                  }
-                ],
-                "id": {
-                  "feedId": "prt",
-                  "id": "755"
-                },
-                "name": "W Burnside & NW 23rd",
-                "partOfStation": false,
-                "wheelchairBoarding": "NO_INFORMATION"
-              },
-              "stopTransferPoint": false,
-              "tripTransferPoint": false
-            }
-          },
-          "transitAlerts": [ ],
-=======
->>>>>>> 308a6cf9
           "transitLeg": true,
           "tripBlockId": "2038",
           "tripId": "prt:200W1230"
@@ -6339,133 +5240,6 @@
             "vertexType": "TRANSIT",
             "zoneId": "1"
           },
-<<<<<<< HEAD
-          "transferFromPrevLeg": {
-            "constraint": {
-              "facilitated": false,
-              "guaranteed": false,
-              "maxWaitTime": -1,
-              "notAllowed": false,
-              "priority": "RECOMMENDED",
-              "regularTransfer": false,
-              "staySeated": false
-            },
-            "from": {
-              "route": {
-                "agency": {
-                  "fareUrl": "http://trimet.org/fares/index.htm",
-                  "id": {
-                    "feedId": "prt",
-                    "id": "prt"
-                  },
-                  "lang": "en",
-                  "name": "TriMet",
-                  "phone": "503-238-7433",
-                  "timezone": "America/Los_Angeles",
-                  "url": "http://trimet.org"
-                },
-                "bikesAllowed": "UNKNOWN",
-                "gtfsType": 3,
-                "id": {
-                  "feedId": "prt",
-                  "id": "20"
-                },
-                "longName": "Burnside/Stark",
-                "mode": "BUS",
-                "shortName": "20",
-                "sortOrder": -999,
-                "sortOrderSet": false,
-                "url": "http://trimet.org/schedules/r020.htm"
-              },
-              "routeStationTransferPoint": false,
-              "routeStopTransferPoint": true,
-              "stationTransferPoint": false,
-              "stop": {
-                "code": "755",
-                "coordinate": {
-                  "latitude": 45.523512,
-                  "longitude": -122.698081
-                },
-                "description": "Westbound stop in Portland (Stop ID 755)",
-                "fareZones": [
-                  {
-                    "id": {
-                      "feedId": "prt",
-                      "id": "1"
-                    }
-                  }
-                ],
-                "id": {
-                  "feedId": "prt",
-                  "id": "755"
-                },
-                "name": "W Burnside & NW 23rd",
-                "partOfStation": false,
-                "wheelchairBoarding": "NO_INFORMATION"
-              },
-              "stopTransferPoint": false,
-              "tripTransferPoint": false
-            },
-            "to": {
-              "route": {
-                "agency": {
-                  "fareUrl": "http://trimet.org/fares/index.htm",
-                  "id": {
-                    "feedId": "prt",
-                    "id": "prt"
-                  },
-                  "lang": "en",
-                  "name": "TriMet",
-                  "phone": "503-238-7433",
-                  "timezone": "America/Los_Angeles",
-                  "url": "http://trimet.org"
-                },
-                "bikesAllowed": "UNKNOWN",
-                "gtfsType": 3,
-                "id": {
-                  "feedId": "prt",
-                  "id": "15"
-                },
-                "longName": "Belmont/NW 23rd",
-                "mode": "BUS",
-                "shortName": "15",
-                "sortOrder": -999,
-                "sortOrderSet": false,
-                "url": "http://trimet.org/schedules/r015.htm"
-              },
-              "routeStationTransferPoint": false,
-              "routeStopTransferPoint": true,
-              "stationTransferPoint": false,
-              "stop": {
-                "code": "755",
-                "coordinate": {
-                  "latitude": 45.523512,
-                  "longitude": -122.698081
-                },
-                "description": "Westbound stop in Portland (Stop ID 755)",
-                "fareZones": [
-                  {
-                    "id": {
-                      "feedId": "prt",
-                      "id": "1"
-                    }
-                  }
-                ],
-                "id": {
-                  "feedId": "prt",
-                  "id": "755"
-                },
-                "name": "W Burnside & NW 23rd",
-                "partOfStation": false,
-                "wheelchairBoarding": "NO_INFORMATION"
-              },
-              "stopTransferPoint": false,
-              "tripTransferPoint": false
-            }
-          },
-          "transitAlerts": [ ],
-=======
->>>>>>> 308a6cf9
           "transitLeg": true,
           "tripBlockId": "1550",
           "tripId": "prt:150W1430"
@@ -6600,21 +5374,12 @@
       ],
       "startTime": "2009-11-17T18:58:47.000+00:00",
       "tooSloped": false,
-<<<<<<< HEAD
-      "transferPriorityCost": 32,
-      "transitTimeSeconds": 953,
-      "waitTimeOptimizedCost": -229,
-      "waitingTimeSeconds": 307,
-      "walkOnly": false,
-      "walkingAllTheWay": false
-=======
       "transfers": 1,
       "transitTime": 953,
       "waitingTime": 307,
       "walkDistance": 384.129,
       "walkLimitExceeded": false,
       "walkTime": 317
->>>>>>> 308a6cf9
     }
   ]
 ]
