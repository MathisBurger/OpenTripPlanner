--- conflicted
+++ resolved
@@ -43,13 +43,7 @@
         se.setNonTransitOptionsFromState(state);
         State updatedState = se.makeState();
         assertEquals(TraverseMode.WALK, updatedState.getNonTransitMode());
-<<<<<<< HEAD
         assertTrue(updatedState.isVehicleParked());
-        assertFalse(updatedState.isBikeRenting());
-=======
-        assertEquals(true, updatedState.isCarParked());
-        assertEquals(true, updatedState.isBikeParked());
-        assertEquals(false, updatedState.isRentingVehicle());
->>>>>>> aa8c69b5
+        assertFalse(updatedState.isRentingVehicle());
     }
 }