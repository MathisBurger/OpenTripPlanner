--- conflicted
+++ resolved
@@ -132,16 +132,15 @@
       tempEdges
     );
 
-    AStarRequest request = AStarRequest.of().withMode(StreetMode.CAR).build();
+    AStarRequest request = AStarRequest
+      .of()
+      .withMode(StreetMode.CAR)
+      .withPreferences(p -> p.withStreet(s -> s.withTurnReluctance(1.0)))
+      .build();
 
     // All intersections take 10 minutes - we'll notice if one isn't counted.
     double turnDurationSecs = 10.0 * 60.0;
     var calculator = new ConstantIntersectionTraversalCalculator(turnDurationSecs);
-<<<<<<< HEAD
-    options.withPreferences(pref -> pref.withStreet(it -> it.withTurnReluctance(1.0)));
-=======
-    request.preferences().street().setTurnReluctance(1.0);
->>>>>>> 5dcb1a5e
 
     State s0 = new State(v1, request);
     s0.getRequest().setIntersectionTraversalCalculator(calculator);
