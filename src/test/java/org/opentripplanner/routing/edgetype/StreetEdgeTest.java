package org.opentripplanner.routing.edgetype;

import static org.junit.jupiter.api.Assertions.assertArrayEquals;
import static org.junit.jupiter.api.Assertions.assertEquals;
import static org.junit.jupiter.api.Assertions.assertFalse;
import static org.junit.jupiter.api.Assertions.assertNotNull;
import static org.junit.jupiter.api.Assertions.assertNull;
import static org.junit.jupiter.api.Assertions.assertTrue;

import java.time.Instant;
import org.junit.jupiter.api.BeforeEach;
import org.junit.jupiter.api.Test;
import org.locationtech.jts.geom.Coordinate;
import org.locationtech.jts.geom.GeometryFactory;
import org.locationtech.jts.geom.LineString;
import org.locationtech.jts.geom.impl.PackedCoordinateSequence;
import org.opentripplanner.common.TurnRestriction;
import org.opentripplanner.routing.api.request.RouteRequest;
import org.opentripplanner.routing.api.request.StreetMode;
import org.opentripplanner.routing.core.BicycleOptimizeType;
import org.opentripplanner.routing.core.State;
import org.opentripplanner.routing.core.StateData;
import org.opentripplanner.routing.core.TraverseMode;
import org.opentripplanner.routing.core.TraverseModeSet;
import org.opentripplanner.routing.graph.Graph;
import org.opentripplanner.routing.util.ElevationUtils;
import org.opentripplanner.routing.util.SlopeCosts;
import org.opentripplanner.routing.vertextype.IntersectionVertex;
import org.opentripplanner.routing.vertextype.StreetVertex;
import org.opentripplanner.transit.model.basic.NonLocalizedString;
import org.opentripplanner.util.geometry.GeometryUtils;

public class StreetEdgeTest {

  private static final double DELTA = 0.00001;
  private static final double SPEED = 6.0;

  private Graph graph;
  private IntersectionVertex v0, v1, v2;
  private RouteRequest proto;

  @BeforeEach
  public void before() {
    graph = new Graph();

    v0 = vertex("maple_0th", 0.0, 0.0); // label, X, Y
    v1 = vertex("maple_1st", 2.0, 2.0);
    v2 = vertex("maple_2nd", 1.0, 2.0);

    proto = new RouteRequest();
<<<<<<< HEAD
    proto.withPreferences(pref ->
      pref
        .withStreet(it -> it.withTurnReluctance(1.0))
        .withWalk(it -> it.withSpeed(1.0).withReluctance(1.0).withStairsReluctance(1.0))
        .withBike(it -> it.withSpeed(5.0f).withReluctance(1.0).withWalkingSpeed(0.8))
        .withCar(it -> it.withSpeed(15.0f).withReluctance(1.0))
    );

    proto.setStreetSubRequestModes(TraverseModeSet.allModes());
=======
    var pref = proto.preferences();
    pref.street().setTurnReluctance(1.0);
    pref.withWalk(it -> it.setSpeed(1.0).setReluctance(1.0).setStairsReluctance(1.0));
    pref.withBike(it -> it.setSpeed(5.0f).setReluctance(1.0).setWalkingSpeed(0.8));
    pref.car().setSpeed(15.0f);
    pref.car().setReluctance(1.0);
>>>>>>> 8f78ee88
  }

  @Test
  public void testInAndOutAngles() {
    // An edge heading straight West
    StreetEdge e1 = edge(v1, v2, 1.0, StreetTraversalPermission.ALL);

    // Edge has same first and last angle.
    assertEquals(90, e1.getInAngle());
    assertEquals(90, e1.getOutAngle());

    // 2 new ones
    StreetVertex u = vertex("test1", 2.0, 1.0);
    StreetVertex v = vertex("test2", 2.0, 2.0);

    // Second edge, heading straight North
    StreetEdge e2 = edge(u, v, 1.0, StreetTraversalPermission.ALL);

    // 180 degrees could be expressed as 180 or -180. Our implementation happens to use -180.
    assertEquals(180, Math.abs(e2.getInAngle()));
    assertEquals(180, Math.abs(e2.getOutAngle()));
  }

  @Test
  public void testTraverseAsPedestrian() {
    StreetEdge e1 = edge(v1, v2, 100.0, StreetTraversalPermission.ALL);
    e1.setCarSpeed(10.0f);

    RouteRequest options = proto.clone();

    State s0 = new State(v1, options, StreetMode.WALK);
    State s1 = e1.traverse(s0);

    // Should use the speed on the edge.
    double expectedWeight = e1.getDistanceMeters() / options.preferences().walk().speed();
    long expectedDuration = (long) Math.ceil(expectedWeight);
    assertEquals(expectedDuration, s1.getElapsedTimeSeconds(), 0.0);
    assertEquals(expectedWeight, s1.getWeight(), 0.0);
  }

  @Test
  public void testTraverseAsCar() {
    StreetEdge e1 = edge(v1, v2, 100.0, StreetTraversalPermission.ALL);
    e1.setCarSpeed(10.0f);

    RouteRequest options = proto.clone();

    State s0 = new State(v1, options, StreetMode.CAR);
    State s1 = e1.traverse(s0);

    // Should use the speed on the edge.
    double expectedWeight = e1.getDistanceMeters() / e1.getCarSpeed();
    long expectedDuration = (long) Math.ceil(expectedWeight);
    assertEquals(expectedDuration, s1.getElapsedTimeSeconds(), 0.0);
    assertEquals(expectedWeight, s1.getWeight(), 0.0);
  }

  @Test
  public void testModeSetCanTraverse() {
    StreetEdge e = edge(v1, v2, 1.0, StreetTraversalPermission.ALL);

    TraverseModeSet modes = TraverseModeSet.allModes();
    assertTrue(e.canTraverse(modes));

    modes = new TraverseModeSet(TraverseMode.BICYCLE, TraverseMode.WALK);
    assertTrue(e.canTraverse(modes));

    e = edge(v1, v2, 1.0, StreetTraversalPermission.CAR);
    assertFalse(e.canTraverse(modes));

    modes = new TraverseModeSet(TraverseMode.CAR, TraverseMode.WALK);
    assertTrue(e.canTraverse(modes));
  }

  /**
   * Test the traversal of two edges with different traverse modes, with a focus on cycling. This
   * test will fail unless the following three conditions are met: 1. Turn costs are computed based
   * on the back edge's traverse mode during reverse traversal. 2. Turn costs are computed such that
   * bike walking is taken into account correctly. 3. User-specified bike speeds are applied
   * correctly during turn cost computation.
   */
  @Test
  public void testTraverseModeSwitchBike() {
    StreetEdge e0 = edge(v0, v1, 50.0, StreetTraversalPermission.PEDESTRIAN);
    StreetEdge e1 = edge(v1, v2, 18.4, StreetTraversalPermission.PEDESTRIAN_AND_BICYCLE);

    v1.trafficLight = true;

    RouteRequest forward = proto.clone();
<<<<<<< HEAD
    forward.withPreferences(p -> p.withBike(it -> it.withSpeed(3.0f)));
    forward.setMode(TraverseMode.BICYCLE);
=======
    forward.preferences().withBike(it -> it.setSpeed(3.0f));
>>>>>>> 8f78ee88

    State s0 = new State(v0, forward, StreetMode.BIKE);
    State s1 = e0.traverse(s0);
    State s2 = e1.traverse(s1);

    RouteRequest reverse = proto.clone();
    reverse.setArriveBy(true);
<<<<<<< HEAD
    reverse.withPreferences(p -> p.withBike(it -> it.withSpeed(3.0f)));
    reverse.setMode(TraverseMode.BICYCLE);
=======
    reverse.preferences().withBike(it -> it.setSpeed(3.0f));
>>>>>>> 8f78ee88

    State s3 = new State(v2, reverse, StreetMode.BIKE);
    State s4 = e1.traverse(s3);
    State s5 = e0.traverse(s4);

    assertEquals(104, s2.getElapsedTimeSeconds());
    assertEquals(104, s5.getElapsedTimeSeconds());
  }

  /**
   * Test the traversal of two edges with different traverse modes, with a focus on walking. This
   * test will fail unless the following three conditions are met: 1. Turn costs are computed based
   * on the back edge's traverse mode during reverse traversal. 2. Turn costs are computed such that
   * bike walking is taken into account correctly. 3. Enabling bike mode on a routing request bases
   * the bike walking speed on the walking speed.
   */
  @Test
  public void testTraverseModeSwitchWalk() {
    StreetEdge e0 = edge(v0, v1, 50.0, StreetTraversalPermission.PEDESTRIAN_AND_BICYCLE);
    StreetEdge e1 = edge(v1, v2, 18.4, StreetTraversalPermission.PEDESTRIAN);

    v1.trafficLight = true;

    RouteRequest forward = proto.clone();

    State s0 = new State(v0, forward, StreetMode.BIKE);
    State s1 = e0.traverse(s0);
    State s2 = e1.traverse(s1);

    RouteRequest reverse = proto.clone();
    reverse.setArriveBy(true);

    State s3 = new State(v2, reverse, StreetMode.BIKE);
    State s4 = e1.traverse(s3);
    State s5 = e0.traverse(s4);

    assertEquals(42, s2.getElapsedTimeSeconds());
    assertEquals(42, s5.getElapsedTimeSeconds());
  }

  /**
   * Test the bike switching penalty feature, both its cost penalty and its separate time penalty.
   */
  @Test
  public void testBikeSwitch() {
    StreetEdge e0 = edge(v0, v1, 0.0, StreetTraversalPermission.PEDESTRIAN);
    StreetEdge e1 = edge(v1, v2, 0.0, StreetTraversalPermission.BICYCLE);
    StreetEdge e2 = edge(v2, v0, 0.0, StreetTraversalPermission.PEDESTRIAN_AND_BICYCLE);

    RouteRequest noPenalty = proto.clone();
<<<<<<< HEAD
    noPenalty.withPreferences(p -> p.withBike(it -> it.withSwitchTime(0).withSwitchCost(0)));
    noPenalty.setMode(TraverseMode.BICYCLE);
=======
    noPenalty.preferences().withBike(it -> it.setSwitchTime(0).setSwitchCost(0));
>>>>>>> 8f78ee88

    State s0 = new State(v0, noPenalty, StreetMode.BIKE);
    State s1 = e0.traverse(s0);
    State s2 = e1.traverse(s1);
    State s3 = e2.traverse(s2);

    RouteRequest withPenalty = proto.clone();
<<<<<<< HEAD
    withPenalty.withPreferences(p -> p.withBike(it -> it.withSwitchTime(42).withSwitchCost(23)));
    withPenalty.setMode(TraverseMode.BICYCLE);
=======
    withPenalty.preferences().withBike(it -> it.setSwitchTime(42).setSwitchCost(23));
>>>>>>> 8f78ee88

    State s4 = new State(v0, withPenalty, StreetMode.BIKE);
    State s5 = e0.traverse(s4);
    State s6 = e1.traverse(s5);
    State s7 = e2.traverse(s6);

    assertNull(s0.getBackMode());
    assertEquals(TraverseMode.WALK, s1.getBackMode());
    assertEquals(TraverseMode.BICYCLE, s2.getBackMode());
    assertEquals(TraverseMode.BICYCLE, s3.getBackMode());

    assertNull(s4.getBackMode());
    assertEquals(TraverseMode.WALK, s5.getBackMode());
    assertEquals(TraverseMode.BICYCLE, s6.getBackMode());
    assertEquals(TraverseMode.BICYCLE, s7.getBackMode());

    assertEquals(0, s0.getElapsedTimeSeconds());
    assertEquals(0, s1.getElapsedTimeSeconds());
    assertEquals(0, s2.getElapsedTimeSeconds());
    assertEquals(0, s3.getElapsedTimeSeconds());

    assertEquals(0.0, s0.getWeight(), 0.0);
    assertEquals(0.0, s1.getWeight(), 0.0);
    assertEquals(0.0, s2.getWeight(), 0.0);
    assertEquals(0.0, s3.getWeight(), 0.0);

    assertEquals(0.0, s4.getWeight(), 0.0);
    assertEquals(0.0, s5.getWeight(), 0.0);
    assertEquals(23.0, s6.getWeight(), 0.0);
    assertEquals(23.0, s7.getWeight(), 0.0);

    assertEquals(0, s4.getElapsedTimeSeconds());
    assertEquals(0, s5.getElapsedTimeSeconds());
    assertEquals(42, s6.getElapsedTimeSeconds());
    assertEquals(42, s7.getElapsedTimeSeconds());
  }

  @Test
  public void testTurnRestriction() {
    StreetEdge e0 = edge(v0, v1, 50.0, StreetTraversalPermission.ALL);
    StreetEdge e1 = edge(v1, v2, 18.4, StreetTraversalPermission.ALL);
    RouteRequest routingRequest = proto.clone();
    State state = new State(
      v2,
      Instant.EPOCH,
      StateData.getInitialStateData(routingRequest, StreetMode.WALK)
    );

    state.getOptions().setArriveBy(true);
    e1.addTurnRestriction(new TurnRestriction(e1, e0, null, TraverseModeSet.allModes(), null));

    assertNotNull(e0.traverse(e1.traverse(state)));
  }

  @Test
  public void testElevationProfile() {
    var elevationProfile = new PackedCoordinateSequence.Double(
      new double[] { 0, 10, 50, 12 },
      2,
      0
    );
    StreetEdge e0 = edge(v0, v1, 50.0, StreetTraversalPermission.ALL, elevationProfile);

    assertArrayEquals(
      elevationProfile.toCoordinateArray(),
      e0.getElevationProfile().toCoordinateArray()
    );
  }

  /****
   * Private Methods
   ****/

  private IntersectionVertex vertex(String label, double x, double y) {
    return new IntersectionVertex(graph, label, x, y);
  }

  /**
   * Create an edge. If twoWay, create two edges (back and forth).
   */
  private StreetEdge edge(
    StreetVertex vA,
    StreetVertex vB,
    double length,
    StreetTraversalPermission perm
  ) {
    String labelA = vA.getLabel();
    String labelB = vB.getLabel();
    String name = String.format("%s_%s", labelA, labelB);
    Coordinate[] coords = new Coordinate[2];
    coords[0] = vA.getCoordinate();
    coords[1] = vB.getCoordinate();
    LineString geom = GeometryUtils.getGeometryFactory().createLineString(coords);

    return new StreetEdge(vA, vB, geom, name, length, perm, false);
  }

  private StreetEdge edge(
    StreetVertex vA,
    StreetVertex vB,
    double length,
    StreetTraversalPermission perm,
    PackedCoordinateSequence elevationProfile
  ) {
    String labelA = vA.getLabel();
    String labelB = vB.getLabel();
    String name = String.format("%s_%s", labelA, labelB);
    Coordinate[] coords = new Coordinate[2];
    coords[0] = vA.getCoordinate();
    coords[1] = vB.getCoordinate();
    LineString geom = GeometryUtils.getGeometryFactory().createLineString(coords);

    var edge = new StreetEdge(vA, vB, geom, name, length, perm, false);
    StreetElevationExtension.addToEdge(edge, elevationProfile, false);
    return edge;
  }

  @Test
  public void testBikeOptimizeTriangle() {
    // This test does not depend on the setup method - and can probably be simplified

    Coordinate c1 = new Coordinate(-122.575033, 45.456773);
    Coordinate c2 = new Coordinate(-122.576668, 45.451426);

    StreetVertex v1 = new IntersectionVertex(null, "v1", c1.x, c1.y, (NonLocalizedString) null);
    StreetVertex v2 = new IntersectionVertex(null, "v2", c2.x, c2.y, (NonLocalizedString) null);

    GeometryFactory factory = new GeometryFactory();
    LineString geometry = factory.createLineString(new Coordinate[] { c1, c2 });

    double length = 650.0;

    StreetEdge testStreet = new StreetEdge(
      v1,
      v2,
      geometry,
      "Test Lane",
      length,
      StreetTraversalPermission.ALL,
      false
    );
    testStreet.setBicycleSafetyFactor(0.74f); // a safe street

    Coordinate[] profile = new Coordinate[] {
      new Coordinate(0, 0), // slope = 0.1
      new Coordinate(length / 2, length / 20.0),
      new Coordinate(length, 0), // slope = -0.1
    };
    PackedCoordinateSequence elev = new PackedCoordinateSequence.Double(profile);
    StreetElevationExtension.addToEdge(testStreet, elev, false);

    SlopeCosts costs = ElevationUtils.getSlopeCosts(elev, true);
    double trueLength = costs.lengthMultiplier * length;
    double slopeWorkLength = testStreet.getEffectiveBikeDistanceForWorkCost();
    double slopeSpeedLength = testStreet.getEffectiveBikeDistance();

    var request = new RouteRequest();

    request.withPreferences(pref ->
      pref
        .withBike(bike ->
          bike
            .withSpeed(SPEED)
            .withOptimizeType(BicycleOptimizeType.TRIANGLE)
            .withOptimizeTriangle(it -> it.withTime(1))
            .withReluctance(1)
        )
        .withWalk(walk -> walk.withReluctance(1))
        .withCar(car -> car.withReluctance(1))
    );

    State startState = new State(v1, request, StreetMode.BIKE);
    State result = testStreet.traverse(startState);
    double timeWeight = result.getWeight();
    double expectedTimeWeight = slopeSpeedLength / SPEED;
    assertEquals(expectedTimeWeight, result.getWeight(), DELTA);

<<<<<<< HEAD
    request.withPreferences(p ->
      p.withBike(bike -> bike.withOptimizeTriangle(it -> it.withSlope(1)))
    );
    startState = new State(v1, request, null);
=======
    request.preferences().withBike(bike -> bike.withOptimizeTriangle(it -> it.withSlope(1)));
    startState = new State(v1, request, StreetMode.BIKE);
>>>>>>> 8f78ee88
    result = testStreet.traverse(startState);
    double slopeWeight = result.getWeight();
    double expectedSlopeWeight = slopeWorkLength / SPEED;
    assertEquals(expectedSlopeWeight, slopeWeight, DELTA);
    assertTrue(length * 1.5 / SPEED < slopeWeight);
    assertTrue(length * 1.5 * 10 / SPEED > slopeWeight);

<<<<<<< HEAD
    request.withPreferences(p ->
      p.withBike(bike -> bike.withOptimizeTriangle(it -> it.withSafety(1)))
    );
    startState = new State(v1, request, null);
=======
    request.preferences().withBike(bike -> bike.withOptimizeTriangle(it -> it.withSafety(1)));
    startState = new State(v1, request, StreetMode.BIKE);
>>>>>>> 8f78ee88
    result = testStreet.traverse(startState);
    double slopeSafety = costs.slopeSafetyCost;
    double safetyWeight = result.getWeight();
    double expectedSafetyWeight = (trueLength * 0.74 + slopeSafety) / SPEED;
    assertEquals(expectedSafetyWeight, safetyWeight, DELTA);

<<<<<<< HEAD
    request.withPreferences(p ->
      p.withBike(bike -> bike.withOptimizeTriangle(it -> it.withTime(1).withSlope(1).withSafety(1)))
    );
    startState = new State(v1, request, null);
=======
    request
      .preferences()
      .withBike(bike -> bike.withOptimizeTriangle(it -> it.withTime(1).withSlope(1).withSafety(1)));
    startState = new State(v1, request, StreetMode.BIKE);
>>>>>>> 8f78ee88
    result = testStreet.traverse(startState);
    double expectedWeight = timeWeight * 0.33 + slopeWeight * 0.33 + safetyWeight * 0.34;
    assertEquals(expectedWeight, result.getWeight(), DELTA);
  }
}<|MERGE_RESOLUTION|>--- conflicted
+++ resolved
@@ -48,7 +48,6 @@
     v2 = vertex("maple_2nd", 1.0, 2.0);
 
     proto = new RouteRequest();
-<<<<<<< HEAD
     proto.withPreferences(pref ->
       pref
         .withStreet(it -> it.withTurnReluctance(1.0))
@@ -56,16 +55,6 @@
         .withBike(it -> it.withSpeed(5.0f).withReluctance(1.0).withWalkingSpeed(0.8))
         .withCar(it -> it.withSpeed(15.0f).withReluctance(1.0))
     );
-
-    proto.setStreetSubRequestModes(TraverseModeSet.allModes());
-=======
-    var pref = proto.preferences();
-    pref.street().setTurnReluctance(1.0);
-    pref.withWalk(it -> it.setSpeed(1.0).setReluctance(1.0).setStairsReluctance(1.0));
-    pref.withBike(it -> it.setSpeed(5.0f).setReluctance(1.0).setWalkingSpeed(0.8));
-    pref.car().setSpeed(15.0f);
-    pref.car().setReluctance(1.0);
->>>>>>> 8f78ee88
   }
 
   @Test
@@ -155,12 +144,7 @@
     v1.trafficLight = true;
 
     RouteRequest forward = proto.clone();
-<<<<<<< HEAD
     forward.withPreferences(p -> p.withBike(it -> it.withSpeed(3.0f)));
-    forward.setMode(TraverseMode.BICYCLE);
-=======
-    forward.preferences().withBike(it -> it.setSpeed(3.0f));
->>>>>>> 8f78ee88
 
     State s0 = new State(v0, forward, StreetMode.BIKE);
     State s1 = e0.traverse(s0);
@@ -168,12 +152,7 @@
 
     RouteRequest reverse = proto.clone();
     reverse.setArriveBy(true);
-<<<<<<< HEAD
     reverse.withPreferences(p -> p.withBike(it -> it.withSpeed(3.0f)));
-    reverse.setMode(TraverseMode.BICYCLE);
-=======
-    reverse.preferences().withBike(it -> it.setSpeed(3.0f));
->>>>>>> 8f78ee88
 
     State s3 = new State(v2, reverse, StreetMode.BIKE);
     State s4 = e1.traverse(s3);
@@ -224,12 +203,7 @@
     StreetEdge e2 = edge(v2, v0, 0.0, StreetTraversalPermission.PEDESTRIAN_AND_BICYCLE);
 
     RouteRequest noPenalty = proto.clone();
-<<<<<<< HEAD
-    noPenalty.withPreferences(p -> p.withBike(it -> it.withSwitchTime(0).withSwitchCost(0)));
-    noPenalty.setMode(TraverseMode.BICYCLE);
-=======
-    noPenalty.preferences().withBike(it -> it.setSwitchTime(0).setSwitchCost(0));
->>>>>>> 8f78ee88
+    noPenalty.withPreferences(p -> p.withBike(b -> b.withSwitchTime(0).withSwitchCost(0)));
 
     State s0 = new State(v0, noPenalty, StreetMode.BIKE);
     State s1 = e0.traverse(s0);
@@ -237,12 +211,7 @@
     State s3 = e2.traverse(s2);
 
     RouteRequest withPenalty = proto.clone();
-<<<<<<< HEAD
-    withPenalty.withPreferences(p -> p.withBike(it -> it.withSwitchTime(42).withSwitchCost(23)));
-    withPenalty.setMode(TraverseMode.BICYCLE);
-=======
-    withPenalty.preferences().withBike(it -> it.setSwitchTime(42).setSwitchCost(23));
->>>>>>> 8f78ee88
+    withPenalty.withPreferences(p -> p.withBike(b -> b.withSwitchTime(42).withSwitchCost(23)));
 
     State s4 = new State(v0, withPenalty, StreetMode.BIKE);
     State s5 = e0.traverse(s4);
@@ -420,15 +389,8 @@
     double expectedTimeWeight = slopeSpeedLength / SPEED;
     assertEquals(expectedTimeWeight, result.getWeight(), DELTA);
 
-<<<<<<< HEAD
-    request.withPreferences(p ->
-      p.withBike(bike -> bike.withOptimizeTriangle(it -> it.withSlope(1)))
-    );
-    startState = new State(v1, request, null);
-=======
-    request.preferences().withBike(bike -> bike.withOptimizeTriangle(it -> it.withSlope(1)));
+    request.withPreferences(p -> p.withBike(b -> b.withOptimizeTriangle(t -> t.withSlope(1))));
     startState = new State(v1, request, StreetMode.BIKE);
->>>>>>> 8f78ee88
     result = testStreet.traverse(startState);
     double slopeWeight = result.getWeight();
     double expectedSlopeWeight = slopeWorkLength / SPEED;
@@ -436,32 +398,18 @@
     assertTrue(length * 1.5 / SPEED < slopeWeight);
     assertTrue(length * 1.5 * 10 / SPEED > slopeWeight);
 
-<<<<<<< HEAD
-    request.withPreferences(p ->
-      p.withBike(bike -> bike.withOptimizeTriangle(it -> it.withSafety(1)))
-    );
-    startState = new State(v1, request, null);
-=======
-    request.preferences().withBike(bike -> bike.withOptimizeTriangle(it -> it.withSafety(1)));
+    request.withPreferences(p -> p.withBike(b -> b.withOptimizeTriangle(t -> t.withSafety(1))));
     startState = new State(v1, request, StreetMode.BIKE);
->>>>>>> 8f78ee88
     result = testStreet.traverse(startState);
     double slopeSafety = costs.slopeSafetyCost;
     double safetyWeight = result.getWeight();
     double expectedSafetyWeight = (trueLength * 0.74 + slopeSafety) / SPEED;
     assertEquals(expectedSafetyWeight, safetyWeight, DELTA);
 
-<<<<<<< HEAD
     request.withPreferences(p ->
-      p.withBike(bike -> bike.withOptimizeTriangle(it -> it.withTime(1).withSlope(1).withSafety(1)))
-    );
-    startState = new State(v1, request, null);
-=======
-    request
-      .preferences()
-      .withBike(bike -> bike.withOptimizeTriangle(it -> it.withTime(1).withSlope(1).withSafety(1)));
+      p.withBike(b -> b.withOptimizeTriangle(t -> t.withTime(1).withSlope(1).withSafety(1)))
+    );
     startState = new State(v1, request, StreetMode.BIKE);
->>>>>>> 8f78ee88
     result = testStreet.traverse(startState);
     double expectedWeight = timeWeight * 0.33 + slopeWeight * 0.33 + safetyWeight * 0.34;
     assertEquals(expectedWeight, result.getWeight(), DELTA);
