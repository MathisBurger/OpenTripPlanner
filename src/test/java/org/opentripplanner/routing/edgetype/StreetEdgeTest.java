package org.opentripplanner.routing.edgetype;

import static org.junit.jupiter.api.Assertions.assertArrayEquals;
import static org.junit.jupiter.api.Assertions.assertEquals;
import static org.junit.jupiter.api.Assertions.assertFalse;
import static org.junit.jupiter.api.Assertions.assertNotNull;
import static org.junit.jupiter.api.Assertions.assertNull;
import static org.junit.jupiter.api.Assertions.assertTrue;

import java.time.Instant;
import org.junit.jupiter.api.BeforeEach;
import org.junit.jupiter.api.Test;
import org.locationtech.jts.geom.Coordinate;
import org.locationtech.jts.geom.GeometryFactory;
import org.locationtech.jts.geom.LineString;
import org.locationtech.jts.geom.impl.PackedCoordinateSequence;
import org.opentripplanner.common.TurnRestriction;
import org.opentripplanner.routing.api.request.StreetMode;
import org.opentripplanner.routing.core.AStarRequest;
import org.opentripplanner.routing.core.AStarRequestBuilder;
import org.opentripplanner.routing.core.BicycleOptimizeType;
import org.opentripplanner.routing.core.State;
import org.opentripplanner.routing.core.StateData;
import org.opentripplanner.routing.core.TraverseMode;
import org.opentripplanner.routing.core.TraverseModeSet;
import org.opentripplanner.routing.graph.Graph;
import org.opentripplanner.routing.util.ElevationUtils;
import org.opentripplanner.routing.util.SlopeCosts;
import org.opentripplanner.routing.vertextype.IntersectionVertex;
import org.opentripplanner.routing.vertextype.StreetVertex;
import org.opentripplanner.transit.model.basic.NonLocalizedString;
import org.opentripplanner.util.geometry.GeometryUtils;

public class StreetEdgeTest {

  private static final double DELTA = 0.00001;
  private static final double SPEED = 6.0;

  private Graph graph;
  private IntersectionVertex v0, v1, v2;
  private AStarRequest proto;

  @BeforeEach
  public void before() {
    graph = new Graph();

    v0 = vertex("maple_0th", 0.0, 0.0); // label, X, Y
    v1 = vertex("maple_1st", 2.0, 2.0);
    v2 = vertex("maple_2nd", 1.0, 2.0);

<<<<<<< HEAD
    proto = new RouteRequest();
    proto.withPreferences(pref ->
      pref
        .withStreet(it -> it.withTurnReluctance(1.0))
        .withWalk(it -> it.withSpeed(1.0).withReluctance(1.0).withStairsReluctance(1.0))
        .withBike(it -> it.withSpeed(5.0f).withReluctance(1.0).withWalkingSpeed(0.8))
        .withCar(it -> it.withSpeed(15.0f).withReluctance(1.0))
    );
=======
    var req = AStarRequest.of();
    var pref = req.preferences();
    pref.street().setTurnReluctance(1.0);
    pref.withWalk(it -> it.setSpeed(1.0).setReluctance(1.0).setStairsReluctance(1.0));
    pref.withBike(it -> it.setSpeed(5.0f).setReluctance(1.0).setWalkingSpeed(0.8));
    pref.car().setSpeed(15.0f);
    pref.car().setReluctance(1.0);
    this.proto = req.build();
>>>>>>> 5dcb1a5e
  }

  @Test
  public void testInAndOutAngles() {
    // An edge heading straight West
    StreetEdge e1 = edge(v1, v2, 1.0, StreetTraversalPermission.ALL);

    // Edge has same first and last angle.
    assertEquals(90, e1.getInAngle());
    assertEquals(90, e1.getOutAngle());

    // 2 new ones
    StreetVertex u = vertex("test1", 2.0, 1.0);
    StreetVertex v = vertex("test2", 2.0, 2.0);

    // Second edge, heading straight North
    StreetEdge e2 = edge(u, v, 1.0, StreetTraversalPermission.ALL);

    // 180 degrees could be expressed as 180 or -180. Our implementation happens to use -180.
    assertEquals(180, Math.abs(e2.getInAngle()));
    assertEquals(180, Math.abs(e2.getOutAngle()));
  }

  @Test
  public void testTraverseAsPedestrian() {
    StreetEdge e1 = edge(v1, v2, 100.0, StreetTraversalPermission.ALL);
    e1.setCarSpeed(10.0f);

    AStarRequestBuilder options = AStarRequest.copyOf(proto);

    State s0 = new State(v1, options.withMode(StreetMode.WALK).build());
    State s1 = e1.traverse(s0);

    // Should use the speed on the edge.
    double expectedWeight = e1.getDistanceMeters() / options.preferences().walk().speed();
    long expectedDuration = (long) Math.ceil(expectedWeight);
    assertEquals(expectedDuration, s1.getElapsedTimeSeconds(), 0.0);
    assertEquals(expectedWeight, s1.getWeight(), 0.0);
  }

  @Test
  public void testTraverseAsCar() {
    StreetEdge e1 = edge(v1, v2, 100.0, StreetTraversalPermission.ALL);
    e1.setCarSpeed(10.0f);

    State s0 = new State(v1, AStarRequest.copyOf(proto).withMode(StreetMode.CAR).build());
    State s1 = e1.traverse(s0);

    // Should use the speed on the edge.
    double expectedWeight = e1.getDistanceMeters() / e1.getCarSpeed();
    long expectedDuration = (long) Math.ceil(expectedWeight);
    assertEquals(expectedDuration, s1.getElapsedTimeSeconds(), 0.0);
    assertEquals(expectedWeight, s1.getWeight(), 0.0);
  }

  @Test
  public void testModeSetCanTraverse() {
    StreetEdge e = edge(v1, v2, 1.0, StreetTraversalPermission.ALL);

    TraverseModeSet modes = TraverseModeSet.allModes();
    assertTrue(e.canTraverse(modes));

    modes = new TraverseModeSet(TraverseMode.BICYCLE, TraverseMode.WALK);
    assertTrue(e.canTraverse(modes));

    e = edge(v1, v2, 1.0, StreetTraversalPermission.CAR);
    assertFalse(e.canTraverse(modes));

    modes = new TraverseModeSet(TraverseMode.CAR, TraverseMode.WALK);
    assertTrue(e.canTraverse(modes));
  }

  /**
   * Test the traversal of two edges with different traverse modes, with a focus on cycling. This
   * test will fail unless the following three conditions are met: 1. Turn costs are computed based
   * on the back edge's traverse mode during reverse traversal. 2. Turn costs are computed such that
   * bike walking is taken into account correctly. 3. User-specified bike speeds are applied
   * correctly during turn cost computation.
   */
  @Test
  public void testTraverseModeSwitchBike() {
    StreetEdge e0 = edge(v0, v1, 50.0, StreetTraversalPermission.PEDESTRIAN);
    StreetEdge e1 = edge(v1, v2, 18.4, StreetTraversalPermission.PEDESTRIAN_AND_BICYCLE);

    v1.trafficLight = true;

<<<<<<< HEAD
    RouteRequest forward = proto.clone();
    forward.withPreferences(p -> p.withBike(it -> it.withSpeed(3.0f)));
=======
    AStarRequestBuilder forward = AStarRequest.copyOf(proto);
    forward.preferences().withBike(it -> it.setSpeed(3.0f));
>>>>>>> 5dcb1a5e

    State s0 = new State(v0, forward.withMode(StreetMode.BIKE).build());
    State s1 = e0.traverse(s0);
    State s2 = e1.traverse(s1);

<<<<<<< HEAD
    RouteRequest reverse = proto.clone();
    reverse.setArriveBy(true);
    reverse.withPreferences(p -> p.withBike(it -> it.withSpeed(3.0f)));
=======
    AStarRequestBuilder reverse = AStarRequest.copyOf(proto);
    reverse.withArriveBy(true);
    reverse.preferences().withBike(it -> it.setSpeed(3.0f));
>>>>>>> 5dcb1a5e

    State s3 = new State(v2, reverse.withMode(StreetMode.BIKE).build());
    State s4 = e1.traverse(s3);
    State s5 = e0.traverse(s4);

    assertEquals(104, s2.getElapsedTimeSeconds());
    assertEquals(104, s5.getElapsedTimeSeconds());
  }

  /**
   * Test the traversal of two edges with different traverse modes, with a focus on walking. This
   * test will fail unless the following three conditions are met: 1. Turn costs are computed based
   * on the back edge's traverse mode during reverse traversal. 2. Turn costs are computed such that
   * bike walking is taken into account correctly. 3. Enabling bike mode on a routing request bases
   * the bike walking speed on the walking speed.
   */
  @Test
  public void testTraverseModeSwitchWalk() {
    StreetEdge e0 = edge(v0, v1, 50.0, StreetTraversalPermission.PEDESTRIAN_AND_BICYCLE);
    StreetEdge e1 = edge(v1, v2, 18.4, StreetTraversalPermission.PEDESTRIAN);

    v1.trafficLight = true;

    AStarRequestBuilder forward = AStarRequest.copyOf(proto);

    State s0 = new State(v0, forward.withMode(StreetMode.BIKE).build());
    State s1 = e0.traverse(s0);
    State s2 = e1.traverse(s1);

    AStarRequestBuilder reverse = AStarRequest.copyOf(proto);
    reverse.withArriveBy(true);

    State s3 = new State(v2, reverse.withMode(StreetMode.BIKE).build());
    State s4 = e1.traverse(s3);
    State s5 = e0.traverse(s4);

    assertEquals(42, s2.getElapsedTimeSeconds());
    assertEquals(42, s5.getElapsedTimeSeconds());
  }

  /**
   * Test the bike switching penalty feature, both its cost penalty and its separate time penalty.
   */
  @Test
  public void testBikeSwitch() {
    StreetEdge e0 = edge(v0, v1, 0.0, StreetTraversalPermission.PEDESTRIAN);
    StreetEdge e1 = edge(v1, v2, 0.0, StreetTraversalPermission.BICYCLE);
    StreetEdge e2 = edge(v2, v0, 0.0, StreetTraversalPermission.PEDESTRIAN_AND_BICYCLE);

<<<<<<< HEAD
    RouteRequest noPenalty = proto.clone();
    noPenalty.withPreferences(p -> p.withBike(b -> b.withSwitchTime(0).withSwitchCost(0)));
=======
    AStarRequestBuilder noPenalty = AStarRequest.copyOf(proto);
    noPenalty.preferences().withBike(it -> it.setSwitchTime(0).setSwitchCost(0));
>>>>>>> 5dcb1a5e

    State s0 = new State(v0, noPenalty.withMode(StreetMode.BIKE).build());
    State s1 = e0.traverse(s0);
    State s2 = e1.traverse(s1);
    State s3 = e2.traverse(s2);

<<<<<<< HEAD
    RouteRequest withPenalty = proto.clone();
    withPenalty.withPreferences(p -> p.withBike(b -> b.withSwitchTime(42).withSwitchCost(23)));
=======
    AStarRequestBuilder withPenalty = AStarRequest.copyOf(proto);
    withPenalty.preferences().withBike(it -> it.setSwitchTime(42).setSwitchCost(23));
>>>>>>> 5dcb1a5e

    State s4 = new State(v0, withPenalty.withMode(StreetMode.BIKE).build());
    State s5 = e0.traverse(s4);
    State s6 = e1.traverse(s5);
    State s7 = e2.traverse(s6);

    assertNull(s0.getBackMode());
    assertEquals(TraverseMode.WALK, s1.getBackMode());
    assertEquals(TraverseMode.BICYCLE, s2.getBackMode());
    assertEquals(TraverseMode.BICYCLE, s3.getBackMode());

    assertNull(s4.getBackMode());
    assertEquals(TraverseMode.WALK, s5.getBackMode());
    assertEquals(TraverseMode.BICYCLE, s6.getBackMode());
    assertEquals(TraverseMode.BICYCLE, s7.getBackMode());

    assertEquals(0, s0.getElapsedTimeSeconds());
    assertEquals(0, s1.getElapsedTimeSeconds());
    assertEquals(0, s2.getElapsedTimeSeconds());
    assertEquals(0, s3.getElapsedTimeSeconds());

    assertEquals(0.0, s0.getWeight(), 0.0);
    assertEquals(0.0, s1.getWeight(), 0.0);
    assertEquals(0.0, s2.getWeight(), 0.0);
    assertEquals(0.0, s3.getWeight(), 0.0);

    assertEquals(0.0, s4.getWeight(), 0.0);
    assertEquals(0.0, s5.getWeight(), 0.0);
    assertEquals(23.0, s6.getWeight(), 0.0);
    assertEquals(23.0, s7.getWeight(), 0.0);

    assertEquals(0, s4.getElapsedTimeSeconds());
    assertEquals(0, s5.getElapsedTimeSeconds());
    assertEquals(42, s6.getElapsedTimeSeconds());
    assertEquals(42, s7.getElapsedTimeSeconds());
  }

  @Test
  public void testTurnRestriction() {
    StreetEdge e0 = edge(v0, v1, 50.0, StreetTraversalPermission.ALL);
    StreetEdge e1 = edge(v1, v2, 18.4, StreetTraversalPermission.ALL);
    AStarRequestBuilder aStarRequestBuilder = AStarRequest.copyOf(proto);
    aStarRequestBuilder.withArriveBy(true);
    AStarRequest request = aStarRequestBuilder.withMode(StreetMode.WALK).build();
    State state = new State(v2, Instant.EPOCH, StateData.getInitialStateData(request), request);

    e1.addTurnRestriction(new TurnRestriction(e1, e0, null, TraverseModeSet.allModes(), null));

    assertNotNull(e0.traverse(e1.traverse(state)));
  }

  @Test
  public void testElevationProfile() {
    var elevationProfile = new PackedCoordinateSequence.Double(
      new double[] { 0, 10, 50, 12 },
      2,
      0
    );
    StreetEdge e0 = edge(v0, v1, 50.0, StreetTraversalPermission.ALL, elevationProfile);

    assertArrayEquals(
      elevationProfile.toCoordinateArray(),
      e0.getElevationProfile().toCoordinateArray()
    );
  }

  /****
   * Private Methods
   ****/

  private IntersectionVertex vertex(String label, double x, double y) {
    return new IntersectionVertex(graph, label, x, y);
  }

  /**
   * Create an edge. If twoWay, create two edges (back and forth).
   */
  private StreetEdge edge(
    StreetVertex vA,
    StreetVertex vB,
    double length,
    StreetTraversalPermission perm
  ) {
    String labelA = vA.getLabel();
    String labelB = vB.getLabel();
    String name = String.format("%s_%s", labelA, labelB);
    Coordinate[] coords = new Coordinate[2];
    coords[0] = vA.getCoordinate();
    coords[1] = vB.getCoordinate();
    LineString geom = GeometryUtils.getGeometryFactory().createLineString(coords);

    return new StreetEdge(vA, vB, geom, name, length, perm, false);
  }

  private StreetEdge edge(
    StreetVertex vA,
    StreetVertex vB,
    double length,
    StreetTraversalPermission perm,
    PackedCoordinateSequence elevationProfile
  ) {
    String labelA = vA.getLabel();
    String labelB = vB.getLabel();
    String name = String.format("%s_%s", labelA, labelB);
    Coordinate[] coords = new Coordinate[2];
    coords[0] = vA.getCoordinate();
    coords[1] = vB.getCoordinate();
    LineString geom = GeometryUtils.getGeometryFactory().createLineString(coords);

    var edge = new StreetEdge(vA, vB, geom, name, length, perm, false);
    StreetElevationExtension.addToEdge(edge, elevationProfile, false);
    return edge;
  }

  @Test
  public void testBikeOptimizeTriangle() {
    // This test does not depend on the setup method - and can probably be simplified

    Coordinate c1 = new Coordinate(-122.575033, 45.456773);
    Coordinate c2 = new Coordinate(-122.576668, 45.451426);

    StreetVertex v1 = new IntersectionVertex(null, "v1", c1.x, c1.y, (NonLocalizedString) null);
    StreetVertex v2 = new IntersectionVertex(null, "v2", c2.x, c2.y, (NonLocalizedString) null);

    GeometryFactory factory = new GeometryFactory();
    LineString geometry = factory.createLineString(new Coordinate[] { c1, c2 });

    double length = 650.0;

    StreetEdge testStreet = new StreetEdge(
      v1,
      v2,
      geometry,
      "Test Lane",
      length,
      StreetTraversalPermission.ALL,
      false
    );
    testStreet.setBicycleSafetyFactor(0.74f); // a safe street

    Coordinate[] profile = new Coordinate[] {
      new Coordinate(0, 0), // slope = 0.1
      new Coordinate(length / 2, length / 20.0),
      new Coordinate(length, 0), // slope = -0.1
    };
    PackedCoordinateSequence elev = new PackedCoordinateSequence.Double(profile);
    StreetElevationExtension.addToEdge(testStreet, elev, false);

    SlopeCosts costs = ElevationUtils.getSlopeCosts(elev, true);
    double trueLength = costs.lengthMultiplier * length;
    double slopeWorkLength = testStreet.getEffectiveBikeDistanceForWorkCost();
    double slopeSpeedLength = testStreet.getEffectiveBikeDistance();

    var request = AStarRequest.of().withMode(StreetMode.BIKE);

    request.withPreferences(pref ->
      pref
        .withBike(bike ->
          bike
            .withSpeed(SPEED)
            .withOptimizeType(BicycleOptimizeType.TRIANGLE)
            .withOptimizeTriangle(it -> it.withTime(1))
            .withReluctance(1)
        )
        .withWalk(walk -> walk.withReluctance(1))
        .withCar(car -> car.withReluctance(1))
    );

    State startState = new State(v1, request.build());
    State result = testStreet.traverse(startState);
    double timeWeight = result.getWeight();
    double expectedTimeWeight = slopeSpeedLength / SPEED;
    assertEquals(expectedTimeWeight, result.getWeight(), DELTA);

<<<<<<< HEAD
    request.withPreferences(p -> p.withBike(b -> b.withOptimizeTriangle(t -> t.withSlope(1))));
    startState = new State(v1, request, StreetMode.BIKE);
=======
    request.preferences().withBike(bike -> bike.withOptimizeTriangle(it -> it.withSlope(1)));
    startState = new State(v1, request.build());
>>>>>>> 5dcb1a5e
    result = testStreet.traverse(startState);
    double slopeWeight = result.getWeight();
    double expectedSlopeWeight = slopeWorkLength / SPEED;
    assertEquals(expectedSlopeWeight, slopeWeight, DELTA);
    assertTrue(length * 1.5 / SPEED < slopeWeight);
    assertTrue(length * 1.5 * 10 / SPEED > slopeWeight);

<<<<<<< HEAD
    request.withPreferences(p -> p.withBike(b -> b.withOptimizeTriangle(t -> t.withSafety(1))));
    startState = new State(v1, request, StreetMode.BIKE);
=======
    request.preferences().withBike(bike -> bike.withOptimizeTriangle(it -> it.withSafety(1)));
    startState = new State(v1, request.build());
>>>>>>> 5dcb1a5e
    result = testStreet.traverse(startState);
    double slopeSafety = costs.slopeSafetyCost;
    double safetyWeight = result.getWeight();
    double expectedSafetyWeight = (trueLength * 0.74 + slopeSafety) / SPEED;
    assertEquals(expectedSafetyWeight, safetyWeight, DELTA);

<<<<<<< HEAD
    request.withPreferences(p ->
      p.withBike(b -> b.withOptimizeTriangle(t -> t.withTime(1).withSlope(1).withSafety(1)))
    );
    startState = new State(v1, request, StreetMode.BIKE);
=======
    request
      .preferences()
      .withBike(bike -> bike.withOptimizeTriangle(it -> it.withTime(1).withSlope(1).withSafety(1)));
    startState = new State(v1, request.build());
>>>>>>> 5dcb1a5e
    result = testStreet.traverse(startState);
    double expectedWeight = timeWeight * 0.33 + slopeWeight * 0.33 + safetyWeight * 0.34;
    assertEquals(expectedWeight, result.getWeight(), DELTA);
  }
}<|MERGE_RESOLUTION|>--- conflicted
+++ resolved
@@ -48,25 +48,17 @@
     v1 = vertex("maple_1st", 2.0, 2.0);
     v2 = vertex("maple_2nd", 1.0, 2.0);
 
-<<<<<<< HEAD
-    proto = new RouteRequest();
-    proto.withPreferences(pref ->
-      pref
-        .withStreet(it -> it.withTurnReluctance(1.0))
-        .withWalk(it -> it.withSpeed(1.0).withReluctance(1.0).withStairsReluctance(1.0))
-        .withBike(it -> it.withSpeed(5.0f).withReluctance(1.0).withWalkingSpeed(0.8))
-        .withCar(it -> it.withSpeed(15.0f).withReluctance(1.0))
-    );
-=======
-    var req = AStarRequest.of();
-    var pref = req.preferences();
-    pref.street().setTurnReluctance(1.0);
-    pref.withWalk(it -> it.setSpeed(1.0).setReluctance(1.0).setStairsReluctance(1.0));
-    pref.withBike(it -> it.setSpeed(5.0f).setReluctance(1.0).setWalkingSpeed(0.8));
-    pref.car().setSpeed(15.0f);
-    pref.car().setReluctance(1.0);
-    this.proto = req.build();
->>>>>>> 5dcb1a5e
+    this.proto =
+      AStarRequest
+        .of()
+        .withPreferences(references ->
+          references
+            .withStreet(s -> s.withTurnReluctance(1.0))
+            .withWalk(it -> it.withSpeed(1.0).withReluctance(1.0).withStairsReluctance(1.0))
+            .withBike(it -> it.withSpeed(5.0f).withReluctance(1.0).withWalkingSpeed(0.8))
+            .withCar(c -> c.withSpeed(15.0f).withReluctance(1.0))
+        )
+        .build();
   }
 
   @Test
@@ -153,27 +145,16 @@
 
     v1.trafficLight = true;
 
-<<<<<<< HEAD
-    RouteRequest forward = proto.clone();
+    AStarRequestBuilder forward = AStarRequest.copyOf(proto);
     forward.withPreferences(p -> p.withBike(it -> it.withSpeed(3.0f)));
-=======
-    AStarRequestBuilder forward = AStarRequest.copyOf(proto);
-    forward.preferences().withBike(it -> it.setSpeed(3.0f));
->>>>>>> 5dcb1a5e
 
     State s0 = new State(v0, forward.withMode(StreetMode.BIKE).build());
     State s1 = e0.traverse(s0);
     State s2 = e1.traverse(s1);
 
-<<<<<<< HEAD
-    RouteRequest reverse = proto.clone();
-    reverse.setArriveBy(true);
-    reverse.withPreferences(p -> p.withBike(it -> it.withSpeed(3.0f)));
-=======
     AStarRequestBuilder reverse = AStarRequest.copyOf(proto);
     reverse.withArriveBy(true);
-    reverse.preferences().withBike(it -> it.setSpeed(3.0f));
->>>>>>> 5dcb1a5e
+    reverse.withPreferences(p -> p.withBike(it -> it.withSpeed(3.0f)));
 
     State s3 = new State(v2, reverse.withMode(StreetMode.BIKE).build());
     State s4 = e1.traverse(s3);
@@ -223,26 +204,16 @@
     StreetEdge e1 = edge(v1, v2, 0.0, StreetTraversalPermission.BICYCLE);
     StreetEdge e2 = edge(v2, v0, 0.0, StreetTraversalPermission.PEDESTRIAN_AND_BICYCLE);
 
-<<<<<<< HEAD
-    RouteRequest noPenalty = proto.clone();
-    noPenalty.withPreferences(p -> p.withBike(b -> b.withSwitchTime(0).withSwitchCost(0)));
-=======
     AStarRequestBuilder noPenalty = AStarRequest.copyOf(proto);
-    noPenalty.preferences().withBike(it -> it.setSwitchTime(0).setSwitchCost(0));
->>>>>>> 5dcb1a5e
+    noPenalty.withPreferences(p -> p.withBike(it -> it.withSwitchTime(0).withSwitchCost(0)));
 
     State s0 = new State(v0, noPenalty.withMode(StreetMode.BIKE).build());
     State s1 = e0.traverse(s0);
     State s2 = e1.traverse(s1);
     State s3 = e2.traverse(s2);
 
-<<<<<<< HEAD
-    RouteRequest withPenalty = proto.clone();
-    withPenalty.withPreferences(p -> p.withBike(b -> b.withSwitchTime(42).withSwitchCost(23)));
-=======
     AStarRequestBuilder withPenalty = AStarRequest.copyOf(proto);
-    withPenalty.preferences().withBike(it -> it.setSwitchTime(42).setSwitchCost(23));
->>>>>>> 5dcb1a5e
+    withPenalty.withPreferences(p -> p.withBike(it -> it.withSwitchTime(42).withSwitchCost(23)));
 
     State s4 = new State(v0, withPenalty.withMode(StreetMode.BIKE).build());
     State s5 = e0.traverse(s4);
@@ -417,13 +388,10 @@
     double expectedTimeWeight = slopeSpeedLength / SPEED;
     assertEquals(expectedTimeWeight, result.getWeight(), DELTA);
 
-<<<<<<< HEAD
-    request.withPreferences(p -> p.withBike(b -> b.withOptimizeTriangle(t -> t.withSlope(1))));
-    startState = new State(v1, request, StreetMode.BIKE);
-=======
-    request.preferences().withBike(bike -> bike.withOptimizeTriangle(it -> it.withSlope(1)));
+    request.withPreferences(p ->
+      p.withBike(bike -> bike.withOptimizeTriangle(it -> it.withSlope(1)))
+    );
     startState = new State(v1, request.build());
->>>>>>> 5dcb1a5e
     result = testStreet.traverse(startState);
     double slopeWeight = result.getWeight();
     double expectedSlopeWeight = slopeWorkLength / SPEED;
@@ -431,30 +399,20 @@
     assertTrue(length * 1.5 / SPEED < slopeWeight);
     assertTrue(length * 1.5 * 10 / SPEED > slopeWeight);
 
-<<<<<<< HEAD
-    request.withPreferences(p -> p.withBike(b -> b.withOptimizeTriangle(t -> t.withSafety(1))));
-    startState = new State(v1, request, StreetMode.BIKE);
-=======
-    request.preferences().withBike(bike -> bike.withOptimizeTriangle(it -> it.withSafety(1)));
+    request.withPreferences(p ->
+      p.withBike(bike -> bike.withOptimizeTriangle(it -> it.withSafety(1)))
+    );
     startState = new State(v1, request.build());
->>>>>>> 5dcb1a5e
     result = testStreet.traverse(startState);
     double slopeSafety = costs.slopeSafetyCost;
     double safetyWeight = result.getWeight();
     double expectedSafetyWeight = (trueLength * 0.74 + slopeSafety) / SPEED;
     assertEquals(expectedSafetyWeight, safetyWeight, DELTA);
 
-<<<<<<< HEAD
     request.withPreferences(p ->
-      p.withBike(b -> b.withOptimizeTriangle(t -> t.withTime(1).withSlope(1).withSafety(1)))
-    );
-    startState = new State(v1, request, StreetMode.BIKE);
-=======
-    request
-      .preferences()
-      .withBike(bike -> bike.withOptimizeTriangle(it -> it.withTime(1).withSlope(1).withSafety(1)));
+      p.withBike(bike -> bike.withOptimizeTriangle(it -> it.withTime(1).withSlope(1).withSafety(1)))
+    );
     startState = new State(v1, request.build());
->>>>>>> 5dcb1a5e
     result = testStreet.traverse(startState);
     double expectedWeight = timeWeight * 0.33 + slopeWeight * 0.33 + safetyWeight * 0.34;
     assertEquals(expectedWeight, result.getWeight(), DELTA);
