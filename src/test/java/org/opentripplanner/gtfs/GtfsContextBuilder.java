package org.opentripplanner.gtfs;

import java.io.File;
import java.io.IOException;
import org.opentripplanner.graph_builder.DataImportIssueStore;
import org.opentripplanner.graph_builder.module.GtfsFeedId;
import org.opentripplanner.graph_builder.module.GtfsModule;
import org.opentripplanner.gtfs.mapping.GTFSToOtpTransitServiceMapper;
import org.opentripplanner.model.OtpTransitService;
import org.opentripplanner.model.calendar.CalendarService;
import org.opentripplanner.model.calendar.CalendarServiceData;
import org.opentripplanner.model.calendar.impl.CalendarServiceImpl;
import org.opentripplanner.model.impl.OtpTransitServiceBuilder;
import org.opentripplanner.routing.graph.Graph;
import org.opentripplanner.routing.trippattern.Deduplicator;

/**
 * This class helps building GtfsContext and post process
 * the GtfsDao by repairing StopTimes(optional) and generating TripPatterns(optional).
 * This done in the {@link GtfsModule} in the production code.
 */
public class GtfsContextBuilder {

    private final GtfsFeedId feedId;

    private final OtpTransitServiceBuilder transitBuilder;

    private CalendarService calendarService = null;

    private DataImportIssueStore issueStore = null;

    private Deduplicator deduplicator;

    private boolean repairStopTimesAndGenerateTripPatterns = true;

    public static GtfsContextBuilder contextBuilder(String path) throws IOException {
        return contextBuilder(null, path);
    }

    public static GtfsContextBuilder contextBuilder(String defaultFeedId, String path) throws IOException {
        GtfsImport gtfsImport = gtfsImport(defaultFeedId, path);
        GtfsFeedId feedId = gtfsImport.getFeedId();
<<<<<<< HEAD
        OtpTransitServiceBuilder transitBuilder = mapGtfsDaoToInternalTransitServiceBuilder(
            gtfsImport.getDao(),
            feedId.getId(),
            new DataImportIssueStore(false),
            null
=======
        var mapper = new GTFSToOtpTransitServiceMapper(
                feedId.getId(),
                new DataImportIssueStore(false),
                gtfsImport.getDao()
>>>>>>> e1f6f520
        );
        mapper.mapStopTripAndRouteDatantoBuilder();
        OtpTransitServiceBuilder transitBuilder = mapper.getBuilder();
        return new GtfsContextBuilder(
                feedId,
                transitBuilder).withDataImportIssueStore(new DataImportIssueStore(false)
        );
    }

    public GtfsContextBuilder(GtfsFeedId feedId, OtpTransitServiceBuilder transitBuilder) {
        this.feedId = feedId;
        this.transitBuilder = transitBuilder;
    }

    public GtfsFeedId getFeedId() {
        return feedId;
    }

    public OtpTransitServiceBuilder getTransitBuilder() {
        return transitBuilder;
    }

    public GtfsContextBuilder withIssueStoreAndDeduplicator(
            Graph graph
    ) {
        return withIssueStoreAndDeduplicator(
                graph,
                new DataImportIssueStore(false)
        );
    }

    public GtfsContextBuilder withIssueStoreAndDeduplicator(
            Graph graph,
            DataImportIssueStore issueStore
    ) {
        return withDataImportIssueStore(issueStore)
                .withDeduplicator(graph.deduplicator);
    }

    public GtfsContextBuilder withDataImportIssueStore(DataImportIssueStore issueStore) {
        this.issueStore = issueStore;
        return this;
    }

    public GtfsContextBuilder withDeduplicator(Deduplicator deduplicator) {
        this.deduplicator = deduplicator;
        return this;
    }

    /**
     * The {@link org.opentripplanner.graph_builder.module.GtfsModule} is responsible for repairing
     * StopTimes for all trips and trip patterns generation, so turn this feature <b>off</b>
     * when using GtfsModule to load data.
     *
     * This feature is turned <b>on</b> by <em>default</em>.
     */
    public GtfsContextBuilder turnOffRepairStopTimesAndTripPatternsGeneration() {
        this.repairStopTimesAndGenerateTripPatterns = false;
        return this;
    }

    /**
     * This method will:
     * <ol>
     *     <li>repair stop-times (if enabled)</li>
     *     <li>generate TripPatterns (if enabled)</li>
     *     <li>create a new context</li>
     * </ol>
     */
    public GtfsContext build() {
        if(repairStopTimesAndGenerateTripPatterns) {
            repairStopTimesAndGenerateTripPatterns();
        }
        return new GtfsContextImpl(feedId, transitBuilder);
    }

    /**
     * By default this method is part of the {@link #build()} method.
     * But in cases where you want to change the dao after building the
     * context, and these changes will affect the TripPatterns generation,
     * you should do the following:
     *
     * <pre>
     * GtfsContextBuilder contextBuilder = &lt;create context builder>;
     *
     * // turn off TripPatterns generation before building
     * context = contextBuilder
     *     .turnOffRepairStopTimesAndTripPatternsGeneration()
     *     .build();
     *
     * // Do your changes
     * applyChanges(context.getDao());
     *
     * // Repair StopTimes and generate TripPatterns
     * contextBuilder.repairStopTimesAndGenerateTripPatterns();
     * </pre>
     */
    public void repairStopTimesAndGenerateTripPatterns() {
        repairStopTimesForEachTrip();
        generateTripPatterns();
    }


    /* private stuff */

    private void repairStopTimesForEachTrip() {
        new RepairStopTimesForEachTripOperation(
                transitBuilder.getStopTimesSortedByTrip(), issueStore
        ).run();
    }

    private void generateTripPatterns() {
        new GenerateTripPatternsOperation(
                transitBuilder, issueStore,
                deduplicator(),
                calendarService().getServiceIds()
        ).run();
    }

    private CalendarService calendarService() {
        if (calendarService == null) {
            calendarService = new CalendarServiceImpl(transitBuilder.buildCalendarServiceData());
        }
        return calendarService;
    }

    private Deduplicator deduplicator() {
        if (deduplicator == null) {
            deduplicator = new Deduplicator();
        }
        return deduplicator;
    }

    private static GtfsImport gtfsImport(String defaultFeedId, String path) throws IOException {
        return new GtfsImport(defaultFeedId, new File(path));
    }

    private static class GtfsContextImpl implements GtfsContext {
        private final GtfsFeedId feedId;
        private final OtpTransitService transitService;
        private final CalendarServiceData calendarServiceData;

        private GtfsContextImpl(GtfsFeedId feedId, OtpTransitServiceBuilder builder) {
            this.feedId = feedId;
            this.calendarServiceData = builder.buildCalendarServiceData();
            this.transitService = builder.build();
        }

        @Override
        public GtfsFeedId getFeedId() {
            return feedId;
        }

        @Override public OtpTransitService getTransitService() {
            return transitService;
        }

        @Override public CalendarServiceData getCalendarServiceData() {
            return calendarServiceData;
        }
    }
}<|MERGE_RESOLUTION|>--- conflicted
+++ resolved
@@ -40,18 +40,11 @@
     public static GtfsContextBuilder contextBuilder(String defaultFeedId, String path) throws IOException {
         GtfsImport gtfsImport = gtfsImport(defaultFeedId, path);
         GtfsFeedId feedId = gtfsImport.getFeedId();
-<<<<<<< HEAD
-        OtpTransitServiceBuilder transitBuilder = mapGtfsDaoToInternalTransitServiceBuilder(
-            gtfsImport.getDao(),
-            feedId.getId(),
-            new DataImportIssueStore(false),
-            null
-=======
         var mapper = new GTFSToOtpTransitServiceMapper(
                 feedId.getId(),
                 new DataImportIssueStore(false),
-                gtfsImport.getDao()
->>>>>>> e1f6f520
+                gtfsImport.getDao(),
+                null
         );
         mapper.mapStopTripAndRouteDatantoBuilder();
         OtpTransitServiceBuilder transitBuilder = mapper.getBuilder();
