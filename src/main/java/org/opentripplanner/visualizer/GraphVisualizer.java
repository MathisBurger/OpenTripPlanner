package org.opentripplanner.visualizer;

import org.locationtech.jts.geom.Coordinate;
import org.opentripplanner.graph_builder.DataImportIssue;
import org.opentripplanner.routing.algorithm.astar.TraverseVisitor;
import org.opentripplanner.routing.core.BicycleOptimizeType;
import org.opentripplanner.routing.api.request.RoutingRequest;
import org.opentripplanner.routing.core.State;
import org.opentripplanner.routing.core.TraverseModeSet;
import org.opentripplanner.routing.edgetype.StreetEdge;
import org.opentripplanner.routing.graph.Edge;
import org.opentripplanner.routing.graph.Graph;
import org.opentripplanner.routing.graph.Vertex;
import org.opentripplanner.routing.impl.GraphPathFinder;
import org.opentripplanner.routing.spt.DominanceFunction;
import org.opentripplanner.routing.spt.GraphPath;
import org.opentripplanner.routing.spt.ShortestPathTree;
import org.opentripplanner.routing.vertextype.IntersectionVertex;
import org.opentripplanner.standalone.server.Router;
import org.slf4j.Logger;
import org.slf4j.LoggerFactory;

import javax.swing.*;
import javax.swing.event.ChangeEvent;
import javax.swing.event.ChangeListener;
import javax.swing.event.ListSelectionEvent;
import javax.swing.event.ListSelectionListener;
import java.awt.*;
import java.awt.event.ActionEvent;
import java.awt.event.ActionListener;
import java.awt.event.ItemEvent;
import java.awt.event.ItemListener;
import java.awt.event.MouseEvent;
import java.awt.event.MouseListener;
import java.awt.event.WindowAdapter;
import java.awt.event.WindowEvent;
import java.lang.reflect.Field;
import java.lang.reflect.Modifier;
import java.text.ParseException;
import java.text.SimpleDateFormat;
import java.util.ArrayList;
import java.util.Collection;
import java.util.Collections;
import java.util.Comparator;
import java.util.Date;
import java.util.HashSet;
import java.util.LinkedList;
import java.util.List;
import java.util.Queue;

/**
 * Exit on window close.
 * 
 */
class ExitListener extends WindowAdapter {
    public void windowClosing(WindowEvent event) {
        System.exit(0);
    }
}

/**
 * DisplayVertex holds a vertex, but has a toString value that's a little more useful.
 */
class DisplayVertex {
    public Vertex vertex;

    public DisplayVertex(Vertex v) {
        vertex = v;
    }

    public String toString() {
        String label = vertex.getLabel();
        if (label.contains("osm node")) {
            label = vertex.getName();
        }
        return label;
    }
}

/**
 * This is a ListModel that holds Edges. It gets its edges from a PatternBoard/PatternAlight, hence the iterable.
 */
class EdgeListModel extends AbstractListModel<Edge> {

    private static final long serialVersionUID = 1L;

    private ArrayList<Edge> edges;

    EdgeListModel(Iterable<Edge> edges) {
        this.edges = new ArrayList<Edge>();
        for (Edge e : edges) {
            this.edges.add(e);
        }
    }

    public int getSize() {
        return edges.size();
    }

    public Edge getElementAt(int index) {
        return edges.get(index);
    }
}

/**
 * A list of vertices where the internal container is exposed.
 */
class VertexList extends AbstractListModel<DisplayVertex> {

    private static final long serialVersionUID = 1L;

    public List<Vertex> selected;

    VertexList(List<Vertex> selected) {
        this.selected = selected;
    }

    public int getSize() {
        return selected.size();
    }

    public DisplayVertex getElementAt(int index) {
        return new DisplayVertex(selected.get(index));
    }
};

/**
 * A simple visualizer for graphs. It shows (using ShowGraph) a map of the graph, intersections and 
 * TransitStops only, and allows a user to select stops, examine incoming and outgoing edges, and 
 * examine trip patterns. It's meant mainly for debugging, so it's totally OK if it develops (say) 
 * a bunch of weird buttons designed to debug specific cases.
 */
public class GraphVisualizer extends JFrame implements VertexSelectionListener {
	
	private final class ComparePathStatesClickListener implements ListSelectionListener {
		private JList<String> outputList;

		ComparePathStatesClickListener(JList<String> outputList){
			this.outputList = outputList;
		}
		
		@Override
		public void valueChanged(ListSelectionEvent e) {
			@SuppressWarnings("unchecked")
			JList<State> theList = (JList<State>)e.getSource();
			State st = (State)theList.getSelectedValue();
			if(st==null){
				return;
			}
			
			DefaultListModel<String> stateListModel = new DefaultListModel<String>();
			stateListModel.addElement( "weight:"+st.getWeight() );
			stateListModel.addElement( "weightdelta:"+st.getWeightDelta() );
<<<<<<< HEAD
			stateListModel.addElement( "bikeRenting:"+st.isBikeRenting() );
			stateListModel.addElement( "vehicleParked:"+st.isVehicleParked() );
=======
			stateListModel.addElement( "rentingVehicle:"+st.isRentingVehicle() );
			stateListModel.addElement( "carParked:"+st.isCarParked() );
>>>>>>> aa8c69b5
			stateListModel.addElement( "walkDistance:"+st.getWalkDistance() );
			stateListModel.addElement( "elapsedTime:"+st.getElapsedTimeSeconds() );
			outputList.setModel( stateListModel );
			
			lastStateClicked = st;
		}
	}

	private final class OnPopupMenuClickListener implements ActionListener {
		private final class DiffListCellRenderer extends DefaultListCellRenderer {
			private final int diverge;
			private final int converge;

			private DiffListCellRenderer(int diverge, int converge) {
				this.diverge = diverge;
				this.converge = converge;
			}

			@Override
			public Component getListCellRendererComponent(JList<?> list, Object value, int index,
					boolean isSelected, boolean cellHasFocus) {
				Component c = super.getListCellRendererComponent(list, value, index, isSelected, cellHasFocus);
				if(isSelected){
					return c;
				}
				
				if(index <= diverge){
					c.setBackground(new Color(196,201,255));
				}
				if(index >= converge){
					c.setBackground(new Color(255,196,196));
				}
				
				return c;
			}
		}
		
		private int[] diffPaths() {
			if(firstComparePath == null || secondComparePath == null) {
				int[] failboat = {-2,-2};
				return failboat;
			}
			
			int l1 = firstComparePath.states.size();
			int l2 = secondComparePath.states.size();
			int minlen = l1 < l2 ? l1 : l2;
			
			int divergence=-1;
			int convergence=-1;
			
			// find divergence
			for(int i=0; i<minlen; i++){
				Vertex v1 = firstComparePath.states.get(i).getVertex();
				Vertex v2 = secondComparePath.states.get(i).getVertex();
				if(!v1.equals(v2)){
					divergence = i-1;
					break;
				}
			}
			
			// find convergence
			for(int i=0; i<minlen; i++){
				Vertex v1 = firstComparePath.states.get(l1-i-1).getVertex();
				Vertex v2 = secondComparePath.states.get(l2-i-1).getVertex();
				if(!v1.equals(v2)){
					convergence = i-1;
					break;
				}
			}
			
			int[] ret = {divergence,convergence};
			return ret;
		}

		@Override
		public void actionPerformed(ActionEvent e) {
			PathPrinter pp = ((PathPrinter) pathsList.getSelectedValue());
			if(pp==null){
				return;
			}
			GraphPath path = pp.gp;
			
			firstComparePath = secondComparePath;
			secondComparePath = path;
			
			if(firstComparePath != null) {
				DefaultListModel<State> pathModel = new DefaultListModel<State>();
				for( State st : firstComparePath.states ){
					pathModel.addElement( st );
				}
				firstComparePathStates.setModel( pathModel );
			}
			if(secondComparePath != null){
				DefaultListModel<State> pathModel = new DefaultListModel<State>();
				for( State st : secondComparePath.states ){
					pathModel.addElement( st );
				}
				secondComparePathStates.setModel( pathModel );
			}
			
			int[] diff = diffPaths();
			final int diverge = diff[0];
			final int converge = diff[1];
			if(diff[0]>=0){
				firstComparePathStates.setCellRenderer(new DiffListCellRenderer(diverge,firstComparePath.states.size()-converge-1));
				secondComparePathStates.setCellRenderer(new DiffListCellRenderer(diverge,secondComparePath.states.size()-converge-1));
			}
		}
	}

	class PathPrinter{
		GraphPath gp;
		PathPrinter(GraphPath gp){
			this.gp=gp;
		}
		public String toString(){
			SimpleDateFormat shortDateFormat = new SimpleDateFormat("HH:mm:ss z");
			String startTime = shortDateFormat.format(new Date(gp.getStartTime()*1000));
			String endTime = shortDateFormat.format(new Date(gp.getEndTime()*1000));
			return "Path ("+startTime+"-"+endTime+") weight:"+gp.getWeight()+" dur:"+(gp.getDuration()/60.0)+" walk:"+gp.getWalkDistance();
		}
	}

    private static final long serialVersionUID = 1L;

    private static final Logger LOG = LoggerFactory.getLogger(GraphVisualizer.class);

    private JPanel leftPanel;

    /* The Processing applet that actually displays the graph. */
    private ShowGraph showGraph;

    /* The set of callbacks that display search progress on the showGraph Processing applet. */
    public TraverseVisitor traverseVisitor;

    public JList<DisplayVertex> nearbyVertices;

    private JList<Edge> outgoingEdges;

    private JList<Edge> incomingEdges;

    private JTextField sourceVertex;

    private JTextField sinkVertex;

    private JCheckBox walkCheckBox;

    private JCheckBox bikeCheckBox;

    private JCheckBox trainCheckBox;

    private JCheckBox busCheckBox;

    private JCheckBox ferryCheckBox;

    private JCheckBox transitCheckBox;

    private JCheckBox carCheckBox;

    private JTextField searchDate;

    private SimpleDateFormat dateFormat = new SimpleDateFormat("yyyy-MM-dd HH:mm:ss z");

    private JTextField boardingPenaltyField;

    private DefaultListModel<DataImportIssue> issueMatchesModel;

    private JList<DataImportIssue> issueMatches;
    
    private DefaultListModel<String> metadataModel;

    private HashSet<Vertex> closed;

    private Vertex tracingVertex;

    private HashSet<Vertex> open;

    private HashSet<Vertex> seen;

    private JList<String> metadataList;

    /* The router we are visualizing. */
    private final Router router;

    /* The graph from the router we are visualizing, note that it will not be updated if the router reloads. */
    private final Graph graph;

	private JRadioButton opQuick;

	private JRadioButton opSafe;

	private JRadioButton opFlat;

	private JRadioButton opGreenways;

	private ButtonGroup optimizeTypeGrp;

	private JTextField maxWalkField;

	private JTextField walkSpeed;

	private JTextField bikeSpeed;

	private JTextField heuristicWeight;

	private JCheckBox softWalkLimiting;

	private JTextField softWalkPenalty;

	private JTextField softWalkOverageRate;

	private JCheckBox arriveByCheckBox;

	private JLabel searchTimeElapsedLabel;

	private JCheckBox dontUseGraphicalCallbackCheckBox;
	
	private JTextField nPaths;
	
	private JList<PathPrinter> pathsList;
	
	private JList<State> pathStates;
	
	private JCheckBox showTransitCheckbox;

	private JCheckBox showStreetsCheckbox;
	
	private JCheckBox showMultistateVerticesCheckbox;

	private JCheckBox showHighlightedCheckbox;
	
	private JCheckBox showSPTCheckbox;
	
	private ShortestPathTree spt;
	
	private JTextField sptFlattening;
	
	private JTextField sptThickness;
	
	private JPopupMenu popup;

	private GraphPath firstComparePath;
	private GraphPath secondComparePath;

	private JList<State> firstComparePathStates;
	private JList<State> secondComparePathStates;

	private JList<String> secondStateData;

	private JList<String> firstStateData;

	protected State lastStateClicked=null;

	private JCheckBox longDistanceModeCheckbox;

    public GraphVisualizer(Router router) {
        super();
        LOG.info("Starting up graph visualizer...");
        setTitle("GraphVisualizer");
        this.router = router;
        this.graph = router.graph;
        init();
    }

    public void run () {
        this.setVisible(true);
    }
    
    public void init() {
    	final JTabbedPane tabbedPane = new JTabbedPane();
    	
    	final Container mainTab = makeMainTab();
    	Container prefsPanel = makePrefsPanel();
    	Container diffTab = makeDiffTab();
         
    	tabbedPane.addTab("Main", null, mainTab,
                "Pretty much everything");
         
    	tabbedPane.addTab("Prefs", null, prefsPanel,
                "Routing preferences");
    	
    	tabbedPane.addTab("Diff", null, diffTab, "multistate path diffs");
         
        //Add the tabbed pane to this panel.
        add(tabbedPane);
         
        //The following line enables to use scrolling tabs.
        tabbedPane.setTabLayoutPolicy(JTabbedPane.SCROLL_TAB_LAYOUT);
        
        // startup the graphical pane; ensure closing works; draw the window
        showGraph.init();
        addWindowListener(new ExitListener());
        pack();
        
        // make sure the showGraph quits drawing when we switch tabs
        tabbedPane.addChangeListener(new ChangeListener(){
        	@Override
        	public void stateChanged(ChangeEvent e) {
        		if( tabbedPane.getSelectedComponent().equals(mainTab) ){
        			showGraph.loop();	
        		} else{
        			showGraph.noLoop();
        		}
        	}
        });
    }

	private Container makeDiffTab() {
        JPanel pane = new JPanel();
        pane.setLayout(new GridLayout(0, 2));
        
        firstStateData = new JList<String>();
        secondStateData = new JList<String>();
        
        // a place to list the states of the first path
        firstComparePathStates = new JList<State>();        
        JScrollPane stScrollPane = new JScrollPane(firstComparePathStates);
        stScrollPane.setHorizontalScrollBarPolicy(ScrollPaneConstants.HORIZONTAL_SCROLLBAR_ALWAYS);
        pane.add(stScrollPane);
        firstComparePathStates.addListSelectionListener(new ComparePathStatesClickListener(firstStateData));
        
        // a place to list the states of the second path
        secondComparePathStates = new JList<State>();
        stScrollPane = new JScrollPane(secondComparePathStates);
        stScrollPane.setHorizontalScrollBarPolicy(ScrollPaneConstants.HORIZONTAL_SCROLLBAR_ALWAYS);
        pane.add(stScrollPane);
        secondComparePathStates.addListSelectionListener(new ComparePathStatesClickListener(secondStateData));
        
        // a place to list details of a state selected from the first path
        stScrollPane = new JScrollPane(firstStateData);
        stScrollPane.setHorizontalScrollBarPolicy(ScrollPaneConstants.HORIZONTAL_SCROLLBAR_ALWAYS);
        pane.add(stScrollPane);
        
        // a place to list details of a state selected from the second path
        stScrollPane = new JScrollPane(secondStateData);
        stScrollPane.setHorizontalScrollBarPolicy(ScrollPaneConstants.HORIZONTAL_SCROLLBAR_ALWAYS);
        pane.add(stScrollPane);
        
        // A button that executes the 'dominates' function between the two states
        // this is useful only if you have a breakpoint set up
        JButton dominateButton = new JButton();
        dominateButton.setText("dominates");
        dominateButton.addActionListener(new ActionListener(){
			@Override
			public void actionPerformed(ActionEvent e) {
                State s1 = firstComparePathStates.getSelectedValue();
				State s2 = secondComparePathStates.getSelectedValue();
                DominanceFunction pareto = new DominanceFunction.Pareto();
				System.out.println("s1 dominates s2:" + pareto.betterOrEqualAndComparable(s1, s2));
				System.out.println("s2 dominates s1:" + pareto.betterOrEqualAndComparable(s2, s1));
			}
        });
        pane.add(dominateButton);
        
        // A button that executes the 'traverse' function leading to the last clicked state
        // in either window. Also only useful if you set a breakpoint.
        JButton traverseButton = new JButton();
        traverseButton.setText("traverse");
        traverseButton.addActionListener(new ActionListener(){
			@Override
			public void actionPerformed(ActionEvent e) {
				if(lastStateClicked==null){
					return;
				}
				
				Edge backEdge = lastStateClicked.getBackEdge();
				State backState = lastStateClicked.getBackState();
				
				backEdge.traverse(backState);
			}
        });
        pane.add(traverseButton);
        
        return pane;
	}

	private Container makeMainTab() {
		Container pane = new JPanel();
    	pane.setLayout(new BorderLayout());
    	
        // init center graphical panel
        showGraph = new ShowGraph(this, getGraph());
        pane.add(showGraph, BorderLayout.CENTER);
        traverseVisitor = new VisualTraverseVisitor(showGraph);

        // init left panel
        leftPanel = new JPanel();
        leftPanel.setLayout(new BorderLayout());

        pane.add(leftPanel, BorderLayout.LINE_START);

        initRoutingSubpanel();
        initVertexInfoSubpanel();
        initControlButtons();

        // init right panel
        initRightPanel(pane);
		return pane;
	}
	
    private JComponent makePrefsPanel() {
        JPanel pane = new JPanel();
        pane.setLayout(new GridLayout(0, 2));

        // 4 rows (7 elements): transport mode options
        walkCheckBox = new JCheckBox("walk");
        walkCheckBox.setSelected(true);
        pane.add(walkCheckBox);
        bikeCheckBox = new JCheckBox("bike");
        pane.add(bikeCheckBox);
        trainCheckBox = new JCheckBox("trainish");
        pane.add(trainCheckBox);
        busCheckBox = new JCheckBox("busish");
        pane.add(busCheckBox);
        ferryCheckBox = new JCheckBox("ferry");
        pane.add(ferryCheckBox);
        transitCheckBox = new JCheckBox("transit");
        transitCheckBox.setSelected(true);
        pane.add(transitCheckBox);
        carCheckBox = new JCheckBox("car");
        pane.add(carCheckBox);

        // GridLayout does not support empty cells, so a dummy label is used to fix the layout.
        JLabel dummyLabel = new JLabel("");
        pane.add(dummyLabel);

        // row: arrive by?
        JLabel arriveByLabel = new JLabel("Arrive by?:");
        pane.add(arriveByLabel);
        arriveByCheckBox = new JCheckBox("arrive by");
        pane.add(arriveByCheckBox);

        // row: boarding penalty
        JLabel boardPenaltyLabel = new JLabel("Boarding penalty (min):");
        pane.add(boardPenaltyLabel);
        boardingPenaltyField = new JTextField("5");
        pane.add(boardingPenaltyField);

        // row: max walk
        JLabel maxWalkLabel = new JLabel("Maximum walk (meters):");
        pane.add(maxWalkLabel);
        maxWalkField = new JTextField("5000");
        pane.add(maxWalkField);

        // row: walk speed
        JLabel walkSpeedLabel = new JLabel("Walk speed (m/s):");
        pane.add(walkSpeedLabel);
        walkSpeed = new JTextField("1.33");
        pane.add(walkSpeed);

        // row: bike speed
        JLabel bikeSpeedLabel = new JLabel("Bike speed (m/s):");
        pane.add(bikeSpeedLabel);
        bikeSpeed = new JTextField("5.0");
        pane.add(bikeSpeed);

        // row: heuristic weight
        JLabel heuristicWeightLabel = new JLabel("Heuristic weight:");
        pane.add(heuristicWeightLabel);
        heuristicWeight = new JTextField("1.0");
        pane.add(heuristicWeight);

        // row: soft walk?
        JLabel softWalkLimitLabel = new JLabel("Soft walk-limit?:");
        pane.add(softWalkLimitLabel);
        softWalkLimiting = new JCheckBox("soft walk-limiting");
        pane.add(softWalkLimiting);

        // row: soft walk-limit penalty
        JLabel softWalkLimitPenaltyLabel = new JLabel("Soft walk-limiting penalty:");
        pane.add(softWalkLimitPenaltyLabel);
        softWalkPenalty = new JTextField("60.0");
        pane.add(softWalkPenalty);

        // row: soft walk-limit overage
        JLabel softWalkLimitOverageLabel = new JLabel("Soft walk-limiting overage:");
        pane.add(softWalkLimitOverageLabel);
        softWalkOverageRate = new JTextField("5.0");
        pane.add(softWalkOverageRate);

        // row: nPaths
        JLabel nPathsLabel = new JLabel("nPaths:");
        pane.add(nPathsLabel);
        nPaths = new JTextField("1");
        pane.add(nPaths);

        // viz preferences
        ItemListener onChangeVizPrefs = new ItemListener() {
            @Override
            public void itemStateChanged(ItemEvent e) {
                showGraph.setShowTransit(showTransitCheckbox.isSelected());
                showGraph.setShowStreets(showStreetsCheckbox.isSelected());
                showGraph.setShowMultistateVertices(showMultistateVerticesCheckbox.isSelected());
                showGraph.setShowHightlights(showHighlightedCheckbox.isSelected());
                showGraph.setShowSPT(showSPTCheckbox.isSelected());
                showGraph.redraw();
            }
        };
        showTransitCheckbox = new JCheckBox("show transit");
        showTransitCheckbox.setSelected(true);
        showTransitCheckbox.addItemListener(onChangeVizPrefs);
        pane.add(showTransitCheckbox);
        showStreetsCheckbox = new JCheckBox("show streets");
        showStreetsCheckbox.setSelected(true);
        showStreetsCheckbox.addItemListener(onChangeVizPrefs);
        pane.add(showStreetsCheckbox);
        showHighlightedCheckbox = new JCheckBox("show highlighted");
        showHighlightedCheckbox.setSelected(true);
        showHighlightedCheckbox.addItemListener(onChangeVizPrefs);
        pane.add(showHighlightedCheckbox);
        showSPTCheckbox = new JCheckBox("show SPT");
        showSPTCheckbox.setSelected(true);
        showSPTCheckbox.addItemListener(onChangeVizPrefs);
        pane.add(showSPTCheckbox);
        showMultistateVerticesCheckbox = new JCheckBox("show multistate vertices");
        showMultistateVerticesCheckbox.setSelected(true);
        showMultistateVerticesCheckbox.addItemListener(onChangeVizPrefs);
        pane.add(showMultistateVerticesCheckbox);

        // GridLayout does not support empty cells, so a dummy label is used to fix the layout.
        JLabel dummyLabel2 = new JLabel("");
        pane.add(dummyLabel2);

        // row: SPT flattening
        JLabel sptFlatteningLabel = new JLabel("SPT flattening:");
        pane.add(sptFlatteningLabel);
        sptFlattening = new JTextField("0.3");
        pane.add(sptFlattening);

        // row: SPT thickness
        JLabel sptThicknessLabel = new JLabel("SPT thickness:");
        pane.add(sptThicknessLabel);
        sptThickness = new JTextField("0.1");
        pane.add(sptThickness);

        // radio buttons: optimize type
        JLabel optimizeTypeLabel = new JLabel("Optimize type:");
        pane.add(optimizeTypeLabel);

        opQuick = new JRadioButton("Quick");
        opQuick.setSelected(true);
        opSafe = new JRadioButton("Safe");
        opFlat = new JRadioButton("Flat");
        opGreenways = new JRadioButton("Greenways");

        optimizeTypeGrp = new ButtonGroup();
        optimizeTypeGrp.add(opQuick);
        optimizeTypeGrp.add(opSafe);
        optimizeTypeGrp.add(opFlat);
        optimizeTypeGrp.add(opGreenways);

        JPanel optimizeTypePane = new JPanel();
        optimizeTypePane.add(opQuick);
        optimizeTypePane.add(opSafe);
        optimizeTypePane.add(opFlat);
        optimizeTypePane.add(opGreenways);

        pane.add(optimizeTypePane);

        return pane;
    }
	
	BicycleOptimizeType getSelectedOptimizeType(){
		if(opQuick.isSelected()){
			return BicycleOptimizeType.QUICK;
		}
		if(opSafe.isSelected()){
			return BicycleOptimizeType.SAFE;
		}
		if(opFlat.isSelected()){
			return BicycleOptimizeType.FLAT;
		}
		if(opGreenways.isSelected()){
			return BicycleOptimizeType.GREENWAYS;
		}
		return BicycleOptimizeType.QUICK;
	}
	
    
    protected JComponent makeTextPanel(String text) {
        JPanel panel = new JPanel(false);
        JLabel filler = new JLabel(text);
        filler.setHorizontalAlignment(JLabel.CENTER);
        panel.setLayout(new GridLayout(1, 1));
        panel.add(filler);
        return panel;
    }

	private void initRightPanel(Container pane) {
		/* right panel holds trip pattern and stop metadata */
        JPanel rightPanel = new JPanel();
        rightPanel.setLayout(new BorderLayout());
        pane.add(rightPanel, BorderLayout.LINE_END);

        JTabbedPane rightPanelTabs = new JTabbedPane();

        rightPanel.add(rightPanelTabs, BorderLayout.LINE_END);
        
        // a place to print out the details of a path
        pathStates = new JList<State>();
        JScrollPane stScrollPane = new JScrollPane(pathStates);
        stScrollPane.setHorizontalScrollBarPolicy(ScrollPaneConstants.HORIZONTAL_SCROLLBAR_ALWAYS);
        rightPanelTabs.addTab("path states", stScrollPane);
        
        // when you select a path component state, it prints the backedge's metadata
        pathStates.addListSelectionListener(new ListSelectionListener(){
	        @Override
	        public void valueChanged(ListSelectionEvent e) {
	        	outgoingEdges.clearSelection();
	        	incomingEdges.clearSelection();
		
	        	@SuppressWarnings("unchecked")
				JList<State> theList = (JList<State>)e.getSource();
	        	State st = (State)theList.getSelectedValue();
	        	Edge edge = st.getBackEdge();
	        	reactToEdgeSelection( edge, false );
	        }
        });
         

        metadataList = new JList<String>();
        metadataModel = new DefaultListModel<String>();
        metadataList.setModel(metadataModel);
        JScrollPane mdScrollPane = new JScrollPane(metadataList);
        mdScrollPane.setHorizontalScrollBarPolicy(ScrollPaneConstants.HORIZONTAL_SCROLLBAR_ALWAYS);
        rightPanelTabs.addTab("metadata", mdScrollPane);

        // This is where matched issues from an issue search go
        issueMatches = new JList<>();
        issueMatches.addListSelectionListener(e -> {
            @SuppressWarnings("unchecked")
            JList<DataImportIssue> theList = (JList<DataImportIssue>) e.getSource();

            DataImportIssue issue = theList.getSelectedValue();
            if (issue == null) {
              return;
            }
            showGraph.drawIssue(issue);
        });

        issueMatchesModel = new DefaultListModel<DataImportIssue>();
        issueMatches.setModel(issueMatchesModel);
        JScrollPane imScrollPane = new JScrollPane(issueMatches);
        imScrollPane.setHorizontalScrollBarPolicy(ScrollPaneConstants.HORIZONTAL_SCROLLBAR_ALWAYS);
        rightPanelTabs.addTab("issues", imScrollPane);

        Dimension size = new Dimension(200, 1600);

        imScrollPane.setMaximumSize(size);
        imScrollPane.setPreferredSize(size);
        stScrollPane.setMaximumSize(size);
        stScrollPane.setPreferredSize(size);
        mdScrollPane.setMaximumSize(size);
        mdScrollPane.setPreferredSize(size);
        rightPanelTabs.setMaximumSize(size);
        rightPanel.setMaximumSize(size);
	}

	private void initControlButtons() {
		/* buttons at bottom */
        JPanel buttonPanel = new JPanel();
        buttonPanel.setLayout(new GridLayout(0, 3));
        leftPanel.add(buttonPanel, BorderLayout.PAGE_END);

        JButton zoomDefaultButton = new JButton("Zoom to default");
        zoomDefaultButton.addActionListener(new ActionListener() {
            public void actionPerformed(ActionEvent e) {
                showGraph.zoomToDefault();
            }
        });
        buttonPanel.add(zoomDefaultButton);

        final JFrame frame = this;

        JButton zoomToNodeButton = new JButton("Zoom to node");
        zoomToNodeButton.addActionListener(new ActionListener() {
            public void actionPerformed(ActionEvent e) {
                String nodeName = (String) JOptionPane.showInputDialog(frame, "Node id",
                        JOptionPane.PLAIN_MESSAGE);
                Vertex v = getGraph().getVertex(nodeName);
                if (v == null) {
                    System.out.println("no such node " + nodeName);
                } else {
                    showGraph.zoomToVertex(v);
                }
            }
        });
        buttonPanel.add(zoomToNodeButton);

        JButton zoomToLocationButton = new JButton("Zoom to location");
        zoomToLocationButton.addActionListener(new ActionListener() {
            public void actionPerformed(ActionEvent e) {
                String result = JOptionPane.showInputDialog("Enter the location (lat lon)");
                if (result == null || result.length() == 0)
                    return;
                String[] tokens = result.split("[\\s,]+");
                double lat = Double.parseDouble(tokens[0]);
                double lon = Double.parseDouble(tokens[1]);
                Coordinate c = new Coordinate(lon, lat);
                showGraph.zoomToLocation(c);
            }
        });
        buttonPanel.add(zoomToLocationButton);

        JButton zoomOutButton = new JButton("Zoom out");
        zoomOutButton.addActionListener(new ActionListener() {
            public void actionPerformed(ActionEvent e) {
                showGraph.zoomOut();
            }
        });
        buttonPanel.add(zoomOutButton);

        JButton routeButton2 = new JButton("Route");
        routeButton2.addActionListener(new ActionListener() {
            public void actionPerformed(ActionEvent e) {
                // String initialFrom = "";
                // Object selected = nearbyVertices.getSelectedValue();
                // if (selected != null) {
                // initialFrom = selected.toString();
                // }
                // RouteDialog dlg = new RouteDialog(frame, initialFrom); // modal
                String from = sourceVertex.getText();
                String to = sinkVertex.getText();
                route(from, to);
            }
        });
        buttonPanel.add(routeButton2);

        JButton findButton = new JButton("Find node");
        findButton.addActionListener(new ActionListener() {
            public void actionPerformed(ActionEvent e) {
                String nodeName = (String) JOptionPane.showInputDialog(frame, "Node id",
                        JOptionPane.PLAIN_MESSAGE);
                Vertex v = getGraph().getVertex(nodeName);
                if (v == null) {
                    System.out.println("no such node " + nodeName);
                } else {
                    showGraph.highlightVertex(v);
                    ArrayList<Vertex> l = new ArrayList<Vertex>();
                    l.add(v);
                    verticesSelected(l);
                }
            }
        });
        buttonPanel.add(findButton);

        JButton findEdgeButton = new JButton("Find edge");
        findEdgeButton.addActionListener(new ActionListener() {
            public void actionPerformed(ActionEvent e) {
                String edgeName = (String) JOptionPane.showInputDialog(frame, "Edge name like",
                        JOptionPane.PLAIN_MESSAGE);
                for (Vertex gv : getGraph().getVertices()) {
                    for (Edge edge : gv.getOutgoing()) {
                        if (edge.getName() != null && edge.getName().contains(edgeName)) {
                            showGraph.highlightVertex(gv);
                            ArrayList<Vertex> l = new ArrayList<Vertex>();
                            l.add(gv);
                            verticesSelected(l);
                        }
                    }
                }
            }
        });
        buttonPanel.add(findEdgeButton);

        JButton checkButton = new JButton("Check graph");
        checkButton.addActionListener(new ActionListener() {
            public void actionPerformed(ActionEvent e) {
                checkGraph();
            }
        });
        buttonPanel.add(checkButton);

        JButton traceButton = new JButton("Trace");
        traceButton.addActionListener(new ActionListener() {
            public void actionPerformed(ActionEvent e) {
                trace();
            }
        });
        buttonPanel.add(traceButton);

        JButton findEdgeByIdButton = new JButton("Find edge ID");
        findEdgeByIdButton.addActionListener(e -> {
            throw new UnsupportedOperationException("Edges no longer have integer IDs.");
        });
        buttonPanel.add(findEdgeByIdButton);
        
        JButton snapButton = new JButton("Snap location");
        snapButton.addActionListener(new ActionListener() {
            public void actionPerformed(ActionEvent e) {
                LOG.error("StreetIndex.getClosestPointOnStreet no longer exists.");
            }
        });
        buttonPanel.add(snapButton);
	}
	
		
	    private void getMetadata(Object selected) {
	        Class<?> c = selected.getClass();
	        Field[] fields;
	        while (c != null && c != Object.class) {
	            metadataModel.addElement("Class:" + c);
	            fields = c.getDeclaredFields();
	            for (int i = 0; i < fields.length; i++) {
	                Field field = fields[i];
	                int modifiers = field.getModifiers();
	                if ((modifiers & Modifier.STATIC) != 0) {
	                    continue;
	                }
	                field.setAccessible(true);
	                String name = field.getName();
	
	                String value = "(unknown -- see console for stack trace)";
	                try {
	                    value = "" + field.get(selected);
	                } catch (IllegalArgumentException e1) {
						LOG.error("IllegalArgumentException", e1);
	                } catch (IllegalAccessException e1) {
	                    LOG.error("IllegalAccessException", e1);
	                }
	                metadataModel.addElement(name + ": " + value);
	            }
	            c = c.getSuperclass();
	        }
	    }
		
		private void reactToEdgeSelection(Edge selected, boolean outgoing){
	        if (selected == null) {
	            return;
	        }
	        showGraph.highlightEdge(selected);
	
	        /* for turns, highlight the outgoing street's ends */
	        if (selected instanceof StreetEdge) {
	            List<Vertex> vertices = new ArrayList<Vertex>();
	            List<Edge> edges = new ArrayList<Edge>();
	            Vertex tov = selected.getToVertex();
	            for (Edge og : tov.getOutgoing()) {
	                if (og instanceof StreetEdge) {
	                    edges.add(og);
	                    vertices.add(og.getToVertex());
	                    break;
	                }
	            }
	            Vertex fromv = selected.getFromVertex();
	            for (Edge ic : fromv.getIncoming()) {
	                if (ic instanceof StreetEdge) {
	                    edges.add(ic);
	                    vertices.add(ic.getFromVertex());
	                    break;
	                }
	            }
	            // showGraph.setHighlightedVertices(vertices);
	            showGraph.setHighlightedEdges(edges);
	        }
	
	        /* add the connected vertices to the list of vertices */
	        VertexList nearbyModel = (VertexList) nearbyVertices.getModel();
	        List<Vertex> vertices = nearbyModel.selected;
	
	        Vertex v;
	        if (outgoing) {
	            v = selected.getToVertex();
	        } else {
	            v = selected.getFromVertex();
	        }
	        if (!vertices.contains(v)) {
	            vertices.add(v);
	            nearbyModel = new VertexList(vertices);
	            nearbyVertices.setModel(nearbyModel); // this should just be an event, but for
	                                                  // some reason, JList doesn't implement
	                                                  // the right event.
	        }
	
	        /* set up metadata tab */
	        metadataModel.clear();
	        getMetadata(selected);
	        // fromv
	        Vertex fromv = selected.getFromVertex();
	        getMetadata(fromv);
	        if (selected instanceof StreetEdge) {
	            //TODO ElevationProfileSegment do not exist anymore
	            //getMetadata(((StreetEdge) selected).getElevationProfileSegment());
	        }
	        metadataList.revalidate();
	
		}

	private void initVertexInfoSubpanel() {
        JPanel vertexDataPanel = new JPanel();
        vertexDataPanel.setLayout(new BoxLayout(vertexDataPanel, BoxLayout.PAGE_AXIS));
        vertexDataPanel.setPreferredSize(new Dimension(300, 600));
        leftPanel.add(vertexDataPanel, BorderLayout.CENTER);

        // nearby vertices
        JLabel nvLabel = new JLabel("Vertices");
        vertexDataPanel.add(nvLabel);
        nearbyVertices = new JList<DisplayVertex>();
        nearbyVertices.setVisibleRowCount(4);
        JScrollPane nvScrollPane = new JScrollPane(nearbyVertices);
        vertexDataPanel.add(nvScrollPane);
        nearbyVertices.addListSelectionListener(new ListSelectionListener() {
            public void valueChanged(ListSelectionEvent e) {
                outgoingEdges.removeAll();
                incomingEdges.removeAll();
                DisplayVertex selected = (DisplayVertex) nearbyVertices.getSelectedValue();
                if (selected != null) {
                    Vertex nowSelected = selected.vertex;
                    showGraph.highlightVertex(nowSelected);
                    outgoingEdges.setModel(new EdgeListModel(nowSelected.getOutgoing()));
                    incomingEdges.setModel(new EdgeListModel(nowSelected.getIncoming()));
                }
            }
        });
        
        // listener useful for both incoming and outgoing edge list panes
        // when a different edge is selected, change up the pattern pane and list of nearby nodes
        ListSelectionListener edgeChanged = new ListSelectionListener() {
            public void valueChanged(ListSelectionEvent e) {

                @SuppressWarnings("unchecked")
				JList<Edge> edgeList = (JList<Edge>) e.getSource();
                
                Edge selected = (Edge) edgeList.getSelectedValue();
                
                boolean outgoing = (edgeList==outgoingEdges);
                reactToEdgeSelection( selected, outgoing );
            }

        };

        // outgoing edges
        JLabel ogeLabel = new JLabel("Outgoing edges");
        vertexDataPanel.add(ogeLabel);
        outgoingEdges = new JList<Edge>();
        outgoingEdges.setVisibleRowCount(4);
        JScrollPane ogeScrollPane = new JScrollPane(outgoingEdges);
        vertexDataPanel.add(ogeScrollPane);
        outgoingEdges.addListSelectionListener(edgeChanged);

        // incoming edges
        JLabel iceLabel = new JLabel("Incoming edges");
        vertexDataPanel.add(iceLabel);
        incomingEdges = new JList<Edge>();
        JScrollPane iceScrollPane = new JScrollPane(incomingEdges);
        vertexDataPanel.add(iceScrollPane);
        incomingEdges.addListSelectionListener(edgeChanged);

        // paths list
        JLabel pathsLabel = new JLabel("Paths");
        vertexDataPanel.add(pathsLabel);
        pathsList = new JList<PathPrinter>();
        
        popup = new JPopupMenu();
        JMenuItem compareMenuItem = new JMenuItem("compare");
        compareMenuItem.addActionListener(new OnPopupMenuClickListener());
        popup.add(compareMenuItem);
        
        // make paths list right-clickable
        pathsList.addMouseListener(new MouseListener(){
			@Override
			public void mouseClicked(MouseEvent e) {
				if( SwingUtilities.isRightMouseButton(e) ){
					@SuppressWarnings("unchecked")
					JList<PathPrinter> list = (JList<PathPrinter>)e.getSource();
		            int row = list.locationToIndex(e.getPoint());
		            list.setSelectedIndex(row);
		            
		            popup.show(list, e.getX(), e.getY());
				}
			}

			@Override
			public void mousePressed(MouseEvent e) {}

			@Override
			public void mouseReleased(MouseEvent e) {}

			@Override
			public void mouseEntered(MouseEvent e) {}

			@Override
			public void mouseExited(MouseEvent e) {}
        });
        pathsList.addListSelectionListener(new ListSelectionListener(){
			@Override
			public void valueChanged(ListSelectionEvent ev) {
				
				PathPrinter pp = ((PathPrinter) pathsList.getSelectedValue());
				if(pp==null){
					return;
				}
				GraphPath path = pp.gp;
				
				DefaultListModel<State> pathModel = new DefaultListModel<State>();
				for( State st : path.states ){
					pathModel.addElement( st );
				}
				pathStates.setModel( pathModel );
				
				showGraph.highlightGraphPath(path);		
			}
	
        });
        JScrollPane pathsScrollPane = new JScrollPane(pathsList);
        vertexDataPanel.add(pathsScrollPane);
	}

	private void initRoutingSubpanel() {
		/* ROUTING SUBPANEL */
        JPanel routingPanel = new JPanel();
        routingPanel.setLayout(new GridLayout(0, 2));
        leftPanel.add(routingPanel, BorderLayout.NORTH);

        // row: source vertex
        JButton setSourceVertexButton = new JButton("set source");
        setSourceVertexButton.addActionListener(new ActionListener() {
            public void actionPerformed(ActionEvent e) {
                Object selected = nearbyVertices.getSelectedValue();
                if (selected != null) {
                    sourceVertex.setText(selected.toString());
                }
            }
        });
        routingPanel.add(setSourceVertexButton);
        sourceVertex = new JTextField();
        routingPanel.add(sourceVertex);

        // row: sink vertex
        JButton setSinkVertexButton = new JButton("set sink");
        setSinkVertexButton.addActionListener(new ActionListener() {
            public void actionPerformed(ActionEvent e) {
                Object selected = nearbyVertices.getSelectedValue();
                if (selected != null) {
                    sinkVertex.setText(selected.toString());
                }
            }
        });
        routingPanel.add(setSinkVertexButton);
        sinkVertex = new JTextField();
        routingPanel.add(sinkVertex);

        // row: set date
        JButton resetSearchDateButton = new JButton("now ->");
        resetSearchDateButton.addActionListener(new ActionListener() {
            public void actionPerformed(ActionEvent e) {
                searchDate.setText(dateFormat.format(new Date()));
            }
        });
        routingPanel.add(resetSearchDateButton);
        searchDate = new JTextField();
        searchDate.setText(dateFormat.format(new Date()));
        routingPanel.add(searchDate);



        // row: launch, continue, and clear path search
        JButton routeButton = new JButton("path search");
        routeButton.addActionListener(new ActionListener() {
            public void actionPerformed(ActionEvent e) {
                String from = sourceVertex.getText();
                String to = sinkVertex.getText();
                route(from, to);
            }
        });
        routingPanel.add(routeButton);
        JButton continueButton = new JButton("continue");
        continueButton.addActionListener(new ActionListener() {
	        public void actionPerformed(ActionEvent e) {
	        	//TODO continue search
	        }
        });
        routingPanel.add(continueButton);
        JButton clearRouteButton = new JButton("clear path");
        clearRouteButton.addActionListener(new ActionListener() {
            public void actionPerformed(ActionEvent e) {
                showGraph.highlightGraphPath(null);
                showGraph.clearHighlights();
                showGraph.resetSPT();
            }
        });
        routingPanel.add(clearRouteButton);
        
        //label: search time elapsed
        searchTimeElapsedLabel = new JLabel("search time elapsed:");
        routingPanel.add(searchTimeElapsedLabel);
        
        //option: don't use graphical callback. useful for doing a quick profile
        dontUseGraphicalCallbackCheckBox = new JCheckBox("no graphics");
        routingPanel.add(dontUseGraphicalCallbackCheckBox);
	}

    protected void trace() {
        DisplayVertex selected = (DisplayVertex) nearbyVertices.getSelectedValue();
        if (selected == null) {
            return;
        }
        Vertex v = selected.vertex;

        if (tracingVertex != v) {
            tracingVertex = v;
            closed = new HashSet<Vertex>();
            open = new HashSet<Vertex>();
            open.add(v);
            seen = new HashSet<Vertex>();
        }
        HashSet<Vertex> newOpen = new HashSet<Vertex>();
        for (Vertex v2 : open) {
            closed.add(v2);
            for (Edge e : v2.getOutgoing()) {
                Vertex target = e.getToVertex();
                if (closed.contains(target)) {
                    continue;
                }
                newOpen.add(target);
            }
        }
        seen.addAll(newOpen);
        open = newOpen;
        showGraph.setHighlightedVertices(seen);
    }

    protected void traceOld() {
        HashSet<Vertex> seenVertices = new HashSet<Vertex>();
        DisplayVertex selected = (DisplayVertex) nearbyVertices.getSelectedValue();
        if (selected == null) {
            System.out.println("no vertex selected");
            return;
        }
        Vertex v = selected.vertex;
        System.out.println("initial vertex: " + v);
        Queue<Vertex> toExplore = new LinkedList<Vertex>();
        toExplore.add(v);
        seenVertices.add(v);
        while (!toExplore.isEmpty()) {
            Vertex src = toExplore.poll();
            for (Edge e : src.getOutgoing()) {
                Vertex tov = e.getToVertex();
                if (!seenVertices.contains(tov)) {
                    seenVertices.add(tov);
                    toExplore.add(tov);
                }
            }
        }
        showGraph.setHighlightedVertices(seenVertices);
    }

    protected void checkGraph() {

        HashSet<Vertex> seenVertices = new HashSet<Vertex>();
        Collection<Vertex> allVertices = getGraph().getVertices();
        Vertex v = allVertices.iterator().next();
        System.out.println("initial vertex: " + v);
        Queue<Vertex> toExplore = new LinkedList<Vertex>();
        toExplore.add(v);
        seenVertices.add(v);
        while (!toExplore.isEmpty()) {
            Vertex src = toExplore.poll();
            for (Edge e : src.getOutgoing()) {
                Vertex tov = e.getToVertex();
                if (!seenVertices.contains(tov)) {
                    seenVertices.add(tov);
                    toExplore.add(tov);
                }
            }
        }

        System.out.println("After investigation, visited " + seenVertices.size() + " of "
                + allVertices.size());

        /* now, let's find an unvisited vertex */
        for (Vertex u : allVertices) {
            if (!seenVertices.contains(u)) {
                System.out.println("unvisited vertex" + u);
                break;
            }
        }
    }

    protected void route(String from, String to) {
        Date when;
        // Year + 1900
        try {
            when = dateFormat.parse(searchDate.getText());
        } catch (ParseException e) {
            searchDate.setText("Format: " + dateFormat.toPattern());
            return;
        }
        TraverseModeSet modeSet = new TraverseModeSet();
        modeSet.setWalk(walkCheckBox.isSelected());
        modeSet.setBicycle(bikeCheckBox.isSelected());
        modeSet.setFerry(ferryCheckBox.isSelected());
        modeSet.setRail(trainCheckBox.isSelected());
        modeSet.setTram(trainCheckBox.isSelected());
        modeSet.setSubway(trainCheckBox.isSelected());
        modeSet.setFunicular(trainCheckBox.isSelected());
        modeSet.setGondola(trainCheckBox.isSelected());
        modeSet.setBus(busCheckBox.isSelected());
        modeSet.setCableCar(busCheckBox.isSelected());
        modeSet.setCar(carCheckBox.isSelected());
        // must set generic transit mode last, and only when it is checked
        // otherwise 'false' will clear trainish and busish
        if (transitCheckBox.isSelected())
            modeSet.setTransit(true);
        RoutingRequest options = new RoutingRequest(modeSet);
        options.setArriveBy(arriveByCheckBox.isSelected());
        options.setWalkBoardCost(Integer.parseInt(boardingPenaltyField.getText()) * 60); // override low 2-4 minute values
        // TODO LG Add ui element for bike board cost (for now bike = 2 * walk)
        options.setBikeBoardCost(Integer.parseInt(boardingPenaltyField.getText()) * 60 * 2);
        // there should be a ui element for walk distance and optimize type
        options.setBicycleOptimizeType( getSelectedOptimizeType() );
        options.setDateTime(when);
        options.setFromString(from);
        options.setToString(to);
        options.walkSpeed = Float.parseFloat(walkSpeed.getText());
        options.bikeSpeed = Float.parseFloat(bikeSpeed.getText());
        options.numItineraries = 1;
        System.out.println("--------");
        System.out.println("Path from " + from + " to " + to + " at " + when);
        System.out.println("\tModes: " + modeSet);
        System.out.println("\tOptions: " + options);
        
        options.numItineraries = ( Integer.parseInt( this.nPaths.getText() ) );
        
        // apply callback if the options call for it
        // if( dontUseGraphicalCallbackCheckBox.isSelected() ){
        // TODO perhaps avoid using a GraphPathFinder and go one level down the call chain directly to a GenericAStar
        // TODO perhaps instead of giving the pathservice a callback, we can just put the visitor in the routing request
        GraphPathFinder finder = new GraphPathFinder(router);

        long t0 = System.currentTimeMillis();
        // TODO: check options properly intialized (AMB)
        List<GraphPath> paths = finder.graphPathFinderEntryPoint(options);
        long dt = System.currentTimeMillis() - t0;
        searchTimeElapsedLabel.setText( "search time elapsed: "+dt+"ms" );
        
        // grab the spt from the visitor
        // TODO somehow yank the SPT out of the depths of the call stack... but there multiple SPTs here.
        // This is why we should probably just use AStar directly.
        /*
        spt = vis.spt;
        showGraph.setSPT(spt);
        System.out.println( "got spt:"+spt );
        */

        if (paths == null) {
            System.out.println("no path");
            showGraph.highlightGraphPath(null);
            return;
        }
        
        // now's a convenient time to set graphical SPT weights
        showGraph.simpleSPT.setWeights();
                        
        showPathsInPanel(paths);
        
        // now's a good time to set showGraph's SPT drawing weights
        showGraph.setSPTFlattening( Float.parseFloat(sptFlattening.getText()) );
        showGraph.setSPTThickness( Float.parseFloat(sptThickness.getText()) );
        showGraph.redraw();
        
        options.cleanup();
    }
    
	private void showPathsInPanel(List<GraphPath> paths) {
		// show paths in a list panel
		DefaultListModel<PathPrinter> data = new DefaultListModel<PathPrinter>();
		for(GraphPath gp : paths ){
			data.addElement( new PathPrinter(gp) );
		}
		pathsList.setModel(data);
	}

    public void verticesSelected(final List<Vertex> selected) {
        // sort vertices by name
        Collections.sort(selected, new Comparator<Vertex>() {
            @Override
            public int compare(Vertex arg0, Vertex arg1) {
                return arg0.getLabel().compareTo(arg1.getLabel());
            }

        });
        ListModel<DisplayVertex> data = new VertexList(selected);
        nearbyVertices.setModel(data);

        // pick out an intersection vertex and find the path
        // if the spt is already available
        Vertex target=null;
        for(Vertex vv : selected){
        	if( vv instanceof IntersectionVertex ){
        		target = vv;
        		break;
        	}
        }
        if(target!=null && spt!=null){
        	List<GraphPath> paths = spt.getPaths(target,true);
        	showPathsInPanel( paths );
        }
    }

    public Graph getGraph() {
        return graph;
    }

}<|MERGE_RESOLUTION|>--- conflicted
+++ resolved
@@ -151,13 +151,8 @@
 			DefaultListModel<String> stateListModel = new DefaultListModel<String>();
 			stateListModel.addElement( "weight:"+st.getWeight() );
 			stateListModel.addElement( "weightdelta:"+st.getWeightDelta() );
-<<<<<<< HEAD
-			stateListModel.addElement( "bikeRenting:"+st.isBikeRenting() );
+            stateListModel.addElement( "rentingVehicle:"+st.isRentingVehicle() );
 			stateListModel.addElement( "vehicleParked:"+st.isVehicleParked() );
-=======
-			stateListModel.addElement( "rentingVehicle:"+st.isRentingVehicle() );
-			stateListModel.addElement( "carParked:"+st.isCarParked() );
->>>>>>> aa8c69b5
 			stateListModel.addElement( "walkDistance:"+st.getWalkDistance() );
 			stateListModel.addElement( "elapsedTime:"+st.getElapsedTimeSeconds() );
 			outputList.setModel( stateListModel );
