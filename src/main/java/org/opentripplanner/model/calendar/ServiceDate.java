/* This file is based on code copied from project OneBusAway, see the LICENSE file for further information. */
package org.opentripplanner.model.calendar;

import java.io.Serializable;
import java.text.DecimalFormat;
import java.text.NumberFormat;
import java.text.ParseException;
import java.time.LocalDate;
import java.time.ZoneId;
import java.time.ZonedDateTime;
import java.util.Calendar;
import java.util.Date;
import java.util.TimeZone;
import java.util.regex.Matcher;
import java.util.regex.Pattern;

/**
 * A general representation of a year-month-day triple not tied to any locale and
 * used by the GTFS entities {@link ServiceCalendar} and
 * {@link ServiceCalendarDate} to represent service date ranges.
 * <p/>
 * A service date is a particular date when a particular GTFS service id is active.
 * <p/>
 * This class is immutable. It is a ValueObject(DesignPattern).
 */
public final class ServiceDate implements Serializable, Comparable<ServiceDate> {

    private static final long serialVersionUID = 1L;

    private static final String MAX_TEXT = "MAX";
    private static final String MIN_TEXT = "MIN";

    private static final Pattern PATTERN = Pattern.compile("^(\\d{4})-?(\\d{2})-?(\\d{2})$");

    private static final NumberFormat YEAR_FORMAT = new DecimalFormat("0000");

    private static final NumberFormat MONTH_AND_DAY_FORMAT = new DecimalFormat("00");

    private static final TimeZone UTC_TIME_ZONE = TimeZone.getTimeZone("UTC");

    // To avoid using system default timezone, an instance can explicitly define the timezone
    private TimeZone timeZone;

    /**
     * The smallest possible ServiceDate allowed. Dates before 1 . JAN year 0 is not allowed.
     */
    public static final ServiceDate MIN_DATE = new ServiceDate(0, 1, 1);

    /**
     * The greatest possible ServiceDate allowed. Dates ater 31 . DEC year 9999 is not allowed.
     */
    public static final ServiceDate MAX_DATE = new ServiceDate(9999, 12, 31);


    private final int year;

    private final int month;

    private final int day;

    /**
     * A uniq increasing number for any valid day between 0000-01-01 and 9999-12-31.
     * Holes in the sequence is allowed to simplify the calculation. This is used for
     * easy and fast caparison and as a hash for this instant.
     *
     * The value can safely be used for comparison, equals and hashCode.
     */
    private final int sequenceNumber;


    /**
     * Construct a new ServiceDate by specifying the numeric year, month, and day.
     *
     * The date must be a valid date between year 1900-01-01 and 9999-12-31.
     *
     * @param year - numeric year (ex. 2010)
     * @param month - numeric month of the year, where Jan = 1, Feb = 2, etc
     * @param day - numeric day of month between 1 and 31.
     */
    public ServiceDate(int year, int month, int day) {
        this(year, month, day, null);
    }

    /**
     * Construct a new ServiceDate by specifying the numeric year, month, day and timezone
     *
     * @param year - numeric year (ex. 2010)
     * @param month - numeric month of the year, where Jan = 1, Feb = 2, etc
     * @param day - numeric day of month
     */
    public ServiceDate(int year, int month, int day, TimeZone timeZone) {
        // Preconditions
        verifyIsInRange(year, 0, 9999, "year");
        verifyIsInRange(month, 1, 12, "month");
        verifyIsInRange(day, 1, 31, "day");

        this.year = year;
        this.month = month;
        this.day = day;

        // The sequence number is constructed to be 'yyyymmdd' (a valid integer)
        this.sequenceNumber = 10_000 * year + 100 * month + day;
        this.timeZone = timeZone;
    }

    /**
     * @deprecated Convert to {@link java.time.ZonedDateTime} instead of old Calendar.
     */
    @Deprecated
    public ServiceDate(Calendar calendar) {
        this(
                calendar.get(Calendar.YEAR),
                calendar.get(Calendar.MONTH) + 1,
                calendar.get(Calendar.DAY_OF_MONTH)
        );
    }

    /**
     * Construct a ServiceDate from the specified {@link Date} object, using the
     * default {@link TimeZone} object for the current VM to localize the date.
     *
     * @deprecated This is potentially dangerous to use. The TimeZone on the graph
     *             can be different from the VM/server default.
     */
    @Deprecated
    public ServiceDate(Date date) {
        this(LocalDate.ofInstant(date.toInstant(), ZoneId.systemDefault()));
    }

    /**
     * @deprecated This is potentially dangerous to use. The TimeZone on the graph
     *             can be different from the server default.
     */
    @Deprecated
    public ServiceDate() {
        this(new Date());
    }

    public ServiceDate(LocalDate date) {
        this(date.getYear(), date.getMonthValue(), date.getDayOfMonth());
    }

    public ServiceDate(LocalDate localDate, TimeZone timeZone) {
        this(localDate);
        this.timeZone = timeZone;
    }

    /**
     * Parse given input string in the "YYYYMMDD" or "YYYY-MM-DD" format.
     *
     * @throws ParseException on parse error
     */
    public static ServiceDate parseString(String value) throws ParseException {
        return parseString(value, TimeZone.getDefault());
    }

    public static ServiceDate parseString(String value, TimeZone timeZone) throws ParseException {

        Matcher matcher = PATTERN.matcher(value);

        if (!matcher.matches()) {
            throw new ParseException("error parsing date: " + value, 0);
        }

        int year = Integer.parseInt(matcher.group(1));
        int month = Integer.parseInt(matcher.group(2));
        int day = Integer.parseInt(matcher.group(3));
        return new ServiceDate(year, month, day, timeZone);
    }

    public int getYear() {
        return year;
    }

    public int getMonth() {
        return month;
    }

    public int getDay() {
        return day;
    }

    /**
     * Create a ZonedDateTime based on the current service date, time zone and seconds-offset.
     * This method add the offset seconds to the service date start time, which is defined
     * to be NOON - 12 hours. This is midnight for most days, except days where the time is
     * adjusted for daylight saving time.
     */
    public ZonedDateTime toZonedDateTime(ZoneId zoneId, int secondsOffset) {
        var d = ZonedDateTime.of(year, month, day, 12, 0, 0, 0, zoneId);
        return d.minusHours(12).plusSeconds(secondsOffset);
    }


    /**
     * Add a given number of seconds to the service date and convert it to a new service date if it
     * the new time is on another date. The given time-zone is used to account for days which
     * do not have 24 hours (switching between summer and winter time).
     */
    public ServiceDate plusSeconds(ZoneId zoneId, int seconds) {
        return new ServiceDate(toZonedDateTime(zoneId, seconds).toLocalDate());
    }

    /**
     * See {@link #getAsCalendar(TimeZone)} for more details.
     *
     * @param timeZone the target timezone to localize the service date to
     * @return a localized date at "midnight" at the start of this service date in
     *         the specified timezone
     */
    public Date getAsDate(TimeZone timeZone) {
        Calendar c = getAsCalendar(timeZone);
        return c.getTime();
    }

<<<<<<< HEAD
    public LocalDate toLocalDate() {
=======

    private LocalDate toLocalDate() {
>>>>>>> 42d08a9e
        return LocalDate.of(year, month, day);
    }

    /**
     * Constructs a {@link Calendar} object such that the Calendar will be at
     * "midnight" (12:00am) at the start of the day specified by this service date
     * and the target timezone. Note that we take the GTFS convention of
     * calculating midnight by setting the target date to noon (12:00pm) for the
     * service date and timezone specified and then subtracting twelve hours.
     * Normally that would be equivalent to midnight, except on Daylight Saving
     * Time days, in which case it can be an hour ahead or behind. This behavior
     * ensures correct calculation of {@link org.opentripplanner.model.StopTime}
     * arrival and departure time when the second offset is added to the localized
     * service date.
     *
     * @param timeZone the target timezone to localize the service date to
     * @return a localized date at "midnight" at the start of this service date in
     *         the specified timezone
     * @deprecated Replace this method with a method that uses the new {@link java.time}
     *             library instead of the old {@link Calendar}.
     */
    @Deprecated
    public Calendar getAsCalendar(TimeZone timeZone) {
        Calendar c = Calendar.getInstance();
        c.setTimeZone(timeZone);
        c.set(Calendar.YEAR, year);
        c.set(Calendar.MONTH, month - 1);
        c.set(Calendar.DAY_OF_MONTH, day);

        // Initial set time to noon
        c.set(Calendar.HOUR_OF_DAY, 12);
        c.set(Calendar.MINUTE, 0);
        c.set(Calendar.SECOND, 0);
        c.set(Calendar.MILLISECOND, 0);

        // Subtract 12 hours. Usually takes you to midnight, except on DST days
        c.add(Calendar.HOUR_OF_DAY, -12);

        return c;
    }


    /**
     * @return a string in "YYYYMMDD" format
     */
    public String asCompactString() {
        String year = YEAR_FORMAT.format(this.year);
        String month = MONTH_AND_DAY_FORMAT.format(this.month);
        String day = MONTH_AND_DAY_FORMAT.format(this.day);
        return year + month + day;
    }

    public String asISO8601() {
        return String.format("%d-%02d-%02d", year, month, day);
    }

    /**
     *
     * @return the service date following the current service date
     */
    public ServiceDate next() {
        return shift(1);
    }

    /**
     *
     * @return the service date preceding the current service date
     */
    public ServiceDate previous() {
        return shift(-1);
    }

    /**
     * @param numberOfDays number of days to shift current value, negative values are accepted.
     *
     * @return the service date following the current service date by the
     *         specified number of days, or preceding if a negative number of days
     *         is specified
     */
    public ServiceDate shift(int numberOfDays) {
        if(numberOfDays == 0) { return this; }
        return new ServiceDate(toLocalDate().plusDays(numberOfDays));
    }

    /**
     * @return the number of days between this service date and the specified
     *         argument service date
     * @deprecated This method uses UTC TimeZone, should be replaced with a method that uses the
     *             graph TimeZone.
     */
    @Deprecated
    public long difference(ServiceDate serviceDate) {
        return (serviceDate.getAsDate(UTC_TIME_ZONE).getTime() - getAsDate(UTC_TIME_ZONE).getTime())
                / (24 * 60 * 60 * 1000);
    }

    /**
     * The service date is either the minimum or maximum allowed value.
     * In practice this means unbounded.
     * */
    public boolean isMinMax() {
        return equals(MIN_DATE) || equals(MAX_DATE);
    }

    public boolean isBefore(ServiceDate other) {
        return sequenceNumber < other.sequenceNumber;
    }

    public boolean isBeforeOrEq(ServiceDate other) {
        return sequenceNumber <= other.sequenceNumber;
    }

    public boolean isAfter(ServiceDate other) {
        return sequenceNumber > other.sequenceNumber;
    }

    public boolean isAfterOrEq(ServiceDate other) {
        return sequenceNumber >= other.sequenceNumber;
    }

    public ServiceDate min(ServiceDate other) {
        return isBefore(other) ? this : other;
    }

    public ServiceDate max(ServiceDate other) {
        return isAfter(other) ? this : other;
    }

    @Override
    public int compareTo(ServiceDate o) {
        return sequenceNumber - o.sequenceNumber;
    }

    @Override
    public String toString() {
        if(MAX_DATE.equals(this)) { return MAX_TEXT; }
        if(MIN_DATE.equals(this)) { return MIN_TEXT; }
        return asISO8601();
    }

    @Override
    public int hashCode() {
        return sequenceNumber;
    }

    @Override
    public boolean equals(Object obj) {
        if (this == obj) { return true; }
        if (obj == null) { return false; }
        if (getClass() != obj.getClass()) { return false; }
        ServiceDate other = (ServiceDate) obj;
        return sequenceNumber == other.sequenceNumber;
    }

    /* Private Methods */

    /** {@code min} and {@code max} are exclusive. */
    private static void verifyIsInRange(int v, int min, int max, String name) {
        if(v < min || v > max) {
            throw new IllegalArgumentException(
                    "The ServiceDate " + name + " is not valid. The value " + v
                            + " is not in range [" + min + ", " + max + "]."
            );
        }
    }
}<|MERGE_RESOLUTION|>--- conflicted
+++ resolved
@@ -213,12 +213,7 @@
         return c.getTime();
     }
 
-<<<<<<< HEAD
     public LocalDate toLocalDate() {
-=======
-
-    private LocalDate toLocalDate() {
->>>>>>> 42d08a9e
         return LocalDate.of(year, month, day);
     }
 
