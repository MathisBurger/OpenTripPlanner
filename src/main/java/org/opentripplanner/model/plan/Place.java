package org.opentripplanner.model.plan;

import org.opentripplanner.model.StopLocation;
import org.opentripplanner.model.WgsCoordinate;
import org.opentripplanner.model.base.ToStringBuilder;
import org.opentripplanner.routing.api.request.RoutingRequest;
import org.opentripplanner.routing.core.TraverseMode;
import org.opentripplanner.routing.graph.Vertex;
import org.opentripplanner.routing.vehicle_rental.VehicleRentalPlace;
import org.opentripplanner.routing.vertextype.VehicleParkingEntranceVertex;
import org.opentripplanner.routing.vertextype.VehicleRentalStationVertex;

/** 
* A Place is where a journey starts or ends, or a transit stop along the way.
*/
public class Place {

    /** 
     * For transit stops, the name of the stop.  For points of interest, the name of the POI.
     */
    public final String name;

    /**
     * The coordinate of the place.
     */
    public final WgsCoordinate coordinate;

    /**
     * Type of vertex. (Normal, Bike sharing station, Bike P+R, Transit stop)
     * Mostly used for better localization of bike sharing and P+R station names
     */
    public final VertexType vertexType;

    /**
     * Reference to the stop if the type is {@link VertexType#TRANSIT}.
     */
    public final StopLocation stop;

    /**
     * The vehicle rental place if the type is {@link VertexType#VEHICLERENTAL}.
     */
    public final VehicleRentalPlace vehicleRentalPlace;

    /**
     * The vehicle parking entrance if the type is {@link VertexType#VEHICLEPARKING}.
     */
    public final VehicleParkingWithEntrance vehicleParkingWithEntrance;

    private Place(
            String name,
            WgsCoordinate coordinate,
            VertexType vertexType,
            StopLocation stop,
            VehicleRentalPlace vehicleRentalPlace,
            VehicleParkingWithEntrance vehicleParkingWithEntrance
    ) {
        this.name = name;
        this.coordinate = coordinate;
        this.vertexType = vertexType;
        this.stop = stop;
        this.vehicleRentalPlace = vehicleRentalPlace;
        this.vehicleParkingWithEntrance = vehicleParkingWithEntrance;
    }

    /**
     * Test if the place is likely to be at the same location. First check the coordinates
     * then check the stopId [if it exist].
     */
    public boolean sameLocation(Place other) {
        if(this == other) { return true; }
        if(coordinate != null) {
            return coordinate.sameLocation(other.coordinate);
        }
        return stop != null && stop.equals(other.stop);
    }

    /**
     * Return a short version to be used in other classes toStringMethods. Should return
     * just the necessary information for a human to identify the place in a given the context.
     */
    public String toStringShort() {
        StringBuilder buf = new StringBuilder(name);
        if(stop != null) {
            buf.append(" (").append(stop.getId()).append(")");
        } else {
            buf.append(" ").append(coordinate.toString());
        }

        return buf.toString();
    }

    @Override
    public String toString() {
        return ToStringBuilder.of(Place.class)
                .addStr("name", name)
                .addObj("stop", stop)
                .addObj("coordinate", coordinate)
<<<<<<< HEAD
                .addStr("orig", orig)
=======
>>>>>>> c78b1163
                .addEnum("vertexType", vertexType)
                .addObj("vehicleRentalPlace", vehicleRentalPlace)
                .addObj("vehicleParkingEntrance", vehicleParkingWithEntrance)
                .toString();
    }

    public static Place normal(Double lat, Double lon, String name) {
        return new Place(
                name,
                WgsCoordinate.creatOptionalCoordinate(lat, lon),
                VertexType.NORMAL,
                null, null, null
        );
    }

    public static Place normal(Vertex vertex, String name) {
        return new Place(
                name,
                WgsCoordinate.creatOptionalCoordinate(vertex.getLat(), vertex.getLon()),
                VertexType.NORMAL,
                null, null, null
        );
    }

    public static Place forStop(StopLocation stop) {
        return new Place(
                stop.getName(),
                stop.getCoordinate(),
                VertexType.TRANSIT,
                stop,
                null,
                null
        );
    }

    public static Place forFlexStop(StopLocation stop, Vertex vertex) {
        // The actual vertex is used because the StopLocation coordinates may not be equal to the vertex's
        // coordinates.
        return new Place(
                stop.getName(),
                WgsCoordinate.creatOptionalCoordinate(vertex.getLat(), vertex.getLon()),
                VertexType.TRANSIT,
                stop,
                null,
                null
        );
    }

    public static Place forVehicleRentalPlace(VehicleRentalStationVertex vertex, String name) {
        return new Place(
                name,
                WgsCoordinate.creatOptionalCoordinate(vertex.getLat(), vertex.getLon()),
                VertexType.VEHICLERENTAL,
                null,
                vertex.getStation(),
                null
        );
    }

    public static Place forVehicleParkingEntrance(VehicleParkingEntranceVertex vertex, String name, RoutingRequest request) {
        TraverseMode traverseMode = null;
        if (request.streetSubRequestModes.getCar()) {
            traverseMode = TraverseMode.CAR;
        } else if (request.streetSubRequestModes.getBicycle()) {
            traverseMode = TraverseMode.BICYCLE;
        }

        boolean realTime = request.useVehicleParkingAvailabilityInformation
                && vertex.getVehicleParking().hasRealTimeDataForMode(traverseMode, request.wheelchairAccessible);
        return new Place(
                name,
                WgsCoordinate.creatOptionalCoordinate(vertex.getLat(), vertex.getLon()),
                VertexType.VEHICLEPARKING,
                null,
                null,
                VehicleParkingWithEntrance.builder()
                        .vehicleParking(vertex.getVehicleParking())
                        .entrance(vertex.getParkingEntrance())
                        .realtime(realTime)
                        .build()
        );
    }
}<|MERGE_RESOLUTION|>--- conflicted
+++ resolved
@@ -95,10 +95,6 @@
                 .addStr("name", name)
                 .addObj("stop", stop)
                 .addObj("coordinate", coordinate)
-<<<<<<< HEAD
-                .addStr("orig", orig)
-=======
->>>>>>> c78b1163
                 .addEnum("vertexType", vertexType)
                 .addObj("vehicleRentalPlace", vehicleRentalPlace)
                 .addObj("vehicleParkingEntrance", vehicleParkingWithEntrance)
