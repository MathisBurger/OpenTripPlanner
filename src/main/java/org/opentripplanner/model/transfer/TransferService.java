package org.opentripplanner.model.transfer;

import java.io.Serializable;
import java.util.Collection;
import java.util.HashMap;
import java.util.Map;
import org.opentripplanner.common.model.P2;
import org.opentripplanner.common.model.T2;
import org.opentripplanner.model.Stop;
import org.opentripplanner.model.Trip;
import org.slf4j.Logger;
import org.slf4j.LoggerFactory;

/**
 * This class represents all transfer information in the graph. Transfers are grouped by
 * stop-to-stop pairs.
 * <p>
 * THIS CLASS IS NOT THREAD_SAFE. This class is loaded with plan data only, and read-only during
 * routing. No real-time update should touch this class; Hence it do not need to be thread-safe.
 */
public class TransferService implements Serializable {

    private static final Logger LOG = LoggerFactory.getLogger(TransferService.class);

<<<<<<< HEAD
=======
    /** Index of guaranteed transfers by the to/destination point. */
    private final Multimap<TripTransferPoint, Transfer> guaranteedTransferByToPoint;

>>>>>>> 59104be0
    /**
     * Table which contains transfers between two trips/routes
     */
    private final Map<P2<TripTransferPoint>, Transfer> trip2tripTransfers;

    /**
     * Table which contains transfers between a trip/route and a stops
     */
    private final Map<T2<TripTransferPoint, Stop>, Transfer> trip2StopTransfers;

    /**
     * Table which contains transfers between a stop and a trip/route
     */
    private final Map<T2<Stop, TripTransferPoint>, Transfer> stop2TripTransfers;

    /**
     * Table which contains transfers between two stops
     */
    private final Map<P2<Stop>, Transfer> stop2StopTransfers;

    public TransferService() {
<<<<<<< HEAD
=======
        this.guaranteedTransferByToPoint = ArrayListMultimap.create();
>>>>>>> 59104be0
        this.trip2tripTransfers = new HashMap<>();
        this.trip2StopTransfers = new HashMap<>();
        this.stop2TripTransfers = new HashMap<>();
        this.stop2StopTransfers = new HashMap<>();
    }

    public void addAll(Collection<Transfer> transfers) {
        for (Transfer transfer : transfers) {
            add(transfer);
        }
    }

<<<<<<< HEAD
=======
    public Collection<Transfer> listGuaranteedTransfersTo(Trip toTrip, int toStopIndex) {
        return guaranteedTransferByToPoint.get(new TripTransferPoint(toTrip, toStopIndex));
    }

>>>>>>> 59104be0
    public Transfer findTransfer(
            Stop fromStop,
            Stop toStop,
            Trip fromTrip,
            Trip toTrip,
            int fromStopPosition,
            int toStopPosition
    ) {
        var fromTripKey = new TripTransferPoint(fromTrip, fromStopPosition);
        var toTripKey = new TripTransferPoint(toTrip, toStopPosition);
        Transfer result;

        // Check the highest specificity ranked transfers first (trip-2-trip)
        result = trip2tripTransfers.get(new P2<>(fromTripKey, toTripKey));
        if (result != null) { return result; }

        // Then check the next specificity ranked transfers (trip-2-stop and stop-2-trip)
        result = trip2StopTransfers.get(new T2<>(fromTripKey, toStop));
        if (result != null) { return result; }

        // Then check the next specificity ranked transfers (trip-2-stop and stop-2-trip)
        result = stop2TripTransfers.get(new T2<>(fromStop, toTripKey));
        if (result != null) { return result; }

        // If no specificity ranked transfers found return stop-2-stop transfers (lowest ranking)
        return stop2StopTransfers.get(new P2<>(fromStop, toStop));
    }

    void add(Transfer transfer) {
        TransferPoint from = transfer.getFrom();
        TransferPoint to = transfer.getTo();

<<<<<<< HEAD
=======
        addGuaranteedTransfer(transfer);

>>>>>>> 59104be0
        if (from instanceof TripTransferPoint) {
            var fromTrip = (TripTransferPoint) from;
            if (to instanceof TripTransferPoint) {
                var key = new P2<>(fromTrip, (TripTransferPoint) to);
                if (doAddTransferBasedOnSpecificityRanking(transfer, trip2tripTransfers.get(key))) {
                    trip2tripTransfers.put(key, transfer);
                }
            }
            else {
                var key = new T2<>(fromTrip, to.getStop());
                if (doAddTransferBasedOnSpecificityRanking(transfer, trip2StopTransfers.get(key))) {
                    trip2StopTransfers.put(key, transfer);
                }
            }
        }
        else if (to instanceof TripTransferPoint) {
            var key = new T2<>(from.getStop(), (TripTransferPoint) to);
            if (doAddTransferBasedOnSpecificityRanking(transfer, stop2TripTransfers.get(key))) {
                stop2TripTransfers.put(key, transfer);
            }
        }
        else {
            var key = new P2<>(from.getStop(), to.getStop());
            if (doAddTransferBasedOnSpecificityRanking(transfer, stop2StopTransfers.get(key))) {
                stop2StopTransfers.put(key, transfer);
            }
        }
    }

    /**
     * A transfer goes from/to a stop, route* or trip. Route transfers are expanded to all trips
     * using the special {@link RouteTransferPoint} subtype of {@link TripTransferPoint}. This
     * expansion make sure that there can only be one match for each combination of from and to
     * combination (from -> to):
     * <ol>
     *     <li> trip -> trip
     *     <li> trip -> stop
     *     <li> stop -> trip
     *     <li> stop -> stop
     * </ol>
     * For each pair of the above combination we can drop the transfers that have a the lowest
     * specificity-ranking, thus using maps instead of multi-maps.
     */
    private boolean doAddTransferBasedOnSpecificityRanking(
            Transfer newTransfer,
            Transfer existingTransfer
    ) {
        if (existingTransfer == null) { return true; }

        if (existingTransfer.getSpecificityRanking() < newTransfer.getSpecificityRanking()) {
            return true;
        }
        if (existingTransfer.getSpecificityRanking() > newTransfer.getSpecificityRanking()) {
            return false;
        }
        if (existingTransfer.equals(newTransfer)) {
            return false;
        }
        LOG.error(
                "To colliding transfers A abd B with the same specificity-ranking is imported, B is "
                        + "dropped. A={}, B={}", existingTransfer, newTransfer
        );
        return false;
<<<<<<< HEAD
=======
    }

    private void addGuaranteedTransfer(Transfer transfer) {
        var toPoint = transfer.getTo();
        if(transfer.isStaySeated() || transfer.isGuaranteed()) {
            if(toPoint instanceof TripTransferPoint) {
                guaranteedTransferByToPoint.put((TripTransferPoint) toPoint, transfer);
            }
        }
>>>>>>> 59104be0
    }
}<|MERGE_RESOLUTION|>--- conflicted
+++ resolved
@@ -1,5 +1,7 @@
 package org.opentripplanner.model.transfer;
 
+import com.google.common.collect.ArrayListMultimap;
+import com.google.common.collect.Multimap;
 import java.io.Serializable;
 import java.util.Collection;
 import java.util.HashMap;
@@ -22,12 +24,9 @@
 
     private static final Logger LOG = LoggerFactory.getLogger(TransferService.class);
 
-<<<<<<< HEAD
-=======
     /** Index of guaranteed transfers by the to/destination point. */
     private final Multimap<TripTransferPoint, Transfer> guaranteedTransferByToPoint;
 
->>>>>>> 59104be0
     /**
      * Table which contains transfers between two trips/routes
      */
@@ -49,10 +48,7 @@
     private final Map<P2<Stop>, Transfer> stop2StopTransfers;
 
     public TransferService() {
-<<<<<<< HEAD
-=======
         this.guaranteedTransferByToPoint = ArrayListMultimap.create();
->>>>>>> 59104be0
         this.trip2tripTransfers = new HashMap<>();
         this.trip2StopTransfers = new HashMap<>();
         this.stop2TripTransfers = new HashMap<>();
@@ -65,13 +61,10 @@
         }
     }
 
-<<<<<<< HEAD
-=======
     public Collection<Transfer> listGuaranteedTransfersTo(Trip toTrip, int toStopIndex) {
         return guaranteedTransferByToPoint.get(new TripTransferPoint(toTrip, toStopIndex));
     }
 
->>>>>>> 59104be0
     public Transfer findTransfer(
             Stop fromStop,
             Stop toStop,
@@ -104,11 +97,8 @@
         TransferPoint from = transfer.getFrom();
         TransferPoint to = transfer.getTo();
 
-<<<<<<< HEAD
-=======
         addGuaranteedTransfer(transfer);
 
->>>>>>> 59104be0
         if (from instanceof TripTransferPoint) {
             var fromTrip = (TripTransferPoint) from;
             if (to instanceof TripTransferPoint) {
@@ -172,8 +162,6 @@
                         + "dropped. A={}, B={}", existingTransfer, newTransfer
         );
         return false;
-<<<<<<< HEAD
-=======
     }
 
     private void addGuaranteedTransfer(Transfer transfer) {
@@ -183,6 +171,5 @@
                 guaranteedTransferByToPoint.put((TripTransferPoint) toPoint, transfer);
             }
         }
->>>>>>> 59104be0
     }
 }