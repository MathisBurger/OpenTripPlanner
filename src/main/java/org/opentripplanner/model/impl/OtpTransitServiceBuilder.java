--- conflicted
+++ resolved
@@ -356,27 +356,13 @@
 
     /**
      * Dump all transfers imported to the 'transfers-debug.csv' file. This is performed if the
-<<<<<<< HEAD
-     * debugging is enabled for the 'TransferExportToCsvFile' logger. The file is written to the
-=======
      * debugging is enabled for the 'TRANSFERS_EXPORT' logger. The file is written to the
->>>>>>> 59104be0
      * current directory.
      * <p>
      * The CSV file is meant to be human friendly and contain name and description for route and
      * stop elements, rather than ids.
      */
     private void dumpTransferDebugCSVFile() {
-<<<<<<< HEAD
-        if(TransferExportToCsvFile.LOG.isDebugEnabled()) {
-            TransferExportToCsvFile.exportTransfers(
-                    new File("transfers-debug.csv"),
-                    transfers,
-                    stopTimesByTrip
-            );
-        }
-=======
         TransferExport.exportTransfers(transfers, stopTimesByTrip);
->>>>>>> 59104be0
     }
 }