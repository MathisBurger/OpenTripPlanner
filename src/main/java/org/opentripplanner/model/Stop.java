/* This file is based on code copied from project OneBusAway, see the LICENSE file for further information. */
package org.opentripplanner.model;

<<<<<<< HEAD
import org.opentripplanner.model.modes.TransitMode;

import javax.validation.constraints.NotNull;
=======
>>>>>>> e1f6f520
import java.util.Collection;
import java.util.Collections;
import java.util.HashSet;
import java.util.TimeZone;
import javax.validation.constraints.NotNull;

/**
 * A place where actual boarding/departing happens. It can be a bus stop on one side of a road or a
 * platform at a train station. Equivalent to GTFS stop location 0 or NeTEx quay.
 */
public final class Stop extends StationElement implements StopLocation {

  private static final long serialVersionUID = 2L;

  private final Collection<FareZone> fareZones;

  /**
   * Platform identifier for a platform/stop belonging to a station. This should be just the
   * platform identifier (eg. "G" or "3").
   */
  private final String platformCode;

  /**
   * URL to a web page containing information about this particular stop.
   */
  private final String url;

  private final TimeZone timeZone;

  /**
   * Used for describing the type of transportation used at the stop. This can be used eg. for
   * deciding how to render a stop when it is used by multiple routes with different vehicle types.
   */
  private final TransitMode vehicleType;

  private HashSet<BoardingArea> boardingAreas;

  public Stop(
      FeedScopedId id,
      String name,
      String code,
      String description,
      WgsCoordinate coordinate,
      WheelChairBoarding wheelchairBoarding,
      StopLevel level,
      String platformCode,
      Collection<FareZone> fareZones,
      String url,
      TimeZone timeZone,
      TransitMode vehicleType
  ) {
    super(id, name, code, description, coordinate, wheelchairBoarding, level);
    this.platformCode = platformCode;
    this.fareZones = fareZones;
    this.url = url;
    this.timeZone = timeZone;
    this.vehicleType = vehicleType;
  }

  /**
   * Create a minimal Stop object for unit-test use, where the test only care about id, name and
   * coordinate. The feedId is static set to "TEST"
   */
  public static Stop stopForTest(String idAndName, double lat, double lon) {
    return new Stop(
        new FeedScopedId("F", idAndName),
        idAndName,
        idAndName,
        null,
        new WgsCoordinate(lat, lon),
        null,
        null,
        null,
        null,
        null,
        null,
        null
    );
  }


  public void addBoardingArea(BoardingArea boardingArea) {
    if (boardingAreas == null) {
      boardingAreas = new HashSet<>();
    }
    boardingAreas.add(boardingArea);
  }

  @Override
  public String toString() {
    return "<Stop " + getId() + ">";
  }

  public String getPlatformCode() {
    return platformCode;
  }

  /**
   * This is to ensure backwards compatibility with the REST API, which expects the GTFS zone_id
   * which only permits one zone per stop.
   */
  public String getFirstZoneAsString() {
    return fareZones.stream().map(t -> t.getId().getId()).findFirst().orElse(null);
  }

  public String getUrl() {
    return url;
  }

  public TimeZone getTimeZone() {
    return timeZone;
  }

  public TransitMode getVehicleType() {
    return vehicleType;
  }

  public Collection<BoardingArea> getBoardingAreas() {
    return boardingAreas != null ? boardingAreas : Collections.emptySet();
  }

  /**
   * Get the transfer cost priority for Stop. This will fetch the value from the parent
   * [if parent exist] or return the default value.
   */
  @NotNull
  public StopTransferPriority getPriority() {
    return isPartOfStation() ? getParentStation().getPriority() : StopTransferPriority.ALLOWED;
  }

  public Collection<FareZone> getFareZones() {
    return Collections.unmodifiableCollection(fareZones);
  }
}<|MERGE_RESOLUTION|>--- conflicted
+++ resolved
@@ -1,17 +1,13 @@
 /* This file is based on code copied from project OneBusAway, see the LICENSE file for further information. */
 package org.opentripplanner.model;
 
-<<<<<<< HEAD
 import org.opentripplanner.model.modes.TransitMode;
 
 import javax.validation.constraints.NotNull;
-=======
->>>>>>> e1f6f520
 import java.util.Collection;
 import java.util.Collections;
 import java.util.HashSet;
 import java.util.TimeZone;
-import javax.validation.constraints.NotNull;
 
 /**
  * A place where actual boarding/departing happens. It can be a bus stop on one side of a road or a
