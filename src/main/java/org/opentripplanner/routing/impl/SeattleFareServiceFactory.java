/* This program is free software: you can redistribute it and/or
 modify it under the terms of the GNU Lesser General Public License
 as published by the Free Software Foundation, either version 3 of
 the License, or (at your option) any later version.

 This program is distributed in the hope that it will be useful,
 but WITHOUT ANY WARRANTY; without even the implied warranty of
 MERCHANTABILITY or FITNESS FOR A PARTICULAR PURPOSE.  See the
 GNU General Public License for more details.

 You should have received a copy of the GNU General Public License
 along with this program.  If not, see <http://www.gnu.org/licenses/>. */

package org.opentripplanner.routing.impl;

import java.util.HashMap;
import java.util.Map;

import org.opentripplanner.model.AgencyAndId;
import org.opentripplanner.model.Trip;
<<<<<<< HEAD
import org.opentripplanner.model.OtpTransitDao;
=======
import org.opentripplanner.model.OtpTransitService;
>>>>>>> 8ae40c8c
import org.opentripplanner.routing.core.Fare.FareType;
import org.opentripplanner.routing.core.FareRuleSet;
import org.opentripplanner.routing.services.FareService;
import org.slf4j.Logger;
import org.slf4j.LoggerFactory;

import com.fasterxml.jackson.databind.JsonNode;

public class SeattleFareServiceFactory extends DefaultFareServiceFactory {

    @SuppressWarnings("unused")
    private static final Logger LOG = LoggerFactory.getLogger(SeattleFareServiceFactory.class);

    @Override
    public FareService makeFareService() {
    	
    	SeattleFareServiceImpl fareService = new SeattleFareServiceImpl();
    	fareService.addFareRules(FareType.regular, regularFareRules.values());
    	fareService.addFareRules(FareType.youth, regularFareRules.values());
    	fareService.addFareRules(FareType.senior, regularFareRules.values());

    	return fareService;
    }

    @Override
    public void configure(JsonNode config) {
        // No config for the moment
    }
    
    @Override
<<<<<<< HEAD
    public void processGtfs(OtpTransitDao dao) {
=======
    public void processGtfs(OtpTransitService transitService) {
>>>>>>> 8ae40c8c
    	// Add custom extension: trips may have a fare ID specified in KCM GTFS.
    	// Need to ensure that we are scoped to feed when adding trips to FareRuleSet,
    	// since fare IDs may not be unique across feeds and trip agency IDsqq
    	// may not match fare attribute agency IDs (which are feed IDs).
    	
    	Map<AgencyAndId, FareRuleSet> feedFareRules = new HashMap<>();
    	fillFareRules(null, transitService.getAllFareAttributes(),
                transitService.getAllFareRules(), feedFareRules);
    	
    	regularFareRules.putAll(feedFareRules);
    	
    	Map<String, FareRuleSet> feedFareRulesById = new HashMap<>();
            
        for (FareRuleSet rule : regularFareRules.values()) {
        	String id = rule.getFareAttribute().getId().getId();
        	feedFareRulesById.put(id, rule);
        }
        
        for (Trip trip : transitService.getAllTrips()) {
        	String fareId = trip.getFareId();
        	FareRuleSet rule = feedFareRulesById.get(fareId);
        	if (rule != null)
        		rule.addTrip(trip.getId());        	
        }
        	
    }
}<|MERGE_RESOLUTION|>--- conflicted
+++ resolved
@@ -18,11 +18,7 @@
 
 import org.opentripplanner.model.AgencyAndId;
 import org.opentripplanner.model.Trip;
-<<<<<<< HEAD
-import org.opentripplanner.model.OtpTransitDao;
-=======
 import org.opentripplanner.model.OtpTransitService;
->>>>>>> 8ae40c8c
 import org.opentripplanner.routing.core.Fare.FareType;
 import org.opentripplanner.routing.core.FareRuleSet;
 import org.opentripplanner.routing.services.FareService;
@@ -53,11 +49,7 @@
     }
     
     @Override
-<<<<<<< HEAD
-    public void processGtfs(OtpTransitDao dao) {
-=======
     public void processGtfs(OtpTransitService transitService) {
->>>>>>> 8ae40c8c
     	// Add custom extension: trips may have a fare ID specified in KCM GTFS.
     	// Need to ensure that we are scoped to feed when adding trips to FareRuleSet,
     	// since fare IDs may not be unique across feeds and trip agency IDsqq
