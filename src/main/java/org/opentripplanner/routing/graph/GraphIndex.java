--- conflicted
+++ resolved
@@ -581,12 +581,7 @@
             clusterByProximity();
         }
     }
-<<<<<<< HEAD
-
-    public Response getGraphQLResponse(String query, Map<String, Object> variables, String operationName) {
-        ExecutionResult executionResult = graphQL.execute(query, operationName, null, variables);
-=======
-    
+  
     private void clusterByProximity() {	
     	int psIdx = 0; // unique index for next parent stop
 	    LOG.info("Clustering stops by geographic proximity and name...");
@@ -641,9 +636,8 @@
     	}
     }
     
-    public Response getGraphQLResponse(String query, Map<String, Object> variables) {
-        ExecutionResult executionResult = graphQL.execute(query, null, null, variables);
->>>>>>> 709ee7a2
+    public Response getGraphQLResponse(String query, Map<String, Object> variables, String operationName) {
+        ExecutionResult executionResult = graphQL.execute(query, operationName, null, variables);
         Response.ResponseBuilder res = Response.status(Response.Status.OK);
         HashMap<String, Object> content = new HashMap<>();
         if (!executionResult.getErrors().isEmpty()) {
