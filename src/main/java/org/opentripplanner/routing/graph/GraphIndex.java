package org.opentripplanner.routing.graph;

import com.google.common.collect.ArrayListMultimap;
import com.google.common.collect.HashMultimap;
import com.google.common.collect.Maps;
import com.google.common.collect.Multimap;
import com.google.common.collect.Sets;
import gnu.trove.set.TIntSet;
import gnu.trove.set.hash.TIntHashSet;
import org.locationtech.jts.geom.Envelope;
import org.opentripplanner.common.geometry.CompactElevationProfile;
import org.opentripplanner.common.geometry.HashGridSpatialIndex;
import org.opentripplanner.model.Agency;
import org.opentripplanner.model.FeedInfo;
import org.opentripplanner.model.FeedScopedId;
import org.opentripplanner.model.MultiModalStation;
import org.opentripplanner.model.Operator;
import org.opentripplanner.model.Route;
import org.opentripplanner.model.Station;
import org.opentripplanner.model.Stop;
import org.opentripplanner.model.TimetableSnapshot;
import org.opentripplanner.model.Trip;
import org.opentripplanner.model.TripPattern;
import org.opentripplanner.model.calendar.CalendarService;
import org.opentripplanner.model.calendar.ServiceDate;
import org.opentripplanner.routing.vertextype.TransitStopVertex;
import org.slf4j.Logger;
import org.slf4j.LoggerFactory;

import java.util.ArrayList;
import java.util.Collection;
import java.util.HashMap;
import java.util.List;
import java.util.Map;
import java.util.Set;
<<<<<<< HEAD
=======
import java.util.concurrent.Executors;
import java.util.stream.Collectors;

/**
 * This class contains all the transient indexes of graph elements -- those that are not
 * serialized with the graph. Caching these maps is essentially an optimization, but a big one.
 * The index is bootstrapped from the graph's list of edges.
 */
public class GraphIndex {

    private static final Logger LOG = LoggerFactory.getLogger(GraphIndex.class);

    // TODO: consistently key on model object or id string
    public final Map<String, Map<String, Agency>> agenciesForFeedId = Maps.newHashMap();
    public final Map<FeedScopedId, Operator> operatorForId = Maps.newHashMap();
    public final Map<String, FeedInfo> feedInfoForId = Maps.newHashMap();
    public final Map<FeedScopedId, Stop> stopForId = Maps.newHashMap();
    public final Map<FeedScopedId, Trip> tripForId = Maps.newHashMap();
    public final Map<FeedScopedId, Route> routeForId = Maps.newHashMap();
    public final Map<Stop, TransitStopVertex> stopVertexForStop = Maps.newHashMap();
    public final Map<Trip, TripPattern> patternForTrip = Maps.newHashMap();
    public final Multimap<String, TripPattern> patternsForFeedId = ArrayListMultimap.create();
    public final Multimap<Route, TripPattern> patternsForRoute = ArrayListMultimap.create();
    public final Multimap<Stop, TripPattern> patternsForStop = ArrayListMultimap.create();
    public final Map<Station, MultiModalStation> multiModalStationForStations = Maps.newHashMap();
    final HashGridSpatialIndex<TransitStopVertex> stopSpatialIndex = new HashGridSpatialIndex<>();
    public final Map<ServiceDate, TIntSet> serviceCodesRunningForDate = new HashMap<>();

    /* Should eventually be replaced with new serviceId indexes. */
    private final CalendarService calendarService;
    private final Map<FeedScopedId,Integer> serviceCodes;

    /* This is a workaround, and should probably eventually be removed. */
    public Graph graph;

    /** Used for finding first/last trip of the day. This is the time at which service ends for the day. */
    public final int overnightBreak = 60 * 60 * 2; // FIXME not being set, this was done in transitIndex

    public GraphQL graphQL;

    public GraphIndex (Graph graph) {
        LOG.info("GraphIndex init...");
        CompactElevationProfile.setDistanceBetweenSamplesM(graph.getDistanceBetweenElevationSamples());

        for (String feedId : graph.getFeedIds()) {
            for (Agency agency : graph.getAgencies(feedId)) {
                Map<String, Agency> agencyForId = agenciesForFeedId.getOrDefault(feedId, new HashMap<>());
                agencyForId.put(agency.getId(), agency);
                this.agenciesForFeedId.put(feedId, agencyForId);
            }
            this.feedInfoForId.put(feedId, graph.getFeedInfo(feedId));
        }

        for (Operator operator : graph.getOperators()) {
            this.operatorForId.put(operator.getId(), operator);
        }

        /* We will keep a separate set of all vertices in case some have the same label.
         * Maybe we should just guarantee unique labels. */
        for (Vertex vertex : graph.getVertices()) {
            if (vertex instanceof TransitStopVertex) {
                TransitStopVertex stopVertex = (TransitStopVertex) vertex;
                Stop stop = stopVertex.getStop();
                stopForId.put(stop.getId(), stop);
                stopVertexForStop.put(stop, stopVertex);
            }
        }
        for (TransitStopVertex stopVertex : stopVertexForStop.values()) {
            Envelope envelope = new Envelope(stopVertex.getCoordinate());
            stopSpatialIndex.insert(envelope, stopVertex);
        }
        for (TripPattern pattern : graph.tripPatternForId.values()) {
            patternsForFeedId.put(pattern.getFeedId(), pattern);
            patternsForRoute.put(pattern.route, pattern);
            for (Trip trip : pattern.getTrips()) {
                patternForTrip.put(trip, pattern);
                tripForId.put(trip.getId(), trip);
            }
            for (Stop stop: pattern.getStops()) {
                patternsForStop.put(stop, pattern);
            }
        }
        for (Route route : patternsForRoute.asMap().keySet()) {
            routeForId.put(route.getId(), route);
        }
        for (MultiModalStation multiModalStation : graph.multiModalStationById.values()) {
            for (Station childStation : multiModalStation.getChildStations()) {
                multiModalStationForStations.put(childStation, multiModalStation);
            }
        }

        // Copy these two service indexes from the graph until we have better ones.
        calendarService = graph.getCalendarService();
        serviceCodes = graph.serviceCodes;
        this.graph = graph;
        graphQL = new GraphQL(
            new IndexGraphQLSchema(this).indexSchema,
            new ExecutorServiceExecutionStrategy(Executors.newCachedThreadPool(
                new ThreadFactoryBuilder().setNameFormat("GraphQLExecutor-" + graph.routerId + "-%d").build()
            )));
        initalizeServiceCodesForDate(graph);

        LOG.info("GraphIndex init complete.");
    }

    private void initalizeServiceCodesForDate(Graph graph) {

        if (calendarService == null) { return; }

        // CalendarService has one main implementation (CalendarServiceImpl) which contains a
        // CalendarServiceData which can easily supply all of the dates. But it's impossible to
        // actually see those dates without modifying the interfaces and inheritance. So we have
        // to work around this abstraction and reconstruct the CalendarData.
        // Note the "multiCalendarServiceImpl" which has docs saying it expects one single
        // CalendarData. It seems to merge the calendar services from multiple GTFS feeds, but
        // its only documentation says it's a hack.
        // TODO OTP2 - This cleanup is added to the 'Final cleanup OTP2' issue #2757

        // Reconstruct set of all dates where service is defined, keeping track of which services
        // run on which days.
        Multimap<ServiceDate, FeedScopedId> serviceIdsForServiceDate = HashMultimap.create();

        for (FeedScopedId serviceId : calendarService.getServiceIds()) {
            Set<ServiceDate> serviceDatesForService = calendarService.getServiceDatesForServiceId(serviceId);
            for (ServiceDate serviceDate : serviceDatesForService) {
                serviceIdsForServiceDate.put(serviceDate, serviceId);
            }
        }
        for (ServiceDate serviceDate : serviceIdsForServiceDate.keySet()) {
            TIntSet serviceCodesRunning = new TIntHashSet();
            for (FeedScopedId serviceId : serviceIdsForServiceDate.get(serviceDate)) {
                serviceCodesRunning.add(graph.serviceCodes.get(serviceId));
            }
            serviceCodesRunningForDate.put(
                serviceDate,
                serviceCodesRunning
            );
        }
    }

    /* TODO: an almost similar function exists in ProfileRouter, combine these.
    *  Should these live in a separate class? */
    public List<StopAndDistance> findClosestStopsByWalking(double lat, double lon, int radius) {
        // Make a normal OTP routing request so we can traverse edges and use GenericAStar
        // TODO make a function that builds normal routing requests from profile requests
        RoutingRequest rr = new RoutingRequest(TraverseMode.WALK);
        rr.from = new GenericLocation(null, null, lat, lon);
        // FIXME requires destination to be set, not necessary for analyst
        rr.to = new GenericLocation(null, null, lat, lon);
        rr.oneToMany = true;
        rr.setRoutingContext(graph);
        rr.walkSpeed = 1;
        rr.dominanceFunction = new DominanceFunction.LeastWalk();
        // RR dateTime defaults to currentTime.
        // If elapsed time is not capped, searches are very slow.
        rr.worstTime = (rr.dateTime + radius);
        AStar astar = new AStar();
        rr.setNumItineraries(1);
        StopFinderTraverseVisitor visitor = new StopFinderTraverseVisitor();
        astar.setTraverseVisitor(visitor);
        astar.getShortestPathTree(rr, 1); // timeout in seconds
        // Destroy the routing context, to clean up the temporary edges & vertices
        rr.rctx.destroy();
        return visitor.stopsFound;
    }

    public static class StopAndDistance {
        public Stop stop;
        public int distance;

        public StopAndDistance(Stop stop, int distance){
            this.stop = stop;
            this.distance = distance;
        }
    }

    static private class StopFinderTraverseVisitor implements TraverseVisitor {
        List<StopAndDistance> stopsFound = new ArrayList<>();
        @Override public void visitEdge(Edge edge, State state) { }
        @Override public void visitEnqueue(State state) { }
        // Accumulate stops into ret as the search runs.
        @Override public void visitVertex(State state) {
            Vertex vertex = state.getVertex();
            if (vertex instanceof TransitStopVertex) {
                stopsFound.add(new StopAndDistance(((TransitStopVertex) vertex).getStop(),
                    (int) state.getElapsedTimeSeconds()));
            }
        }
    }


    /** An OBA Service Date is a local date without timezone, only year month and day. */
    public BitSet servicesRunning (ServiceDate date) {
        BitSet services = new BitSet(calendarService.getServiceIds().size());
        for (FeedScopedId serviceId : calendarService.getServiceIdsOnDate(date)) {
            int n = serviceCodes.get(serviceId);
            if (n < 0) continue;
            services.set(n);
        }
        return services;
    }

    /**
     * Wraps the other servicesRunning whose parameter is an OBA ServiceDate.
     * Joda LocalDate is a similar class.
     */
    public BitSet servicesRunning (LocalDate date) {
        return servicesRunning(new ServiceDate(date.getYear(), date.getMonthOfYear(), date.getDayOfMonth()));
    }

    /** Dynamically generate the set of Routes passing though a Stop on demand. */
    public Set<Route> routesForStop(Stop stop) {
        Set<Route> routes = Sets.newHashSet();
        for (TripPattern p : patternsForStop.get(stop)) {
            routes.add(p.route);
        }
        return routes;
    }

    /**
     * Fetch upcoming vehicle departures from a stop.
     * Fetches two departures for each pattern during the next 24 hours as default
     */
    public Collection<StopTimesInPattern> stopTimesForStop(Stop stop, boolean omitNonPickups) {
        return stopTimesForStop(stop, System.currentTimeMillis()/1000, 24 * 60 * 60, 2, omitNonPickups);
    }

    /**
     * Fetch upcoming vehicle departures from a stop.
     * It goes though all patterns passing the stop for the previous, current and next service date.
     * It uses a priority queue to keep track of the next departures. The queue is shared between all dates, as services
     * from the previous service date can visit the stop later than the current service date's services. This happens
     * eg. with sleeper trains.
     *
     * TODO: Add frequency based trips
     * @param stop Stop object to perform the search for
     * @param startTime Start time for the search. Seconds from UNIX epoch
     * @param timeRange Searches forward for timeRange seconds from startTime
     * @param numberOfDepartures Number of departures to fetch per pattern
     * @param omitNonPickups If true, do not include vehicles that will not pick up passengers.
     * @return
     */
    public List<StopTimesInPattern> stopTimesForStop(Stop stop, long startTime, int timeRange, int numberOfDepartures, boolean omitNonPickups) {

        if (startTime == 0) {
            startTime = System.currentTimeMillis() / 1000;
        }
        List<StopTimesInPattern> ret = new ArrayList<>();
        TimetableSnapshot snapshot = graph.getTimetableSnapshot();
        Date date = new Date(startTime * 1000);
        ServiceDate[] serviceDates = {new ServiceDate(date).previous(), new ServiceDate(date), new ServiceDate(date).next()};

        for (TripPattern pattern : patternsForStop.get(stop)) {

            // The bounded priority Q is used to keep a sorted short list of trip times. We can not
            // relay on the trip times to be in order because of real-time updates. This code can
            // probably be optimized, and the trip search in the Raptor search does almost the same
            // thing. This is no part of a routing request, but is a used frequently in some
            // operation like Entur for "departure boards" (apps, widgets, screens on platforms, and
            // hotel lobbies). Setting the numberOfDepartures and timeRange to a big number for a
            // transit hub could result in a DOS attack, but there are probably other more effective
            // ways to do it.
            //
            // The {@link MinMaxPriorityQueue} is marked beta, but we do not have a god alternative.
            MinMaxPriorityQueue<TripTimeShort> pq = MinMaxPriorityQueue
                    .orderedBy(Comparator.comparing((TripTimeShort tts) -> tts.serviceDay + tts.realtimeDeparture))
                    .maximumSize(numberOfDepartures)
                    .create();

            // Loop through all possible days
            for (ServiceDate serviceDate : serviceDates) {
                ServiceDay sd = new ServiceDay(graph, serviceDate, calendarService, pattern.route.getAgency().getId());
                Timetable tt;
                if (snapshot != null){
                    tt = snapshot.resolve(pattern, serviceDate);
                } else {
                    tt = pattern.scheduledTimetable;
                }

                if (!tt.temporallyViable(sd, startTime, timeRange, true)) continue;

                int secondsSinceMidnight = sd.secondsSinceMidnight(startTime);
                int sidx = 0;
                for (Stop currStop : pattern.stopPattern.stops) {
                    if (currStop == stop) {
                        if(omitNonPickups && pattern.stopPattern.pickups[sidx] == pattern.stopPattern.PICKDROP_NONE) continue;
                        for (TripTimes t : tt.tripTimes) {
                            if (!sd.serviceRunning(t.serviceCode)) continue;
                            if (t.getDepartureTime(sidx) != -1 &&
                                    t.getDepartureTime(sidx) >= secondsSinceMidnight) {
                                pq.add(new TripTimeShort(t, sidx, stop, sd));
                            }
                        }

                        // TODO: This needs to be adapted after #1647 is merged
                        for (FrequencyEntry freq : tt.frequencyEntries) {
                            if (!sd.serviceRunning(freq.tripTimes.serviceCode)) continue;
                            int departureTime = freq.nextDepartureTime(sidx, secondsSinceMidnight);
                            if (departureTime == -1) continue;
                            int lastDeparture = freq.endTime + freq.tripTimes.getArrivalTime(sidx) -
                                    freq.tripTimes.getDepartureTime(0);
                            int i = 0;
                            while (departureTime <= lastDeparture && i < numberOfDepartures) {
                                pq.add(
                                    new TripTimeShort(
                                        freq.materialize(sidx, departureTime, true),
                                        sidx,
                                        stop,
                                        sd
                                    )
                                );
                                departureTime += freq.headway;
                                i++;
                            }
                        }
                    }
                    sidx++;
                }
            }

            if (pq.size() != 0) {
                StopTimesInPattern stopTimes = new StopTimesInPattern(pattern);
                while (pq.size() != 0) {
                    stopTimes.times.add(0, pq.poll());
                }
                ret.add(stopTimes);
            }
        }
        return ret;
    }
>>>>>>> 447d3c6b

public class GraphIndex {

  private static final Logger LOG = LoggerFactory.getLogger(GraphIndex.class);

  // TODO: consistently key on model object or id string
  private final Map<String, Map<String, Agency>> agenciesForFeedId = Maps.newHashMap();
  private final Map<FeedScopedId, Operator> operatorForId = Maps.newHashMap();
  private final Map<String, FeedInfo> feedInfoForId = Maps.newHashMap();
  private final Map<FeedScopedId, Stop> stopForId = Maps.newHashMap();
  private final Map<FeedScopedId, Trip> tripForId = Maps.newHashMap();
  private final Map<FeedScopedId, Route> routeForId = Maps.newHashMap();
  private final Map<Stop, TransitStopVertex> stopVertexForStop = Maps.newHashMap();
  private final Map<Trip, TripPattern> patternForTrip = Maps.newHashMap();
  private final Multimap<String, TripPattern> patternsForFeedId = ArrayListMultimap.create();
  private final Multimap<Route, TripPattern> patternsForRoute = ArrayListMultimap.create();
  private final Multimap<Stop, TripPattern> patternsForStop = ArrayListMultimap.create();
  private final Map<Station, MultiModalStation> multiModalStationForStations = Maps.newHashMap();
  private final HashGridSpatialIndex<TransitStopVertex> stopSpatialIndex = new HashGridSpatialIndex<>();
  private final Map<ServiceDate, TIntSet> serviceCodesRunningForDate = new HashMap<>();

  public GraphIndex(Graph graph) {
    LOG.info("Indexing graph...");

    CompactElevationProfile.setDistanceBetweenSamplesM(graph.getDistanceBetweenElevationSamples());

    for (String feedId : graph.getFeedIds()) {
      for (Agency agency : graph.getAgencies(feedId)) {
        Map<String, Agency> agencyForId = agenciesForFeedId.getOrDefault(feedId, new HashMap<>());
        agencyForId.put(agency.getId(), agency);
        this.agenciesForFeedId.put(feedId, agencyForId);
      }
      this.feedInfoForId.put(feedId, graph.getFeedInfo(feedId));
    }

    for (Operator operator : graph.getOperators()) {
      this.operatorForId.put(operator.getId(), operator);
    }

    /* We will keep a separate set of all vertices in case some have the same label.
     * Maybe we should just guarantee unique labels. */
    for (Vertex vertex : graph.getVertices()) {
      if (vertex instanceof TransitStopVertex) {
        TransitStopVertex stopVertex = (TransitStopVertex) vertex;
        Stop stop = stopVertex.getStop();
        stopForId.put(stop.getId(), stop);
        stopVertexForStop.put(stop, stopVertex);
      }
    }
    for (TransitStopVertex stopVertex : stopVertexForStop.values()) {
      Envelope envelope = new Envelope(stopVertex.getCoordinate());
      stopSpatialIndex.insert(envelope, stopVertex);
    }
    for (TripPattern pattern : graph.tripPatternForId.values()) {
      patternsForFeedId.put(pattern.getFeedId(), pattern);
      patternsForRoute.put(pattern.route, pattern);
      for (Trip trip : pattern.getTrips()) {
        patternForTrip.put(trip, pattern);
        tripForId.put(trip.getId(), trip);
      }
      for (Stop stop: pattern.getStops()) {
        patternsForStop.put(stop, pattern);
      }
    }
    for (Route route : patternsForRoute.asMap().keySet()) {
      routeForId.put(route.getId(), route);
    }
    for (MultiModalStation multiModalStation : graph.multiModalStationById.values()) {
      for (Station childStation : multiModalStation.getChildStations()) {
        multiModalStationForStations.put(childStation, multiModalStation);
      }
    }

    initalizeServiceCodesForDate(graph);

    LOG.info("Done indexing graph.");
  }

  public Map<String, Map<String, Agency>> getAgenciesForFeedId() {
    return agenciesForFeedId;
  }

  public Map<FeedScopedId, Operator> getOperatorForId() {
    return operatorForId;
  }

  public Map<String, FeedInfo> getFeedInfoForId() {
    return feedInfoForId;
  }

  public Map<FeedScopedId, Stop> getStopForId() {
    return stopForId;
  }

  public Map<FeedScopedId, Trip> getTripForId() {
    return tripForId;
  }

  public Map<FeedScopedId, Route> getRouteForId() {
    return routeForId;
  }

  public Map<Stop, TransitStopVertex> getStopVertexForStop() {
    return stopVertexForStop;
  }

  public Map<Trip, TripPattern> getPatternForTrip() {
    return patternForTrip;
  }

  public Multimap<String, TripPattern> getPatternsForFeedId() {
    return patternsForFeedId;
  }

  public Multimap<Route, TripPattern> getPatternsForRoute() {
    return patternsForRoute;
  }

  public Multimap<Stop, TripPattern> getPatternsForStop() {
    return patternsForStop;
  }

  public Map<Station, MultiModalStation> getMultiModalStationForStations() {
    return multiModalStationForStations;
  }

  public HashGridSpatialIndex<TransitStopVertex> getStopSpatialIndex() {
    return stopSpatialIndex;
  }

  public Map<ServiceDate, TIntSet> getServiceCodesRunningForDate() {
    return serviceCodesRunningForDate;
  }

  /** Dynamically generate the set of Routes passing though a Stop on demand. */
  public Set<Route> getRoutesForStop(Stop stop) {
    Set<Route> routes = Sets.newHashSet();
    for (TripPattern p : getPatternsForStop().get(stop)) {
      routes.add(p.route);
    }
    return routes;
  }

  /**
   * Returns all the patterns for a specific stop. If includeRealtimeUpdates is set, new patterns
   * added by realtime updates are added to the collection.
   */
  public Collection<TripPattern> getPatternsForStop(Stop stop, TimetableSnapshot timetableSnapshot) {
    List<TripPattern> tripPatterns = new ArrayList<>(getPatternsForStop().get(stop));

    if (timetableSnapshot != null) {
      tripPatterns.addAll(timetableSnapshot.getPatternsForStop(stop));
    }

    return tripPatterns;
  }

  /**
   * Fetch an agency by its string ID, ignoring the fact that this ID should be scoped by a feedId.
   * This is a stopgap (i.e. hack) method for fetching agencies where no feed scope is available.
   * I am creating this method only to allow merging pull request #2032 which adds GraphQL.
   * Note that if the same agency ID is defined in several feeds, this will return one of them
   * at random. That is obviously not the right behavior. The problem is that agencies are
   * not currently keyed on an FeedScopedId object, but on separate feedId and id Strings.
   * A real fix will involve replacing or heavily modifying the OBA GTFS loader, which is now
   * possible since we have forked it.
   */
  public Agency getAgencyWithoutFeedId(String agencyId) {
    // Iterate over the agency map for each feed.
    for (Map<String, Agency> agencyForId : agenciesForFeedId.values()) {
      Agency agency = agencyForId.get(agencyId);
      if (agency != null) {
        return agency;
      }
    }
    return null;
  }

  private void initalizeServiceCodesForDate(Graph graph) {

    CalendarService calendarService = graph.getCalendarService();

    if (calendarService == null) { return; }

    // CalendarService has one main implementation (CalendarServiceImpl) which contains a
    // CalendarServiceData which can easily supply all of the dates. But it's impossible to
    // actually see those dates without modifying the interfaces and inheritance. So we have
    // to work around this abstraction and reconstruct the CalendarData.
    // Note the "multiCalendarServiceImpl" which has docs saying it expects one single
    // CalendarData. It seems to merge the calendar services from multiple GTFS feeds, but
    // its only documentation says it's a hack.
    // TODO OTP2 - This cleanup is added to the 'Final cleanup OTP2' issue #2757

    // Reconstruct set of all dates where service is defined, keeping track of which services
    // run on which days.
    Multimap<ServiceDate, FeedScopedId> serviceIdsForServiceDate = HashMultimap.create();

    for (FeedScopedId serviceId : calendarService.getServiceIds()) {
      Set<ServiceDate> serviceDatesForService = calendarService.getServiceDatesForServiceId(serviceId);
      for (ServiceDate serviceDate : serviceDatesForService) {
        serviceIdsForServiceDate.put(serviceDate, serviceId);
      }
    }
    for (ServiceDate serviceDate : serviceIdsForServiceDate.keySet()) {
      TIntSet serviceCodesRunning = new TIntHashSet();
      for (FeedScopedId serviceId : serviceIdsForServiceDate.get(serviceDate)) {
        serviceCodesRunning.add(graph.serviceCodes.get(serviceId));
      }
      serviceCodesRunningForDate.put(
          serviceDate,
          serviceCodesRunning
      );
    }
  }
}<|MERGE_RESOLUTION|>--- conflicted
+++ resolved
@@ -33,339 +33,6 @@
 import java.util.List;
 import java.util.Map;
 import java.util.Set;
-<<<<<<< HEAD
-=======
-import java.util.concurrent.Executors;
-import java.util.stream.Collectors;
-
-/**
- * This class contains all the transient indexes of graph elements -- those that are not
- * serialized with the graph. Caching these maps is essentially an optimization, but a big one.
- * The index is bootstrapped from the graph's list of edges.
- */
-public class GraphIndex {
-
-    private static final Logger LOG = LoggerFactory.getLogger(GraphIndex.class);
-
-    // TODO: consistently key on model object or id string
-    public final Map<String, Map<String, Agency>> agenciesForFeedId = Maps.newHashMap();
-    public final Map<FeedScopedId, Operator> operatorForId = Maps.newHashMap();
-    public final Map<String, FeedInfo> feedInfoForId = Maps.newHashMap();
-    public final Map<FeedScopedId, Stop> stopForId = Maps.newHashMap();
-    public final Map<FeedScopedId, Trip> tripForId = Maps.newHashMap();
-    public final Map<FeedScopedId, Route> routeForId = Maps.newHashMap();
-    public final Map<Stop, TransitStopVertex> stopVertexForStop = Maps.newHashMap();
-    public final Map<Trip, TripPattern> patternForTrip = Maps.newHashMap();
-    public final Multimap<String, TripPattern> patternsForFeedId = ArrayListMultimap.create();
-    public final Multimap<Route, TripPattern> patternsForRoute = ArrayListMultimap.create();
-    public final Multimap<Stop, TripPattern> patternsForStop = ArrayListMultimap.create();
-    public final Map<Station, MultiModalStation> multiModalStationForStations = Maps.newHashMap();
-    final HashGridSpatialIndex<TransitStopVertex> stopSpatialIndex = new HashGridSpatialIndex<>();
-    public final Map<ServiceDate, TIntSet> serviceCodesRunningForDate = new HashMap<>();
-
-    /* Should eventually be replaced with new serviceId indexes. */
-    private final CalendarService calendarService;
-    private final Map<FeedScopedId,Integer> serviceCodes;
-
-    /* This is a workaround, and should probably eventually be removed. */
-    public Graph graph;
-
-    /** Used for finding first/last trip of the day. This is the time at which service ends for the day. */
-    public final int overnightBreak = 60 * 60 * 2; // FIXME not being set, this was done in transitIndex
-
-    public GraphQL graphQL;
-
-    public GraphIndex (Graph graph) {
-        LOG.info("GraphIndex init...");
-        CompactElevationProfile.setDistanceBetweenSamplesM(graph.getDistanceBetweenElevationSamples());
-
-        for (String feedId : graph.getFeedIds()) {
-            for (Agency agency : graph.getAgencies(feedId)) {
-                Map<String, Agency> agencyForId = agenciesForFeedId.getOrDefault(feedId, new HashMap<>());
-                agencyForId.put(agency.getId(), agency);
-                this.agenciesForFeedId.put(feedId, agencyForId);
-            }
-            this.feedInfoForId.put(feedId, graph.getFeedInfo(feedId));
-        }
-
-        for (Operator operator : graph.getOperators()) {
-            this.operatorForId.put(operator.getId(), operator);
-        }
-
-        /* We will keep a separate set of all vertices in case some have the same label.
-         * Maybe we should just guarantee unique labels. */
-        for (Vertex vertex : graph.getVertices()) {
-            if (vertex instanceof TransitStopVertex) {
-                TransitStopVertex stopVertex = (TransitStopVertex) vertex;
-                Stop stop = stopVertex.getStop();
-                stopForId.put(stop.getId(), stop);
-                stopVertexForStop.put(stop, stopVertex);
-            }
-        }
-        for (TransitStopVertex stopVertex : stopVertexForStop.values()) {
-            Envelope envelope = new Envelope(stopVertex.getCoordinate());
-            stopSpatialIndex.insert(envelope, stopVertex);
-        }
-        for (TripPattern pattern : graph.tripPatternForId.values()) {
-            patternsForFeedId.put(pattern.getFeedId(), pattern);
-            patternsForRoute.put(pattern.route, pattern);
-            for (Trip trip : pattern.getTrips()) {
-                patternForTrip.put(trip, pattern);
-                tripForId.put(trip.getId(), trip);
-            }
-            for (Stop stop: pattern.getStops()) {
-                patternsForStop.put(stop, pattern);
-            }
-        }
-        for (Route route : patternsForRoute.asMap().keySet()) {
-            routeForId.put(route.getId(), route);
-        }
-        for (MultiModalStation multiModalStation : graph.multiModalStationById.values()) {
-            for (Station childStation : multiModalStation.getChildStations()) {
-                multiModalStationForStations.put(childStation, multiModalStation);
-            }
-        }
-
-        // Copy these two service indexes from the graph until we have better ones.
-        calendarService = graph.getCalendarService();
-        serviceCodes = graph.serviceCodes;
-        this.graph = graph;
-        graphQL = new GraphQL(
-            new IndexGraphQLSchema(this).indexSchema,
-            new ExecutorServiceExecutionStrategy(Executors.newCachedThreadPool(
-                new ThreadFactoryBuilder().setNameFormat("GraphQLExecutor-" + graph.routerId + "-%d").build()
-            )));
-        initalizeServiceCodesForDate(graph);
-
-        LOG.info("GraphIndex init complete.");
-    }
-
-    private void initalizeServiceCodesForDate(Graph graph) {
-
-        if (calendarService == null) { return; }
-
-        // CalendarService has one main implementation (CalendarServiceImpl) which contains a
-        // CalendarServiceData which can easily supply all of the dates. But it's impossible to
-        // actually see those dates without modifying the interfaces and inheritance. So we have
-        // to work around this abstraction and reconstruct the CalendarData.
-        // Note the "multiCalendarServiceImpl" which has docs saying it expects one single
-        // CalendarData. It seems to merge the calendar services from multiple GTFS feeds, but
-        // its only documentation says it's a hack.
-        // TODO OTP2 - This cleanup is added to the 'Final cleanup OTP2' issue #2757
-
-        // Reconstruct set of all dates where service is defined, keeping track of which services
-        // run on which days.
-        Multimap<ServiceDate, FeedScopedId> serviceIdsForServiceDate = HashMultimap.create();
-
-        for (FeedScopedId serviceId : calendarService.getServiceIds()) {
-            Set<ServiceDate> serviceDatesForService = calendarService.getServiceDatesForServiceId(serviceId);
-            for (ServiceDate serviceDate : serviceDatesForService) {
-                serviceIdsForServiceDate.put(serviceDate, serviceId);
-            }
-        }
-        for (ServiceDate serviceDate : serviceIdsForServiceDate.keySet()) {
-            TIntSet serviceCodesRunning = new TIntHashSet();
-            for (FeedScopedId serviceId : serviceIdsForServiceDate.get(serviceDate)) {
-                serviceCodesRunning.add(graph.serviceCodes.get(serviceId));
-            }
-            serviceCodesRunningForDate.put(
-                serviceDate,
-                serviceCodesRunning
-            );
-        }
-    }
-
-    /* TODO: an almost similar function exists in ProfileRouter, combine these.
-    *  Should these live in a separate class? */
-    public List<StopAndDistance> findClosestStopsByWalking(double lat, double lon, int radius) {
-        // Make a normal OTP routing request so we can traverse edges and use GenericAStar
-        // TODO make a function that builds normal routing requests from profile requests
-        RoutingRequest rr = new RoutingRequest(TraverseMode.WALK);
-        rr.from = new GenericLocation(null, null, lat, lon);
-        // FIXME requires destination to be set, not necessary for analyst
-        rr.to = new GenericLocation(null, null, lat, lon);
-        rr.oneToMany = true;
-        rr.setRoutingContext(graph);
-        rr.walkSpeed = 1;
-        rr.dominanceFunction = new DominanceFunction.LeastWalk();
-        // RR dateTime defaults to currentTime.
-        // If elapsed time is not capped, searches are very slow.
-        rr.worstTime = (rr.dateTime + radius);
-        AStar astar = new AStar();
-        rr.setNumItineraries(1);
-        StopFinderTraverseVisitor visitor = new StopFinderTraverseVisitor();
-        astar.setTraverseVisitor(visitor);
-        astar.getShortestPathTree(rr, 1); // timeout in seconds
-        // Destroy the routing context, to clean up the temporary edges & vertices
-        rr.rctx.destroy();
-        return visitor.stopsFound;
-    }
-
-    public static class StopAndDistance {
-        public Stop stop;
-        public int distance;
-
-        public StopAndDistance(Stop stop, int distance){
-            this.stop = stop;
-            this.distance = distance;
-        }
-    }
-
-    static private class StopFinderTraverseVisitor implements TraverseVisitor {
-        List<StopAndDistance> stopsFound = new ArrayList<>();
-        @Override public void visitEdge(Edge edge, State state) { }
-        @Override public void visitEnqueue(State state) { }
-        // Accumulate stops into ret as the search runs.
-        @Override public void visitVertex(State state) {
-            Vertex vertex = state.getVertex();
-            if (vertex instanceof TransitStopVertex) {
-                stopsFound.add(new StopAndDistance(((TransitStopVertex) vertex).getStop(),
-                    (int) state.getElapsedTimeSeconds()));
-            }
-        }
-    }
-
-
-    /** An OBA Service Date is a local date without timezone, only year month and day. */
-    public BitSet servicesRunning (ServiceDate date) {
-        BitSet services = new BitSet(calendarService.getServiceIds().size());
-        for (FeedScopedId serviceId : calendarService.getServiceIdsOnDate(date)) {
-            int n = serviceCodes.get(serviceId);
-            if (n < 0) continue;
-            services.set(n);
-        }
-        return services;
-    }
-
-    /**
-     * Wraps the other servicesRunning whose parameter is an OBA ServiceDate.
-     * Joda LocalDate is a similar class.
-     */
-    public BitSet servicesRunning (LocalDate date) {
-        return servicesRunning(new ServiceDate(date.getYear(), date.getMonthOfYear(), date.getDayOfMonth()));
-    }
-
-    /** Dynamically generate the set of Routes passing though a Stop on demand. */
-    public Set<Route> routesForStop(Stop stop) {
-        Set<Route> routes = Sets.newHashSet();
-        for (TripPattern p : patternsForStop.get(stop)) {
-            routes.add(p.route);
-        }
-        return routes;
-    }
-
-    /**
-     * Fetch upcoming vehicle departures from a stop.
-     * Fetches two departures for each pattern during the next 24 hours as default
-     */
-    public Collection<StopTimesInPattern> stopTimesForStop(Stop stop, boolean omitNonPickups) {
-        return stopTimesForStop(stop, System.currentTimeMillis()/1000, 24 * 60 * 60, 2, omitNonPickups);
-    }
-
-    /**
-     * Fetch upcoming vehicle departures from a stop.
-     * It goes though all patterns passing the stop for the previous, current and next service date.
-     * It uses a priority queue to keep track of the next departures. The queue is shared between all dates, as services
-     * from the previous service date can visit the stop later than the current service date's services. This happens
-     * eg. with sleeper trains.
-     *
-     * TODO: Add frequency based trips
-     * @param stop Stop object to perform the search for
-     * @param startTime Start time for the search. Seconds from UNIX epoch
-     * @param timeRange Searches forward for timeRange seconds from startTime
-     * @param numberOfDepartures Number of departures to fetch per pattern
-     * @param omitNonPickups If true, do not include vehicles that will not pick up passengers.
-     * @return
-     */
-    public List<StopTimesInPattern> stopTimesForStop(Stop stop, long startTime, int timeRange, int numberOfDepartures, boolean omitNonPickups) {
-
-        if (startTime == 0) {
-            startTime = System.currentTimeMillis() / 1000;
-        }
-        List<StopTimesInPattern> ret = new ArrayList<>();
-        TimetableSnapshot snapshot = graph.getTimetableSnapshot();
-        Date date = new Date(startTime * 1000);
-        ServiceDate[] serviceDates = {new ServiceDate(date).previous(), new ServiceDate(date), new ServiceDate(date).next()};
-
-        for (TripPattern pattern : patternsForStop.get(stop)) {
-
-            // The bounded priority Q is used to keep a sorted short list of trip times. We can not
-            // relay on the trip times to be in order because of real-time updates. This code can
-            // probably be optimized, and the trip search in the Raptor search does almost the same
-            // thing. This is no part of a routing request, but is a used frequently in some
-            // operation like Entur for "departure boards" (apps, widgets, screens on platforms, and
-            // hotel lobbies). Setting the numberOfDepartures and timeRange to a big number for a
-            // transit hub could result in a DOS attack, but there are probably other more effective
-            // ways to do it.
-            //
-            // The {@link MinMaxPriorityQueue} is marked beta, but we do not have a god alternative.
-            MinMaxPriorityQueue<TripTimeShort> pq = MinMaxPriorityQueue
-                    .orderedBy(Comparator.comparing((TripTimeShort tts) -> tts.serviceDay + tts.realtimeDeparture))
-                    .maximumSize(numberOfDepartures)
-                    .create();
-
-            // Loop through all possible days
-            for (ServiceDate serviceDate : serviceDates) {
-                ServiceDay sd = new ServiceDay(graph, serviceDate, calendarService, pattern.route.getAgency().getId());
-                Timetable tt;
-                if (snapshot != null){
-                    tt = snapshot.resolve(pattern, serviceDate);
-                } else {
-                    tt = pattern.scheduledTimetable;
-                }
-
-                if (!tt.temporallyViable(sd, startTime, timeRange, true)) continue;
-
-                int secondsSinceMidnight = sd.secondsSinceMidnight(startTime);
-                int sidx = 0;
-                for (Stop currStop : pattern.stopPattern.stops) {
-                    if (currStop == stop) {
-                        if(omitNonPickups && pattern.stopPattern.pickups[sidx] == pattern.stopPattern.PICKDROP_NONE) continue;
-                        for (TripTimes t : tt.tripTimes) {
-                            if (!sd.serviceRunning(t.serviceCode)) continue;
-                            if (t.getDepartureTime(sidx) != -1 &&
-                                    t.getDepartureTime(sidx) >= secondsSinceMidnight) {
-                                pq.add(new TripTimeShort(t, sidx, stop, sd));
-                            }
-                        }
-
-                        // TODO: This needs to be adapted after #1647 is merged
-                        for (FrequencyEntry freq : tt.frequencyEntries) {
-                            if (!sd.serviceRunning(freq.tripTimes.serviceCode)) continue;
-                            int departureTime = freq.nextDepartureTime(sidx, secondsSinceMidnight);
-                            if (departureTime == -1) continue;
-                            int lastDeparture = freq.endTime + freq.tripTimes.getArrivalTime(sidx) -
-                                    freq.tripTimes.getDepartureTime(0);
-                            int i = 0;
-                            while (departureTime <= lastDeparture && i < numberOfDepartures) {
-                                pq.add(
-                                    new TripTimeShort(
-                                        freq.materialize(sidx, departureTime, true),
-                                        sidx,
-                                        stop,
-                                        sd
-                                    )
-                                );
-                                departureTime += freq.headway;
-                                i++;
-                            }
-                        }
-                    }
-                    sidx++;
-                }
-            }
-
-            if (pq.size() != 0) {
-                StopTimesInPattern stopTimes = new StopTimesInPattern(pattern);
-                while (pq.size() != 0) {
-                    stopTimes.times.add(0, pq.poll());
-                }
-                ret.add(stopTimes);
-            }
-        }
-        return ret;
-    }
->>>>>>> 447d3c6b
 
 public class GraphIndex {
 
@@ -387,10 +54,9 @@
   private final HashGridSpatialIndex<TransitStopVertex> stopSpatialIndex = new HashGridSpatialIndex<>();
   private final Map<ServiceDate, TIntSet> serviceCodesRunningForDate = new HashMap<>();
 
-  public GraphIndex(Graph graph) {
-    LOG.info("Indexing graph...");
-
-    CompactElevationProfile.setDistanceBetweenSamplesM(graph.getDistanceBetweenElevationSamples());
+    public GraphIndex (Graph graph) {
+        LOG.info("GraphIndex init...");
+        CompactElevationProfile.setDistanceBetweenSamplesM(graph.getDistanceBetweenElevationSamples());
 
     for (String feedId : graph.getFeedIds()) {
       for (Agency agency : graph.getAgencies(feedId)) {
@@ -441,8 +107,8 @@
 
     initalizeServiceCodesForDate(graph);
 
-    LOG.info("Done indexing graph.");
-  }
+        LOG.info("GraphIndex init complete.");
+    }
 
   public Map<String, Map<String, Agency>> getAgenciesForFeedId() {
     return agenciesForFeedId;
