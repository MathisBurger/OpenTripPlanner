--- conflicted
+++ resolved
@@ -22,20 +22,6 @@
 import java.util.Map;
 import java.util.Map;
 import java.util.Set;
-<<<<<<< HEAD
-import java.util.Calendar;
-import com.google.common.collect.HashMultimap;
-import com.google.common.collect.Lists;
-import com.google.common.collect.Maps;
-import com.google.common.collect.Multimap;
-import com.google.common.collect.Sets;
-import com.google.common.util.concurrent.ThreadFactoryBuilder;
-import com.vividsolutions.jts.geom.Coordinate;
-import com.vividsolutions.jts.geom.Envelope;
-import graphql.ExecutionResult;
-import graphql.GraphQL;
-import graphql.execution.ExecutorServiceExecutionStrategy;
-=======
 import java.util.Set;
 import java.util.concurrent.Executors;
 import java.util.stream.Collectors;
@@ -43,7 +29,6 @@
 
 import javax.ws.rs.core.Response;
 
->>>>>>> 50e814d5
 import org.apache.lucene.util.PriorityQueue;
 import org.joda.time.LocalDate;
 import org.onebusaway.gtfs.model.Agency;
@@ -91,21 +76,15 @@
 import org.opentripplanner.routing.edgetype.Timetable;
 import org.opentripplanner.routing.edgetype.TimetableSnapshot;
 import org.opentripplanner.routing.edgetype.TripPattern;
-<<<<<<< HEAD
-=======
 import org.opentripplanner.routing.graph.GraphIndex.PlaceType;
->>>>>>> 50e814d5
 import org.opentripplanner.routing.services.AlertPatchService;
 import org.opentripplanner.routing.spt.DominanceFunction;
 import org.opentripplanner.routing.spt.ShortestPathTree;
 import org.opentripplanner.routing.trippattern.FrequencyEntry;
 import org.opentripplanner.routing.trippattern.TripTimes;
-<<<<<<< HEAD
-=======
 import org.opentripplanner.routing.vertextype.BikeParkVertex;
 import org.opentripplanner.routing.vertextype.BikeRentalStationVertex;
 import org.opentripplanner.routing.vertextype.ParkAndRideVertex;
->>>>>>> 50e814d5
 import org.opentripplanner.routing.vertextype.TransitStation;
 import org.opentripplanner.routing.vertextype.TransitStop;
 import org.opentripplanner.standalone.Router;
@@ -113,25 +92,6 @@
 import org.slf4j.Logger;
 import org.slf4j.LoggerFactory;
 
-<<<<<<< HEAD
-import javax.ws.rs.core.Response;
-import java.io.File;
-import java.io.IOException;
-import java.nio.file.Files;
-import java.nio.file.attribute.FileAttribute;
-import java.util.ArrayList;
-import java.util.BitSet;
-import java.util.Collection;
-import java.util.Collections;
-import java.util.HashMap;
-import java.util.HashSet;
-import java.util.List;
-import java.util.Map;
-import java.util.Set;
-import java.util.concurrent.Executors;
-import java.util.stream.Collectors;
-import java.util.stream.Stream;
-=======
 import com.google.common.collect.ArrayListMultimap;
 import com.google.common.collect.HashMultimap;
 import com.google.common.collect.Lists;
@@ -145,7 +105,6 @@
 import graphql.ExecutionResult;
 import graphql.GraphQL;
 import graphql.execution.ExecutorServiceExecutionStrategy;
->>>>>>> 50e814d5
 
 /**
  * This class contains all the transient indexes of graph elements -- those that are not
@@ -419,8 +378,6 @@
         return visitor.stopsFound;
     }
 
-<<<<<<< HEAD
-=======
     public List<PlaceAndDistance> findClosestPlacesByWalking(double lat, double lon, int maxDistance, int maxResults,
             List<TraverseMode> filterByModes,
             List<PlaceType> filterByPlaceTypes,
@@ -476,7 +433,6 @@
         return results.subList(0, min(results.size(), maxResults));
     }
 
->>>>>>> 50e814d5
     public LuceneIndex getLuceneIndex() {
         synchronized (this) {
             if (luceneIndex == null) {
@@ -822,7 +778,6 @@
             
         final ServiceDate[] serviceDates = { new ServiceDate().previous(), new ServiceDate(),
                 new ServiceDate().next() };
-<<<<<<< HEAD
 
         // Loop through all possible days
         for (final ServiceDate serviceDate : serviceDates) {
@@ -830,15 +785,6 @@
                     pattern.route.getAgency().getId());
             Timetable tt;
 
-=======
-
-        // Loop through all possible days
-        for (final ServiceDate serviceDate : serviceDates) {
-            final ServiceDay sd = new ServiceDay(graph, serviceDate, calendarService,
-                    pattern.route.getAgency().getId());
-            Timetable tt;
-
->>>>>>> 50e814d5
             if (snapshot != null) {
                 tt = snapshot.resolve(pattern, serviceDate);
             } else {
