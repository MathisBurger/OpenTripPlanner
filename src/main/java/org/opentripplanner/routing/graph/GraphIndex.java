--- conflicted
+++ resolved
@@ -1161,8 +1161,6 @@
         }
         return allAgencies;
     }
-<<<<<<< HEAD
-=======
 
     public void setNoticeMap(Map<AgencyAndId, Notice> noticeMap) {
         this.noticeMap = noticeMap;
@@ -1183,5 +1181,4 @@
     public Collection<Notice> getNoticesForElement(AgencyAndId id) {
         return this.noticeAssignmentMap.containsKey(id) ? this.noticeAssignmentMap.get(id) : new ArrayList<>();
     }
->>>>>>> d034c1b3
 }