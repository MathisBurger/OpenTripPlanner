package org.opentripplanner.routing.algorithm;

import java.time.Duration;
import java.time.Instant;
import java.time.ZoneId;
import java.time.ZonedDateTime;
import java.util.ArrayList;
import java.util.Collection;
import java.util.Collections;
import java.util.HashSet;
import java.util.List;
import java.util.concurrent.CompletableFuture;
import org.opentripplanner.model.plan.Itinerary;
import org.opentripplanner.model.plan.PagingSearchWindowAdjuster;
import org.opentripplanner.routing.algorithm.filterchain.ItineraryListFilterChain;
import org.opentripplanner.routing.algorithm.mapping.RoutingRequestToFilterChainMapper;
import org.opentripplanner.routing.algorithm.mapping.RoutingResponseMapper;
import org.opentripplanner.routing.algorithm.raptor.router.AdditionalSearchDays;
import org.opentripplanner.routing.algorithm.raptor.router.FilterTransitWhenDirectModeIsEmpty;
import org.opentripplanner.routing.algorithm.raptor.router.TransitRouter;
import org.opentripplanner.routing.algorithm.raptor.router.street.DirectFlexRouter;
import org.opentripplanner.routing.algorithm.raptor.router.street.DirectStreetRouter;
import org.opentripplanner.routing.algorithm.raptor.transit.mappers.DateMapper;
import org.opentripplanner.routing.api.request.RoutingRequest;
import org.opentripplanner.routing.api.response.RoutingError;
import org.opentripplanner.routing.api.response.RoutingResponse;
import org.opentripplanner.routing.error.RoutingValidationException;
import org.opentripplanner.routing.framework.DebugTimingAggregator;
import org.opentripplanner.standalone.config.RouterConfig;
import org.opentripplanner.standalone.server.Router;
import org.opentripplanner.transit.raptor.api.request.RaptorTuningParameters;
import org.opentripplanner.transit.raptor.api.request.SearchParams;
import org.opentripplanner.util.OTPFeature;
import org.slf4j.Logger;
import org.slf4j.LoggerFactory;

/**
 * Does a complete transit search, including access and egress legs.
 * <p>
 * This class has a request scope, hence the "Worker" name.
 */
public class RoutingWorker {
    private static final Logger LOG = LoggerFactory.getLogger(RoutingWorker.class);

    /** An object that accumulates profiling and debugging info for inclusion in the response. */
    public final DebugTimingAggregator debugTimingAggregator = new DebugTimingAggregator();
    public final PagingSearchWindowAdjuster pagingSearchWindowAdjuster;

    private final RoutingRequest request;
    private final Router router;
    /**
     * The transit service time-zero normalized for the current search. All transit times are
     * relative to a "time-zero". This enables us to use an integer(small memory footprint). The
     * times are number for seconds past the {@code transitSearchTimeZero}. In the internal model
     * all times are stored relative to the {@link org.opentripplanner.model.calendar.ServiceDate},
     * but to be able to compare trip times for different service days we normalize all times by
     * calculating an offset. Now all times for the selected trip patterns become relative to the
     * {@code transitSearchTimeZero}.
     */
    private final ZonedDateTime transitSearchTimeZero;
    private SearchParams raptorSearchParamsUsed = null;
    private Itinerary firstRemovedItinerary = null;
<<<<<<< HEAD
    private boolean reverseFilteringDirection = false;
=======
>>>>>>> c78b1163
    private final AdditionalSearchDays additionalSearchDays;

    public RoutingWorker(Router router, RoutingRequest request, ZoneId zoneId) {
        request.applyPageCursor();
        this.request = request;
        this.router = router;
<<<<<<< HEAD
        this.searchStartTime = DateMapper.asStartOfService(request.getDateTimeCurrentPage(), zoneId);

        var searchDateTime =
                ZonedDateTime.ofInstant(request.getDateTimeOriginalSearch(), zoneId);

        var maxWindow = Duration.ofMinutes(router.routerConfig.raptorTuningParameters()
                .dynamicSearchWindowCoefficients()
                .maxWinTimeMinutes());

        additionalSearchDays = new AdditionalSearchDays(
                request.arriveBy,
                searchDateTime,
                request.searchWindow,
                maxWindow,
                request.maxJourneyDuration
=======
        this.transitSearchTimeZero = DateMapper.asStartOfService(request.getDateTime(), zoneId);
        this.pagingSearchWindowAdjuster = createPagingSearchWindowAdjuster(router.routerConfig);
        this.additionalSearchDays = createAdditionalSearchDays(
                router.routerConfig.raptorTuningParameters(), zoneId, request
>>>>>>> c78b1163
        );
    }

    public RoutingResponse route() {
        // If no direct mode is set, then we set one.
        // See {@link FilterTransitWhenDirectModeIsEmpty}
        var emptyDirectModeHandler = new FilterTransitWhenDirectModeIsEmpty(request.modes);

        request.modes.directMode = emptyDirectModeHandler.resolveDirectMode();

        this.debugTimingAggregator.finishedPrecalculating();

        var itineraries = Collections.synchronizedList(new ArrayList<Itinerary>());
        var routingErrors = Collections.synchronizedSet(new HashSet<RoutingError>());

        if (OTPFeature.ParallelRouting.isOn()) {
            CompletableFuture.allOf(
                    CompletableFuture.runAsync(() -> routeDirectStreet(itineraries, routingErrors)),
                    CompletableFuture.runAsync(() -> routeDirectFlex(itineraries, routingErrors)),
                    CompletableFuture.runAsync(() -> routeTransit(itineraries, routingErrors))
            ).join();
        } else {
            // Direct street routing
            routeDirectStreet(itineraries, routingErrors);

            // Direct flex routing
            routeDirectFlex(itineraries, routingErrors);

            // Transit routing
            routeTransit(itineraries, routingErrors);
        }

        debugTimingAggregator.finishedRouting();

        // Filter itineraries
        ItineraryListFilterChain filterChain = RoutingRequestToFilterChainMapper.createFilterChain(
            request.getItinerariesSortOrder(),
            request.itineraryFilters,
            request.numItineraries,
            filterOnLatestDepartureTime(),
            emptyDirectModeHandler.removeWalkAllTheWayResults(),
            request.maxNumberOfItinerariesCropHead(),
            it -> firstRemovedItinerary = it
        );

        List<Itinerary> filteredItineraries = filterChain.filter(itineraries);

        routingErrors.addAll(filterChain.getRoutingErrors());

        if(LOG.isDebugEnabled()) {
            LOG.debug(
                    "Return TripPlan with {} filtered itineraries out of {} total.",
                    filteredItineraries.stream().filter(it -> !it.isFlaggedForDeletion()).count(),
                    itineraries.size());
        }

        this.debugTimingAggregator.finishedFiltering();

        // Restore original directMode.
        request.modes.directMode = emptyDirectModeHandler.originalDirectMode();

        // Adjust the search-window for the next search if the current search-window
        // is off (too few or too many results found).
        var searchWindowNextSearch = calculateSearchWindowNextSearch(filteredItineraries);

        return RoutingResponseMapper.map(
                request,
                transitSearchTimeZero,
                raptorSearchParamsUsed,
                searchWindowNextSearch,
                firstRemovedItinerary,
                filteredItineraries,
                routingErrors,
                debugTimingAggregator
        );
    }

    /**
     * Filter itineraries away that depart after the latest-departure-time for depart after
     * search. These itineraries are a result of time-shifting the access leg and is needed for
     * the raptor to prune the results. These itineraries are often not ideal, but if they
     * pareto optimal for the "next" window, they will appear when a "next" search is performed.
     */
    private Instant filterOnLatestDepartureTime() {
        if(!request.arriveBy
            && raptorSearchParamsUsed != null
            && raptorSearchParamsUsed.isSearchWindowSet()
            && raptorSearchParamsUsed.isEarliestDepartureTimeSet()
        ) {
            int ldt = raptorSearchParamsUsed.earliestDepartureTime()
                    + raptorSearchParamsUsed.searchWindowInSeconds();
            return transitSearchTimeZero.plusSeconds(ldt).toInstant();
        }
        return null;
    }

    private void routeDirectStreet(
            List<Itinerary> itineraries,
            Collection<RoutingError> routingErrors
    ) {
        debugTimingAggregator.startedDirectStreetRouter();
        try {
            itineraries.addAll(DirectStreetRouter.route(router, request));
        } catch (RoutingValidationException e) {
            routingErrors.addAll(e.getRoutingErrors());
        } finally {
            debugTimingAggregator.finishedDirectStreetRouter();
        }
    }

    private void routeDirectFlex(
            List<Itinerary> itineraries,
            Collection<RoutingError> routingErrors
    ) {
        if (!OTPFeature.FlexRouting.isOn()) {
            return;
        }

        debugTimingAggregator.startedDirectFlexRouter();
        try {
            itineraries.addAll(DirectFlexRouter.route(router, request, additionalSearchDays));
        } catch (RoutingValidationException e) {
            routingErrors.addAll(e.getRoutingErrors());
        } finally {
            debugTimingAggregator.finishedDirectFlexRouter();
        }
    }

    private void routeTransit(
            List<Itinerary> itineraries,
            Collection<RoutingError> routingErrors
    ) {
        debugTimingAggregator.startedTransitRouting();
        try {
            var transitResults = TransitRouter.route(
                    request,
                    router,
<<<<<<< HEAD
                    searchStartTime,
                    debugTimingAggregator,
                    additionalSearchDays
=======
                    transitSearchTimeZero,
                    additionalSearchDays,
                    debugTimingAggregator
>>>>>>> c78b1163
            );
            raptorSearchParamsUsed = transitResults.getSearchParams();
            itineraries.addAll(transitResults.getItineraries());
        } catch (RoutingValidationException e) {
            routingErrors.addAll(e.getRoutingErrors());
        } finally {
            debugTimingAggregator.finishedTransitRouter();
        }
    }

    private static AdditionalSearchDays createAdditionalSearchDays(
            RaptorTuningParameters raptorTuningParameters, ZoneId zoneId, RoutingRequest request
    ) {
        var searchDateTime = ZonedDateTime.ofInstant(request.getDateTime(), zoneId);
        var maxWindow = Duration.ofMinutes(
                raptorTuningParameters
                        .dynamicSearchWindowCoefficients()
                        .maxWinTimeMinutes()
        );

        return new AdditionalSearchDays(
                request.arriveBy,
                searchDateTime,
                request.searchWindow,
                maxWindow,
                request.maxJourneyDuration
        );
    }

    private Duration calculateSearchWindowNextSearch(List<Itinerary> itineraries) {
        // No transit search performed
        if(raptorSearchParamsUsed == null) { return null; }

        var sw = Duration.ofSeconds(raptorSearchParamsUsed.searchWindowInSeconds());

        // SearchWindow cropped -> decrease search-window
        if(firstRemovedItinerary != null) {
            Instant swStartTime = searchStartTime().plusSeconds(raptorSearchParamsUsed.earliestDepartureTime());
            boolean cropSWHead = request.doCropSearchWindowAtTail();
            Instant rmItineraryStartTime = firstRemovedItinerary.startTime().toInstant();

            return pagingSearchWindowAdjuster.decreaseSearchWindow(
                    sw, swStartTime, rmItineraryStartTime, cropSWHead
            );
        }
        // (num-of-itineraries found <= numItineraries)  ->  increase or keep search-window
        else {
            int nRequested = request.numItineraries;
            int nFound = (int) itineraries.stream()
                    .filter(it -> !it.isFlaggedForDeletion() && it.hasTransit())
                    .count();

            return pagingSearchWindowAdjuster.increaseOrKeepSearchWindow(sw, nRequested, nFound);
        }
    }

    private Instant searchStartTime() {
        return transitSearchTimeZero.toInstant();
    }

    private PagingSearchWindowAdjuster createPagingSearchWindowAdjuster(RouterConfig routerConfig) {
        var c = routerConfig.raptorTuningParameters().dynamicSearchWindowCoefficients();
        return new PagingSearchWindowAdjuster(
                c.minWinTimeMinutes(),
                c.maxWinTimeMinutes(),
                routerConfig.transitTuningParameters().pagingSearchWindowAdjustments()
        );
    }
}<|MERGE_RESOLUTION|>--- conflicted
+++ resolved
@@ -60,18 +60,18 @@
     private final ZonedDateTime transitSearchTimeZero;
     private SearchParams raptorSearchParamsUsed = null;
     private Itinerary firstRemovedItinerary = null;
-<<<<<<< HEAD
-    private boolean reverseFilteringDirection = false;
-=======
->>>>>>> c78b1163
+    private final AdditionalSearchDays additionalSearchDays;
     private final AdditionalSearchDays additionalSearchDays;
 
     public RoutingWorker(Router router, RoutingRequest request, ZoneId zoneId) {
         request.applyPageCursor();
         this.request = request;
         this.router = router;
-<<<<<<< HEAD
-        this.searchStartTime = DateMapper.asStartOfService(request.getDateTimeCurrentPage(), zoneId);
+        this.transitSearchTimeZero = DateMapper.asStartOfService(request.getDateTime(), zoneId);
+        this.pagingSearchWindowAdjuster = createPagingSearchWindowAdjuster(router.routerConfig);
+        this.additionalSearchDays = createAdditionalSearchDays(
+                router.routerConfig.raptorTuningParameters(), zoneId, request
+        );
 
         var searchDateTime =
                 ZonedDateTime.ofInstant(request.getDateTimeOriginalSearch(), zoneId);
@@ -86,12 +86,6 @@
                 request.searchWindow,
                 maxWindow,
                 request.maxJourneyDuration
-=======
-        this.transitSearchTimeZero = DateMapper.asStartOfService(request.getDateTime(), zoneId);
-        this.pagingSearchWindowAdjuster = createPagingSearchWindowAdjuster(router.routerConfig);
-        this.additionalSearchDays = createAdditionalSearchDays(
-                router.routerConfig.raptorTuningParameters(), zoneId, request
->>>>>>> c78b1163
         );
     }
 
@@ -229,15 +223,10 @@
             var transitResults = TransitRouter.route(
                     request,
                     router,
-<<<<<<< HEAD
-                    searchStartTime,
+                    transitSearchTimeZero,
+                    additionalSearchDays,
                     debugTimingAggregator,
                     additionalSearchDays
-=======
-                    transitSearchTimeZero,
-                    additionalSearchDays,
-                    debugTimingAggregator
->>>>>>> c78b1163
             );
             raptorSearchParamsUsed = transitResults.getSearchParams();
             itineraries.addAll(transitResults.getItineraries());
