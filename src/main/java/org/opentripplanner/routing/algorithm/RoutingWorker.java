--- conflicted
+++ resolved
@@ -5,13 +5,9 @@
 import java.util.Collection;
 import java.util.Collections;
 import java.util.List;
-<<<<<<< HEAD
-import org.opentripplanner.ext.flex.FlexAccessEgress;
-=======
 import java.util.stream.Collectors;
 import java.util.stream.Stream;
 import javax.annotation.Nullable;
->>>>>>> 85417414
 import org.opentripplanner.model.plan.Itinerary;
 import org.opentripplanner.routing.algorithm.filterchain.ItineraryFilter;
 import org.opentripplanner.routing.algorithm.mapping.RaptorPathToItineraryMapper;
@@ -55,8 +51,6 @@
 import org.slf4j.Logger;
 import org.slf4j.LoggerFactory;
 
-import javax.annotation.Nullable;
-
 /**
  * Does a complete transit search, including access and egress legs.
  * <p>
@@ -157,59 +151,7 @@
 
         this.debugTimingAggregator.finishedPatternFiltering();
 
-<<<<<<< HEAD
-        AccessEgressMapper accessEgressMapper = new AccessEgressMapper(transitLayer.getStopIndex());
-        Collection<AccessEgress> accessList;
-        Collection<AccessEgress> egressList;
-
-        // Prepare access/egress lists
-        try (RoutingRequest accessRequest = request.getStreetSearchRequest(request.modes.accessMode)) {
-            accessRequest.setRoutingContext(router.graph);
-            accessRequest.allowKeepingRentedVehicleAtDestination = false;
-
-            Collection<NearbyStop> accessStops = AccessEgressRouter.streetSearch(
-                    accessRequest,
-                    request.modes.accessMode,
-                    false
-            );
-            accessList = accessEgressMapper.mapNearbyStops(accessStops, false);
-
-            // Special handling of flex accesses
-            if (OTPFeature.FlexRouting.isOn() && request.modes.accessMode == StreetMode.FLEXIBLE) {
-                Collection<FlexAccessEgress> flexAccessList =
-                        FlexAccessEgressRouter.routeAccessEgress(
-                                accessRequest,
-                                false
-                        );
-                accessList.addAll(accessEgressMapper.mapFlexAccessEgresses(flexAccessList, false));
-            }
-        }
-
-        try (RoutingRequest egressRequest = request.getStreetSearchRequest(request.modes.egressMode)) {
-            egressRequest.setRoutingContext(router.graph);
-
-            Collection<NearbyStop> egressStops = AccessEgressRouter.streetSearch(
-                    egressRequest,
-                    request.modes.egressMode,
-                    true
-            );
-            egressList = accessEgressMapper.mapNearbyStops(egressStops, true);
-
-            // Special handling of flex egresses
-            if (OTPFeature.FlexRouting.isOn() && request.modes.egressMode == StreetMode.FLEXIBLE) {
-                Collection<FlexAccessEgress> flexEgressList =
-                        FlexAccessEgressRouter.routeAccessEgress(
-                                egressRequest,
-                                true
-                        );
-                egressList.addAll(accessEgressMapper.mapFlexAccessEgresses(flexEgressList, true));
-            }
-        }
-
-        verifyEgressAccess(accessList, egressList);
-=======
         var accessEgresses = getAccessEgresses(router, transitLayer);
->>>>>>> 85417414
 
         List<Itinerary> itineraries = new ArrayList<>();
 
@@ -308,7 +250,7 @@
         try (RoutingRequest accessRequest = request.getStreetSearchRequest(mode)) {
             accessRequest.setRoutingContext(router.graph);
             if (!isEgress) {
-                accessRequest.allowKeepingRentedBicycleAtDestination = false;
+                accessRequest.allowKeepingRentedVehicleAtDestination = false;
             }
 
             var nearbyStops = AccessEgressRouter.streetSearch(
