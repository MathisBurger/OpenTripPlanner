--- conflicted
+++ resolved
@@ -48,14 +48,7 @@
     private boolean verbose = false;
 
     private TraverseVisitor traverseVisitor;
-<<<<<<< HEAD
-
-=======
-    
-    /** The number of paths to attempt to find */
-    public int nPaths = 3; // TODO this should really be set based on the routing request
-    
->>>>>>> a3a03001
+
     enum RunStatus {
         RUNNING, STOPPED
     }
