--- conflicted
+++ resolved
@@ -76,15 +76,11 @@
     this.transitLayer = transitLayer;
     this.transitSearchTimeZero = transitSearchTimeZero;
     this.request = request;
-<<<<<<< HEAD
     this.alertToLegMapper =
       new AlertToLegMapper(
-        graph.getTransitAlertService(),
-        graph.index.getMultiModalStationForStations()::get
-      );
-=======
-    this.alertToLegMapper = new AlertToLegMapper(transitModel.getTransitAlertService());
->>>>>>> c48b2e7c
+        transitModel.getTransitAlertService(),
+        transitModel.getStopModel().getStopModelIndex().getMultiModalStationForStations()::get
+      );
     this.graphPathToItineraryMapper =
       new GraphPathToItineraryMapper(
         transitModel.getTimeZone(),
