--- conflicted
+++ resolved
@@ -367,23 +367,14 @@
     }
 
     public List<GraphPath> getPathsToTarget() {
-        if (runState == null) {
+        if (runState == null || runState.targetAcceptedStates == null) {
             return Collections.emptyList();
         }
 
-<<<<<<< HEAD
         final List<GraphPath> ret = new LinkedList<>();
-        if (runState != null && runState.targetAcceptedStates != null) {
-            for (final State s : runState.targetAcceptedStates) {
-                if (s.isFinal()) {
-                    ret.add(new GraphPath(s, true));
-                }
-=======
-        List<GraphPath> ret = new LinkedList<>();
         for (State s : runState.targetAcceptedStates) {
             if (s.isFinal()) {
                 ret.add(new GraphPath(s, true));
->>>>>>> 8ae40c8c
             }
         }
         return ret;
