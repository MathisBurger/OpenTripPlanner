package org.opentripplanner.routing.algorithm.raptoradapter.transit.mappers;

import static org.opentripplanner.routing.algorithm.raptoradapter.transit.mappers.TransfersMapper.mapTransfers;

import com.google.common.collect.ArrayListMultimap;
import java.time.LocalDate;
import java.util.ArrayList;
import java.util.Collection;
import java.util.Collections;
import java.util.Comparator;
import java.util.HashMap;
import java.util.List;
import java.util.Map;
import java.util.Set;
import java.util.stream.Collectors;
import org.opentripplanner.model.Timetable;
import org.opentripplanner.routing.algorithm.raptoradapter.transit.Transfer;
import org.opentripplanner.routing.algorithm.raptoradapter.transit.TransitLayer;
import org.opentripplanner.routing.algorithm.raptoradapter.transit.TransitTuningParameters;
import org.opentripplanner.routing.algorithm.raptoradapter.transit.TripPatternForDate;
import org.opentripplanner.routing.algorithm.raptoradapter.transit.constrainedtransfer.ConstrainedTransfersForPatterns;
import org.opentripplanner.routing.algorithm.raptoradapter.transit.constrainedtransfer.TransferIndexGenerator;
import org.opentripplanner.routing.algorithm.raptoradapter.transit.cost.RaptorCostConverter;
import org.opentripplanner.routing.algorithm.raptoradapter.transit.request.RaptorRequestTransferCache;
import org.opentripplanner.transit.model.network.TripPattern;
import org.opentripplanner.transit.model.site.StopTransferPriority;
import org.opentripplanner.transit.model.timetable.TripTimes;
import org.opentripplanner.transit.service.StopModel;
import org.opentripplanner.transit.service.TransitModel;
import org.opentripplanner.util.OTPFeature;
import org.slf4j.Logger;
import org.slf4j.LoggerFactory;

/**
 * Maps the TransitLayer object from the OTP Graph object. The ServiceDay hierarchy is reversed,
 * with service days at the top level, which contains TripPatternForDate objects that contain only
 * TripSchedules running on that particular date. This makes it faster to filter out TripSchedules
 * when doing Range Raptor searches.
 * <p>
 * CONCURRENCY: This mapper run part of the mapping in parallel using parallel streams. This improve
 * startup time on the Norwegian graph by 20 seconds; reducing the this mapper from 36 seconds to 15
 * seconds, and the total startup time from 80 seconds to 60 seconds. (JAN 2020, MacBook Pro, 3.1
 * GHz i7)
 */
public class TransitLayerMapper {

  private static final Logger LOG = LoggerFactory.getLogger(TransitLayerMapper.class);

  private final TransitModel transitModel;

  private TransitLayerMapper(TransitModel transitModel) {
    this.transitModel = transitModel;
  }

  public static TransitLayer map(
    TransitTuningParameters tuningParameters,
    TransitModel transitModel
  ) {
    return new TransitLayerMapper(transitModel).map(tuningParameters);
  }

  // TODO We can save time by either pre-sorting these or use a sorting algorithm that is
  //      optimized for sorting nearly sorted list
  static List<TripTimes> getSortedTripTimes(Timetable timetable) {
    return timetable
      .getTripTimes()
      .stream()
      .sorted(Comparator.comparing(TripTimes::sortIndex))
      .collect(Collectors.toList());
  }

  private TransitLayer map(TransitTuningParameters tuningParameters) {
<<<<<<< HEAD
    Map<TripPattern, TripPatternWithRaptorStopIndexes> newTripPatternForOld;
    HashMap<LocalDate, List<TripPatternForDate>> tripPatternsByStopByDate;
    List<List<Transfer>> transferByStopIndex;
    StopModel stopModel = transitModel.getStopModel();
=======
    StopModelIndex stopIndex;
    HashMap<LocalDate, List<TripPatternForDate>> tripPatternsByStopByDate;
    List<List<Transfer>> transferByStopIndex;
    ConstrainedTransfersForPatterns constrainedTransfers = null;
>>>>>>> 67d254fc

    LOG.info("Mapping transitLayer from Graph...");

    Collection<TripPattern> allTripPatterns = transitModel.getAllTripPatterns();

    tripPatternsByStopByDate = mapTripPatterns(allTripPatterns);

    transferByStopIndex = mapTransfers(stopModel, transitModel);

    TransferIndexGenerator transferIndexGenerator = null;
    if (OTPFeature.TransferConstraints.isOn()) {
      transferIndexGenerator =
        new TransferIndexGenerator(transitModel.getTransferService().listAll(), allTripPatterns);
      constrainedTransfers = transferIndexGenerator.generateTransfers();
    }

    var transferCache = new RaptorRequestTransferCache(tuningParameters.transferCacheMaxSize());

    LOG.info("Mapping complete.");

    return new TransitLayer(
      tripPatternsByStopByDate,
      transferByStopIndex,
      transitModel.getTransferService(),
      stopModel,
      transitModel.getTimeZone(),
      transferCache,
      constrainedTransfers,
      transferIndexGenerator,
      createStopTransferCosts(stopModel, tuningParameters)
    );
  }

  /**
   * Map pre-Raptor TripPatterns and Trips to the corresponding Raptor classes.
   * <p>
   * Part of this method runs IN PARALLEL.
   * <p>
   */
  private HashMap<LocalDate, List<TripPatternForDate>> mapTripPatterns(
    Collection<TripPattern> allTripPatterns
  ) {
    TripPatternForDateMapper tripPatternForDateMapper = new TripPatternForDateMapper(
      transitModel.getTransitModelIndex().getServiceCodesRunningForDate()
    );

    Set<LocalDate> allServiceDates = transitModel
      .getTransitModelIndex()
      .getServiceCodesRunningForDate()
      .keySet();

    List<TripPatternForDate> tripPatternForDates = Collections.synchronizedList(new ArrayList<>());

    // THIS CODE RUNS IN PARALLEL
    allServiceDates
      .parallelStream()
      .forEach(serviceDate -> {
        // Create a List to hold the values for this iteration. The results are then added
        // to the common synchronized list at the end.
        List<TripPatternForDate> values = new ArrayList<>();

        // This nested loop could be quite inefficient.
        // Maybe determine in advance which patterns are running on each service and day.
        for (TripPattern oldTripPattern : allTripPatterns) {
          TripPatternForDate tripPatternForDate = tripPatternForDateMapper.map(
            oldTripPattern.getScheduledTimetable(),
            serviceDate
          );
          if (tripPatternForDate != null) {
            values.add(tripPatternForDate);
          }
        }
        if (!values.isEmpty()) {
          tripPatternForDates.addAll(values);
        }
      });
    // END PARALLEL CODE

    return keyByRunningPeriodDates(tripPatternForDates);
  }

  /**
   * Returns a map of TripPatternsForDate objects by their active dates.
   */
  private HashMap<LocalDate, List<TripPatternForDate>> keyByRunningPeriodDates(
    List<TripPatternForDate> tripPatternForDates
  ) {
    // Create multimap by running period dates
    ArrayListMultimap<LocalDate, TripPatternForDate> multiMap = ArrayListMultimap.create();
    for (TripPatternForDate tripPatternForDate : tripPatternForDates) {
      for (LocalDate date : tripPatternForDate.getRunningPeriodDates()) {
        multiMap.put(date, tripPatternForDate);
      }
    }

    // Convert to Map<LocalDate, List<TripPatternForDate>>
    HashMap<LocalDate, List<TripPatternForDate>> result = new HashMap<>();
    for (Map.Entry<LocalDate, Collection<TripPatternForDate>> entry : multiMap.asMap().entrySet()) {
      result.put(entry.getKey(), new ArrayList<>(entry.getValue()));
    }

    return result;
  }

  /**
   * Create static board/alight cost for Raptor to include for each stop.
   */
  static int[] createStopTransferCosts(StopModel stops, TransitTuningParameters tuningParams) {
    if (!tuningParams.enableStopTransferPriority()) {
      return null;
    }
    int[] stopTransferCosts = new int[stops.size()];

    for (int i = 0; i < stops.size(); ++i) {
      StopTransferPriority priority = stops.stopByIndex(i).getPriority();
      int domainCost = tuningParams.stopTransferCost(priority);
      stopTransferCosts[i] = RaptorCostConverter.toRaptorCost(domainCost);
    }
    return stopTransferCosts;
  }
}<|MERGE_RESOLUTION|>--- conflicted
+++ resolved
@@ -70,17 +70,10 @@
   }
 
   private TransitLayer map(TransitTuningParameters tuningParameters) {
-<<<<<<< HEAD
-    Map<TripPattern, TripPatternWithRaptorStopIndexes> newTripPatternForOld;
     HashMap<LocalDate, List<TripPatternForDate>> tripPatternsByStopByDate;
     List<List<Transfer>> transferByStopIndex;
     StopModel stopModel = transitModel.getStopModel();
-=======
-    StopModelIndex stopIndex;
-    HashMap<LocalDate, List<TripPatternForDate>> tripPatternsByStopByDate;
-    List<List<Transfer>> transferByStopIndex;
     ConstrainedTransfersForPatterns constrainedTransfers = null;
->>>>>>> 67d254fc
 
     LOG.info("Mapping transitLayer from Graph...");
 
