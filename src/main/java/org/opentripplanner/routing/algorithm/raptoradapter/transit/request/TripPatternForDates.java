--- conflicted
+++ resolved
@@ -2,10 +2,7 @@
 
 import java.util.List;
 import java.util.function.IntUnaryOperator;
-<<<<<<< HEAD
 import org.opentripplanner.model.WheelChairBoarding;
-=======
->>>>>>> 27c89a65
 import org.opentripplanner.model.base.ToStringBuilder;
 import org.opentripplanner.routing.algorithm.raptoradapter.transit.TripPatternForDate;
 import org.opentripplanner.routing.algorithm.raptoradapter.transit.TripPatternWithRaptorStopIndexes;
@@ -82,138 +79,6 @@
           this.arrivalTimes[s * numberOfTripSchedules + i] = trip.getArrivalTime(s) + offset;
           this.departureTimes[s * numberOfTripSchedules + i] = trip.getDepartureTime(s) + offset;
         }
-<<<<<<< HEAD
-    }
-
-    public TripPatternWithRaptorStopIndexes getTripPattern() {
-        return tripPattern;
-    }
-
-
-    /* Support for frequency based routing */
-
-    public IntIterator tripPatternForDatesIndexIterator(boolean ascendingOnDate) {
-        return ascendingOnDate
-            ? IntIterators.intIncIterator(0, tripPatternForDates.length)
-            : IntIterators.intDecIterator(tripPatternForDates.length, 0);
-    }
-
-    public TripPatternForDate tripPatternForDate(int index) {
-        return tripPatternForDates[index];
-    }
-
-    /**
-     * @deprecated This is exposed because it is needed in the TripFrequencyNnnSearch classes,
-     *             but is realy an implementation detail that should not leak outside the class.
-     */
-    @Deprecated
-    public int tripPatternForDateOffsets(int index) {
-        return offsets[index];
-    }
-
-    // Implementing RaptorRoute
-    @Override
-    public RaptorTimeTable<TripSchedule> timetable() {
-        return this;
-    }
-
-    @Override
-    public RaptorTripPattern pattern() {
-        return this;
-    }
-
-    @Override
-    public RaptorConstrainedTripScheduleBoardingSearch<TripSchedule> transferConstraintsForwardSearch() {
-        return getTripPattern().constrainedTransferForwardSearch();
-    }
-
-    @Override
-    public RaptorConstrainedTripScheduleBoardingSearch<TripSchedule> transferConstraintsReverseSearch() {
-        return getTripPattern().constrainedTransferReverseSearch();
-    }
-
-    // Implementing RaptorTripPattern
-
-    @Override public int stopIndex(int stopPositionInPattern) {
-        return tripPattern.stopIndex(stopPositionInPattern);
-    }
-
-    @Override
-    public boolean boardingPossibleAt(int stopPositionInPattern) {
-        return tripPattern.boardingPossibleAt(stopPositionInPattern);
-    }
-
-    @Override
-    public boolean alightingPossibleAt(int stopPositionInPattern) {
-        return tripPattern.alightingPossibleAt(stopPositionInPattern);
-    }
-
-    @Override public int numberOfStopsInPattern() {
-        return tripPattern.getStopIndexes().length;
-    }
-
-    @Override
-    public String debugInfo() {
-        return tripPattern.getTransitMode().name() + " " + tripPattern.getPattern().getRoute().getShortName();
-    }
-
-    @Override
-    public WheelChairBoarding wheelchairBoarding(int stopPositionInPattern) {
-        return tripPattern.getPattern().getStop(stopPositionInPattern).getWheelchairBoarding();
-    }
-
-    // Implementing RaptorTimeTable
-    @Override public TripSchedule getTripSchedule(int index) {
-        return new TripScheduleWithOffset(this, index);
-    }
-
-    @Override
-    public IntUnaryOperator getArrivalTimes(int stopPositionInPattern) {
-        final int base = stopPositionInPattern * numberOfTripSchedules;
-        return (int index) -> arrivalTimes[base + index];
-    }
-
-    @Override
-    public IntUnaryOperator getDepartureTimes(int stopPositionInPattern) {
-        final int base = stopPositionInPattern * numberOfTripSchedules;
-        return (int index) -> departureTimes[base + index];
-    }
-
-    public IntUnaryOperator getArrivalTimesForTrip(int index) {
-        return (int stopPositionInPattern) -> arrivalTimes[stopPositionInPattern * numberOfTripSchedules + index];
-    }
-
-    public IntUnaryOperator getDepartureTimesForTrip(int index) {
-        return (int stopPositionInPattern) -> departureTimes[stopPositionInPattern * numberOfTripSchedules + index];
-    }
-
-    @Override public int numberOfTripSchedules() {
-        return numberOfTripSchedules;
-    }
-
-    @Override
-    public boolean useCustomizedTripSearch() {
-        return isFrequencyBased;
-    }
-
-    @Override
-    public RaptorTripScheduleSearch<TripSchedule> createCustomizedTripSearch(
-            SearchDirection direction
-    ) {
-        return direction.isForward()
-                ? new TripFrequencyBoardSearch<>(this)
-                : new TripFrequencyAlightSearch<>(this);
-    }
-
-    @Override
-    public String toString() {
-        return ToStringBuilder.of(TripPatternForDates.class)
-                .addObj("pattern", debugInfo())
-                .addServiceTimeSchedule("offsets", offsets)
-                .addNum("nTrips", numberOfTripSchedules)
-                .toString();
-    }
-=======
         i++;
       }
     }
@@ -288,6 +153,11 @@
   }
 
   @Override
+  public WheelChairBoarding wheelchairBoarding(int stopPositionInPattern) {
+    return tripPattern.getPattern().getStop(stopPositionInPattern).getWheelchairBoarding();
+  }
+
+  @Override
   public String debugInfo() {
     return (
       tripPattern.getTransitMode().name() + " " + tripPattern.getPattern().getRoute().getShortName()
@@ -350,5 +220,4 @@
       .addNum("nTrips", numberOfTripSchedules)
       .toString();
   }
->>>>>>> 27c89a65
 }