package org.opentripplanner.routing.algorithm.raptoradapter.router;

import java.time.ZonedDateTime;
import java.util.ArrayList;
import java.util.Collection;
import java.util.List;
import java.util.concurrent.CompletableFuture;
import java.util.concurrent.CompletionException;
import org.opentripplanner.model.plan.Itinerary;
import org.opentripplanner.routing.algorithm.mapping.RaptorPathToItineraryMapper;
import org.opentripplanner.routing.algorithm.raptoradapter.router.street.AccessEgressRouter;
import org.opentripplanner.routing.algorithm.raptoradapter.router.street.FlexAccessEgressRouter;
import org.opentripplanner.routing.algorithm.raptoradapter.transit.AccessEgress;
import org.opentripplanner.routing.algorithm.raptoradapter.transit.Transfer;
import org.opentripplanner.routing.algorithm.raptoradapter.transit.TransitLayer;
import org.opentripplanner.routing.algorithm.raptoradapter.transit.TripSchedule;
import org.opentripplanner.routing.algorithm.raptoradapter.transit.mappers.AccessEgressMapper;
import org.opentripplanner.routing.algorithm.raptoradapter.transit.mappers.RaptorRequestMapper;
import org.opentripplanner.routing.algorithm.raptoradapter.transit.request.RaptorRoutingRequestTransitData;
import org.opentripplanner.routing.algorithm.raptoradapter.transit.request.RoutingRequestTransitDataProviderFilter;
import org.opentripplanner.routing.algorithm.raptoradapter.transit.request.TransitDataProviderFilter;
import org.opentripplanner.routing.algorithm.transferoptimization.configure.TransferOptimizationServiceConfigurator;
import org.opentripplanner.routing.api.request.RoutingRequest;
import org.opentripplanner.routing.api.request.StreetMode;
import org.opentripplanner.routing.api.response.InputField;
import org.opentripplanner.routing.api.response.RoutingError;
import org.opentripplanner.routing.api.response.RoutingErrorCode;
import org.opentripplanner.routing.core.RoutingContext;
import org.opentripplanner.routing.core.TemporaryVerticesContainer;
import org.opentripplanner.routing.error.RoutingValidationException;
import org.opentripplanner.routing.framework.DebugTimingAggregator;
import org.opentripplanner.routing.graph.Vertex;
import org.opentripplanner.standalone.server.Router;
import org.opentripplanner.transit.raptor.RaptorService;
import org.opentripplanner.transit.raptor.api.path.Path;
import org.opentripplanner.transit.raptor.api.response.RaptorResponse;
import org.opentripplanner.transit.service.TransitModelIndex;
import org.opentripplanner.util.OTPFeature;

public class TransitRouter {

  public static final int NOT_SET = -1;

  private final RoutingRequest request;
  private final Router router;
  private final DebugTimingAggregator debugTimingAggregator;
  private final ZonedDateTime transitSearchTimeZero;
  private final AdditionalSearchDays additionalSearchDays;

  private TransitRouter(
    RoutingRequest request,
    Router router,
    ZonedDateTime transitSearchTimeZero,
    AdditionalSearchDays additionalSearchDays,
    DebugTimingAggregator debugTimingAggregator
  ) {
    this.request = request;
    this.router = router;
    this.transitSearchTimeZero = transitSearchTimeZero;
    this.additionalSearchDays = additionalSearchDays;
    this.debugTimingAggregator = debugTimingAggregator;
  }

  public static TransitRouterResult route(
    RoutingRequest request,
    Router router,
    ZonedDateTime transitSearchTimeZero,
    AdditionalSearchDays additionalSearchDays,
    DebugTimingAggregator debugTimingAggregator
  ) {
    var transitRouter = new TransitRouter(
      request,
      router,
      transitSearchTimeZero,
      additionalSearchDays,
      debugTimingAggregator
    );
    return transitRouter.route();
  }

  private TransitRouterResult route() {
    if (request.modes.transitModes.isEmpty()) {
      return new TransitRouterResult(List.of(), null);
    }

    if (!router.transitModel.transitFeedCovers(request.getDateTime())) {
      throw new RoutingValidationException(
        List.of(new RoutingError(RoutingErrorCode.OUTSIDE_SERVICE_PERIOD, InputField.DATE_TIME))
      );
    }

    var transitLayer = request.ignoreRealtimeUpdates
      ? router.transitModel.getTransitLayer()
      : router.transitModel.getRealtimeTransitLayer();

    var requestTransitDataProvider = createRequestTransitDataProvider(transitLayer);

    debugTimingAggregator.finishedPatternFiltering();

    var accessEgresses = getAccessEgresses(transitLayer);

    debugTimingAggregator.finishedAccessEgress(
      accessEgresses.getAccesses().size(),
      accessEgresses.getEgresses().size()
    );

    // Prepare transit search
    var raptorRequest = RaptorRequestMapper.mapRequest(
      request,
      transitSearchTimeZero,
      router.raptorConfig.isMultiThreaded(),
      accessEgresses.getAccesses(),
      accessEgresses.getEgresses()
    );

    // Route transit
    var raptorService = new RaptorService<>(router.raptorConfig);
    var transitResponse = raptorService.route(raptorRequest, requestTransitDataProvider);

    checkIfTransitConnectionExists(transitResponse);

    debugTimingAggregator.finishedRaptorSearch();

    Collection<Path<TripSchedule>> paths = transitResponse.paths();

    if (OTPFeature.OptimizeTransfers.isOn()) {
      paths =
        TransferOptimizationServiceConfigurator
          .createOptimizeTransferService(
            transitLayer::getStopByIndex,
            requestTransitDataProvider.stopNameResolver(),
            router.transitModel.getTransferService(),
            requestTransitDataProvider,
            transitLayer.getStopIndex().stopBoardAlightCosts,
            raptorRequest,
            request.transferOptimization
          )
          .optimize(transitResponse.paths());
    }

    // Create itineraries

    RaptorPathToItineraryMapper itineraryMapper = new RaptorPathToItineraryMapper(
      router.graph,
      router.transitModel,
      transitLayer,
      transitSearchTimeZero,
      request
    );
<<<<<<< HEAD
    FareService fareService = router.transitModel.getService(FareService.class);

    for (Path<TripSchedule> path : paths) {
      // Convert the Raptor/Astar paths to OTP API Itineraries
      Itinerary itinerary = itineraryMapper.createItinerary(path);
=======
>>>>>>> 25a88c05

    var itineraries = paths.stream().map(itineraryMapper::createItinerary).toList();

    debugTimingAggregator.finishedItineraryCreation();

    return new TransitRouterResult(itineraries, transitResponse.requestUsed().searchParams());
  }

  private AccessEgresses getAccessEgresses(TransitLayer transitLayer) {
    var accessEgressMapper = new AccessEgressMapper(transitLayer.getStopIndex());
    var accessList = new ArrayList<AccessEgress>();
    var egressList = new ArrayList<AccessEgress>();

    var accessCalculator = (Runnable) () -> {
      debugTimingAggregator.startedAccessCalculating();
      accessList.addAll(getAccessEgresses(accessEgressMapper, false));
      debugTimingAggregator.finishedAccessCalculating();
    };

    var egressCalculator = (Runnable) () -> {
      debugTimingAggregator.startedEgressCalculating();
      egressList.addAll(getAccessEgresses(accessEgressMapper, true));
      debugTimingAggregator.finishedEgressCalculating();
    };

    if (OTPFeature.ParallelRouting.isOn()) {
      try {
        CompletableFuture
          .allOf(
            CompletableFuture.runAsync(accessCalculator),
            CompletableFuture.runAsync(egressCalculator)
          )
          .join();
      } catch (CompletionException e) {
        RoutingValidationException.unwrapAndRethrowCompletionException(e);
      }
    } else {
      accessCalculator.run();
      egressCalculator.run();
    }

    verifyAccessEgress(accessList, egressList);

    return new AccessEgresses(accessList, egressList);
  }

  private Collection<AccessEgress> getAccessEgresses(
    AccessEgressMapper accessEgressMapper,
    boolean isEgress
  ) {
    var results = new ArrayList<AccessEgress>();
    var mode = isEgress ? request.modes.egressMode : request.modes.accessMode;

    // Prepare access/egress lists
    RoutingRequest accessRequest = request.getStreetSearchRequest(mode);
    try (var temporaryVertices = new TemporaryVerticesContainer(router.graph, accessRequest)) {
      var routingContext = new RoutingContext(accessRequest, router.graph, temporaryVertices);

      if (!isEgress) {
        accessRequest.allowKeepingRentedVehicleAtDestination = false;
      }

      var nearbyStops = AccessEgressRouter.streetSearch(
        routingContext,
        router.transitModel,
        mode,
        isEgress
      );

      results.addAll(accessEgressMapper.mapNearbyStops(nearbyStops, isEgress));

      // Special handling of flex accesses
      if (OTPFeature.FlexRouting.isOn() && mode == StreetMode.FLEXIBLE) {
        var flexAccessList = FlexAccessEgressRouter.routeAccessEgress(
          routingContext,
          router.transitModel,
          additionalSearchDays,
          router.routerConfig.flexParameters(request),
          isEgress
        );

        results.addAll(accessEgressMapper.mapFlexAccessEgresses(flexAccessList, isEgress));
      }
    }

    return results;
  }

  private RaptorRoutingRequestTransitData createRequestTransitDataProvider(
    TransitLayer transitLayer
  ) {
    var graph = router.graph;
    var transitModel = router.transitModel;

    RoutingRequest transferRoutingRequest = Transfer.prepareTransferRoutingRequest(request);

    return new RaptorRoutingRequestTransitData(
      transitModel.getTransferService(),
      transitLayer,
      transitSearchTimeZero,
      additionalSearchDays.additionalSearchDaysInPast(),
      additionalSearchDays.additionalSearchDaysInFuture(),
      createRequestTransitDataProviderFilter(transitModel.index),
      new RoutingContext(transferRoutingRequest, graph, (Vertex) null, null)
    );
  }

  private TransitDataProviderFilter createRequestTransitDataProviderFilter(
    TransitModelIndex transitModelIndex
  ) {
    return new RoutingRequestTransitDataProviderFilter(request, transitModelIndex);
  }

  private void verifyAccessEgress(Collection<?> access, Collection<?> egress) {
    boolean accessExist = !access.isEmpty();
    boolean egressExist = !egress.isEmpty();

    if (accessExist && egressExist) {
      return;
    }

    List<RoutingError> routingErrors = new ArrayList<>();
    if (!accessExist) {
      routingErrors.add(
        new RoutingError(RoutingErrorCode.NO_STOPS_IN_RANGE, InputField.FROM_PLACE)
      );
    }
    if (!egressExist) {
      routingErrors.add(new RoutingError(RoutingErrorCode.NO_STOPS_IN_RANGE, InputField.TO_PLACE));
    }

    throw new RoutingValidationException(routingErrors);
  }

  /**
   * If no paths or search window is found, we assume there is no transit connection between the
   * origin and destination.
   */
  private void checkIfTransitConnectionExists(RaptorResponse<TripSchedule> response) {
    int searchWindowUsed = response.requestUsed().searchParams().searchWindowInSeconds();
    if (searchWindowUsed <= 0 && response.paths().isEmpty()) {
      throw new RoutingValidationException(
        List.of(new RoutingError(RoutingErrorCode.NO_TRANSIT_CONNECTION, null))
      );
    }
  }
}<|MERGE_RESOLUTION|>--- conflicted
+++ resolved
@@ -147,14 +147,6 @@
       transitSearchTimeZero,
       request
     );
-<<<<<<< HEAD
-    FareService fareService = router.transitModel.getService(FareService.class);
-
-    for (Path<TripSchedule> path : paths) {
-      // Convert the Raptor/Astar paths to OTP API Itineraries
-      Itinerary itinerary = itineraryMapper.createItinerary(path);
-=======
->>>>>>> 25a88c05
 
     var itineraries = paths.stream().map(itineraryMapper::createItinerary).toList();
 
