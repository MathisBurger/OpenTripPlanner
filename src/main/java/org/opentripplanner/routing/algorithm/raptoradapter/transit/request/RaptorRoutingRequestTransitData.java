--- conflicted
+++ resolved
@@ -5,11 +5,8 @@
 import java.util.BitSet;
 import java.util.Iterator;
 import java.util.List;
-<<<<<<< HEAD
 import java.util.function.Function;
-=======
 import javax.annotation.Nonnull;
->>>>>>> 67d254fc
 import javax.annotation.Nullable;
 import org.opentripplanner.model.transfer.TransferService;
 import org.opentripplanner.routing.algorithm.raptoradapter.transit.RaptorTransferIndex;
@@ -212,7 +209,20 @@
     return validTransitDataEndTime;
   }
 
-<<<<<<< HEAD
+  @Override
+  public RaptorConstrainedTripScheduleBoardingSearch<TripSchedule> transferConstraintsForwardSearch(
+    int routeIndex
+  ) {
+    return new ConstrainedBoardingSearch(true, forwardConstrainedTransfers.get(routeIndex));
+  }
+
+  @Override
+  public RaptorConstrainedTripScheduleBoardingSearch<TripSchedule> transferConstraintsReverseSearch(
+    int routeIndex
+  ) {
+    return new ConstrainedBoardingSearch(false, reverseConstrainedTransfers.get(routeIndex));
+  }
+
   /*--  HACK SØRLANDSBANEN  ::  BEGIN  --*/
 
   private RaptorRoutingRequestTransitData(
@@ -232,6 +242,9 @@
         (DefaultCostCalculator<TripSchedule>) original.generalizedCostCalculator,
         mapFactors
       );
+
+    this.forwardConstrainedTransfers = original.forwardConstrainedTransfers;
+    this.reverseConstrainedTransfers = original.reverseConstrainedTransfers;
   }
 
   public RaptorTransitDataProvider<TripSchedule> enturHackSorlandsbanen(
@@ -240,19 +253,4 @@
     return new RaptorRoutingRequestTransitData(this, mapFactors);
   }
   /*--  HACK SØRLANDSBANEN  ::  END  --*/
-=======
-  @Override
-  public RaptorConstrainedTripScheduleBoardingSearch<TripSchedule> transferConstraintsForwardSearch(
-    int routeIndex
-  ) {
-    return new ConstrainedBoardingSearch(true, forwardConstrainedTransfers.get(routeIndex));
-  }
-
-  @Override
-  public RaptorConstrainedTripScheduleBoardingSearch<TripSchedule> transferConstraintsReverseSearch(
-    int routeIndex
-  ) {
-    return new ConstrainedBoardingSearch(false, reverseConstrainedTransfers.get(routeIndex));
-  }
->>>>>>> 67d254fc
 }