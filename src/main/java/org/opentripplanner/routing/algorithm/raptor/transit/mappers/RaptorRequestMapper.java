--- conflicted
+++ resolved
@@ -2,11 +2,6 @@
 
 import java.time.ZonedDateTime;
 import java.util.Collection;
-<<<<<<< HEAD
-import java.util.Map;
-import org.opentripplanner.model.modes.TransitMainMode;
-=======
->>>>>>> 340f7b7f
 import org.opentripplanner.routing.algorithm.raptor.transit.SlackProvider;
 import org.opentripplanner.routing.algorithm.raptor.transit.TripSchedule;
 import org.opentripplanner.routing.api.request.RoutingRequest;
@@ -67,25 +62,4 @@
 
         return builder.build();
     }
-<<<<<<< HEAD
-
-    public static double[] mapTransitReluctance(Map<TransitMainMode, Double> map) {
-
-        if(map.isEmpty()) { return null; }
-
-        // The transit reluctance is arranged in an array with the {@link TransitMode} ordinal
-        // as an index. This make the lookup very fast and the size of the array small.
-        // We could get away with a smaller array if we kept an index from mode to index
-        // and passed that into the transit layer and used it to set the
-        // {@link TripScheduleWithOffset#transitReluctanceIndex}, but this is difficult with the
-        // current transit model design.
-        double[] transitReluctance = new double[TransitMainMode.values().length];
-        Arrays.fill(transitReluctance, McCostParams.DEFAULT_TRANSIT_RELUCTANCE);
-        for (TransitMainMode mode : map.keySet()) {
-                transitReluctance[mode.ordinal()] = map.get(mode);
-        }
-        return transitReluctance;
-    }
-=======
->>>>>>> 340f7b7f
 }