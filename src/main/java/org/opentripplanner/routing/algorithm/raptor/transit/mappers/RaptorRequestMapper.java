package org.opentripplanner.routing.algorithm.raptor.transit.mappers;

import java.time.Instant;
import java.time.ZonedDateTime;
import java.util.Collection;
import org.opentripplanner.ext.sorlandsbanen.EnturHackSorlandsBanen;
import org.opentripplanner.routing.algorithm.raptor.transit.SlackProvider;
import org.opentripplanner.routing.algorithm.raptor.transit.TransitLayer;
import org.opentripplanner.routing.algorithm.raptor.transit.TripSchedule;
import org.opentripplanner.routing.api.request.RoutingRequest;
import org.opentripplanner.transit.raptor.api.request.Optimization;
import org.opentripplanner.transit.raptor.api.request.RaptorProfile;
import org.opentripplanner.transit.raptor.api.request.RaptorRequest;
import org.opentripplanner.transit.raptor.api.request.RaptorRequestBuilder;
import org.opentripplanner.transit.raptor.api.transit.RaptorTransfer;
import org.opentripplanner.util.OTPFeature;

public class RaptorRequestMapper {
    private final RoutingRequest request;
    private final Collection<? extends RaptorTransfer> accessPaths;
    private final Collection<? extends RaptorTransfer> egressPaths;
<<<<<<< HEAD
    private final long startOfTime;
    private final TransitLayer transitLayer;
=======
    private final long transitSearchTimeZeroEpocSecond;
>>>>>>> f22914c0

    private RaptorRequestMapper(
            RoutingRequest request,
            Collection<? extends RaptorTransfer> accessPaths,
            Collection<? extends RaptorTransfer> egressPaths,
<<<<<<< HEAD
            TransitLayer transitLayer,
            long startOfTime
=======
            long transitSearchTimeZeroEpocSecond
>>>>>>> f22914c0
    ) {
        this.request = request;
        this.accessPaths = accessPaths;
        this.egressPaths = egressPaths;
<<<<<<< HEAD
        this.transitLayer = transitLayer;
        this.startOfTime = startOfTime;
=======
        this.transitSearchTimeZeroEpocSecond = transitSearchTimeZeroEpocSecond;
>>>>>>> f22914c0
    }

    public static RaptorRequest<TripSchedule> mapRequest(
            RoutingRequest request,
            ZonedDateTime transitSearchTimeZero,
            Collection<? extends RaptorTransfer> accessPaths,
            Collection<? extends RaptorTransfer> egressPaths,
            TransitLayer transitLayer
    ) {
        return new RaptorRequestMapper(
                request,
                accessPaths,
                egressPaths,
<<<<<<< HEAD
                transitLayer,
                startOfTime.toEpochSecond()
=======
                transitSearchTimeZero.toEpochSecond()
>>>>>>> f22914c0
        ).doMap();
    }

    private RaptorRequest<TripSchedule> doMap(
    ) {
        var builder = new RaptorRequestBuilder<TripSchedule>();
        var searchParams = builder.searchParams();

        if(request.pageCursor ==  null) {
            int time = relativeTime(request.getDateTime());
            if (request.arriveBy) {
                searchParams.latestArrivalTime(time);
            }
            else {
                searchParams.earliestDepartureTime(time);
            }
            searchParams.searchWindow(request.searchWindow);
        }
        else {
            var c = request.pageCursor;

            if (c.earliestDepartureTime != null) {
                searchParams.earliestDepartureTime(relativeTime(c.earliestDepartureTime));
            }
            if (c.latestArrivalTime != null) {
                searchParams.latestArrivalTime(relativeTime(c.latestArrivalTime));
            }
            searchParams.searchWindow(c.searchWindow);
        }

        if(request.maxTransfers != null) {
            searchParams.maxNumberOfTransfers(request.maxTransfers);
        }

        builder
                .profile(RaptorProfile.MULTI_CRITERIA)
                .enableOptimization(Optimization.PARETO_CHECK_AGAINST_DESTINATION)
                .slackProvider(new SlackProvider(
                        request.transferSlack,
                        request.boardSlack,
                        request.boardSlackForMode,
                        request.alightSlack,
                        request.alightSlackForMode
                ));

        builder
                .searchParams()
                .timetableEnabled(request.timetableView)
                .constrainedTransfersEnabled(OTPFeature.TransferConstraints.isOn())
                .addAccessPaths(accessPaths)
                .addEgressPaths(egressPaths);

        if(!request.timetableView && request.arriveBy) {
            builder.searchParams().preferLateArrival(true);
        }

        return EnturHackSorlandsBanen.enableHack(builder.build(), request, transitLayer);
    }

    private int relativeTime(Instant time) {
        return (int)(time.getEpochSecond() - transitSearchTimeZeroEpocSecond);
    }
}<|MERGE_RESOLUTION|>--- conflicted
+++ resolved
@@ -19,33 +19,21 @@
     private final RoutingRequest request;
     private final Collection<? extends RaptorTransfer> accessPaths;
     private final Collection<? extends RaptorTransfer> egressPaths;
-<<<<<<< HEAD
-    private final long startOfTime;
     private final TransitLayer transitLayer;
-=======
     private final long transitSearchTimeZeroEpocSecond;
->>>>>>> f22914c0
 
     private RaptorRequestMapper(
             RoutingRequest request,
             Collection<? extends RaptorTransfer> accessPaths,
             Collection<? extends RaptorTransfer> egressPaths,
-<<<<<<< HEAD
             TransitLayer transitLayer,
-            long startOfTime
-=======
             long transitSearchTimeZeroEpocSecond
->>>>>>> f22914c0
     ) {
         this.request = request;
         this.accessPaths = accessPaths;
         this.egressPaths = egressPaths;
-<<<<<<< HEAD
         this.transitLayer = transitLayer;
-        this.startOfTime = startOfTime;
-=======
         this.transitSearchTimeZeroEpocSecond = transitSearchTimeZeroEpocSecond;
->>>>>>> f22914c0
     }
 
     public static RaptorRequest<TripSchedule> mapRequest(
@@ -59,12 +47,8 @@
                 request,
                 accessPaths,
                 egressPaths,
-<<<<<<< HEAD
                 transitLayer,
-                startOfTime.toEpochSecond()
-=======
                 transitSearchTimeZero.toEpochSecond()
->>>>>>> f22914c0
         ).doMap();
     }
 
