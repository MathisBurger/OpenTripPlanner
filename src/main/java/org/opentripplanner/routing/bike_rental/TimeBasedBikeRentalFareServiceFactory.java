/* This program is free software: you can redistribute it and/or
 modify it under the terms of the GNU Lesser General Public License
 as published by the Free Software Foundation, either version 3 of
 the License, or (at your option) any later version.

 This program is distributed in the hope that it will be useful,
 but WITHOUT ANY WARRANTY; without even the implied warranty of
 MERCHANTABILITY or FITNESS FOR A PARTICULAR PURPOSE.  See the
 GNU General Public License for more details.

 You should have received a copy of the GNU General Public License
 along with this program.  If not, see <http://www.gnu.org/licenses/>. */

package org.opentripplanner.routing.bike_rental;

import java.util.ArrayList;
import java.util.Collections;
import java.util.Comparator;
import java.util.Currency;
import java.util.Iterator;
import java.util.List;
import java.util.Map;

<<<<<<< HEAD
import org.opentripplanner.model.OtpTransitDao;
=======
import org.opentripplanner.model.OtpTransitService;
>>>>>>> 8ae40c8c
import org.opentripplanner.common.model.P2;
import org.opentripplanner.routing.services.FareService;
import org.opentripplanner.routing.services.FareServiceFactory;
import org.slf4j.Logger;
import org.slf4j.LoggerFactory;

import com.fasterxml.jackson.databind.JsonNode;

public class TimeBasedBikeRentalFareServiceFactory implements FareServiceFactory {

    private static Logger log = LoggerFactory
            .getLogger(TimeBasedBikeRentalFareServiceFactory.class);

    // Each entry is <max time, cents at that time>; the list is sorted in
    // ascending time order
    private List<P2<Integer>> pricingBySecond;

    private Currency currency;

    @Override
    public FareService makeFareService() {
        return new TimeBasedBikeRentalFareService(currency, pricingBySecond);
    }

    @Override
<<<<<<< HEAD
    public void processGtfs(OtpTransitDao dao) {
=======
    public void processGtfs(OtpTransitService transitService) {
>>>>>>> 8ae40c8c
        // Nothing to do
    }

    @Override
    public void configure(JsonNode config) {

        // Currency
        String currencyStr = config.path("currency").asText(null);
        // There is no "safe" default, so bail-out if missing
        if (currencyStr == null)
            throw new IllegalArgumentException("Missing mandatory 'currency' configuration.");
        // The following line will throw an IllegalArgumentException if the currency is not found
        currency = Currency.getInstance(currencyStr);

        // List of {time, price_cents}
        pricingBySecond = new ArrayList<>();
        for (Iterator<Map.Entry<String, JsonNode>> i = config.path("prices").fields(); i.hasNext();) {
            Map.Entry<String, JsonNode> kv = i.next();
            int maxTimeSec = hmToMinutes(kv.getKey()) * 60;
            int priceCent = (int) Math.round(kv.getValue().asDouble() * 100);
            pricingBySecond.add(new P2<>(maxTimeSec, priceCent));
        }
        if (pricingBySecond.isEmpty())
            throw new IllegalArgumentException("Missing or empty mandatory 'prices' array.");
        // Sort on increasing time
        Collections.sort(pricingBySecond, new Comparator<P2<Integer>>() {
            @Override
            public int compare(P2<Integer> o1, P2<Integer> o2) {
                return o1.first - o2.first;
            }
        });
        // Check if price is increasing
        int seconds = -1;
        int lastCost = 0;
        for (P2<Integer> bracket : pricingBySecond) {
            int maxTime = bracket.first;
            int cost = bracket.second;
            if (maxTime == seconds) {
                throw new IllegalArgumentException("Bike share pricing has two entries for "
                        + maxTime);
            }
            if (cost < lastCost) {
                log.warn("Bike share pricing has pathological pricing; keeping the bike for a "
                        + maxTime + "  is cheaper than keeping it for " + seconds);
            }
            seconds = maxTime;
            lastCost = cost;
        }
    }

    private int hmToMinutes(String hmStr) {
        String[] hm = hmStr.split(":");
        if (hm.length > 2)
            throw new IllegalArgumentException("Invalid time: '" + hmStr + "'. Must be either 'hh:mm' or 'mm'.");
        int minutes = 0;
        for (String field : hm) {
            minutes *= 60;
            int fieldValue = Integer.parseInt(field);
            minutes += fieldValue;
        }
        return minutes;
    }
}<|MERGE_RESOLUTION|>--- conflicted
+++ resolved
@@ -21,11 +21,7 @@
 import java.util.List;
 import java.util.Map;
 
-<<<<<<< HEAD
-import org.opentripplanner.model.OtpTransitDao;
-=======
 import org.opentripplanner.model.OtpTransitService;
->>>>>>> 8ae40c8c
 import org.opentripplanner.common.model.P2;
 import org.opentripplanner.routing.services.FareService;
 import org.opentripplanner.routing.services.FareServiceFactory;
@@ -51,11 +47,7 @@
     }
 
     @Override
-<<<<<<< HEAD
-    public void processGtfs(OtpTransitDao dao) {
-=======
     public void processGtfs(OtpTransitService transitService) {
->>>>>>> 8ae40c8c
         // Nothing to do
     }
 
