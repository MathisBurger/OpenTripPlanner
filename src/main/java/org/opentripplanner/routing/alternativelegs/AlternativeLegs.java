package org.opentripplanner.routing.alternativelegs;

import static org.opentripplanner.routing.stoptimes.StopTimesHelper.skipByTripCancellation;

import java.time.ZoneId;
import java.time.ZonedDateTime;
import java.util.ArrayList;
import java.util.Arrays;
import java.util.Collection;
import java.util.Comparator;
import java.util.List;
import java.util.PriorityQueue;
import java.util.Queue;
import java.util.function.Predicate;
import java.util.stream.Collectors;
import java.util.stream.IntStream;
import java.util.stream.Stream;
import javax.annotation.Nonnull;
import org.opentripplanner.model.Timetable;
import org.opentripplanner.model.TimetableSnapshot;
import org.opentripplanner.model.TripPattern;
import org.opentripplanner.model.TripTimeOnDate;
import org.opentripplanner.model.calendar.ServiceDate;
import org.opentripplanner.model.plan.Leg;
import org.opentripplanner.model.plan.ScheduledTransitLeg;
import org.opentripplanner.routing.RoutingService;
import org.opentripplanner.routing.core.ServiceDay;
import org.opentripplanner.routing.trippattern.TripTimes;
import org.opentripplanner.transit.model.site.Station;
import org.opentripplanner.transit.model.site.StopLocation;
import org.opentripplanner.transit.service.TransitService;

/**
 * A helper class to fetch previous/next alternative legs for a scheduled transit leg.
 * The replacement legs arrive/depart from/to the same station as the original leg, but uses other
 * trips for the leg.
 *
 * Generalized cost and constrained transfers are not included in the alternative legs.
 */
public class AlternativeLegs {

  public static final int ZERO_COST = 0;

  public static List<ScheduledTransitLeg> getAlternativeLegs(
    Leg leg,
    Integer numberLegs,
    RoutingService routingService,
    TransitService transitService,
    boolean searchBackward,
    AlternativeLegsFilter filter
  ) {
    StopLocation fromStop = leg.getFrom().stop;
    StopLocation toStop = leg.getTo().stop;

    Station fromStation = fromStop.getParentStation();
    Station toStation = toStop.getParentStation();

    Collection<StopLocation> origins = fromStation == null
      ? List.of(fromStop)
      : fromStation.getChildStops();

    Collection<StopLocation> destinations = toStation == null
      ? List.of(toStop)
      : toStation.getChildStops();

    TimetableSnapshot timetableSnapshot = transitService.getTimetableSnapshot();

    Comparator<ScheduledTransitLeg> legComparator = Comparator.comparing(
      ScheduledTransitLeg::getStartTime
    );

    if (searchBackward) {
      legComparator = legComparator.reversed();
    }

    Predicate<TripPattern> tripPatternPredicate = filter.getFilter(leg);

    return origins
      .stream()
      .flatMap(stop -> transitService.getPatternsForStop(stop, timetableSnapshot).stream())
      .filter(tripPattern -> tripPattern.getStops().stream().anyMatch(destinations::contains))
      .filter(tripPatternPredicate)
      .flatMap(tripPattern -> withBoardingAlightingPositions(origins, destinations, tripPattern))
      .flatMap(t ->
        generateLegs(
          routingService,
          transitService,
          timetableSnapshot,
          t,
          leg.getStartTime(),
          leg.getServiceDate(),
          searchBackward
        )
      )
      .filter(Predicate.not(leg::isPartiallySameTransitLeg))
      .sorted(legComparator)
      .limit(numberLegs)
      .collect(Collectors.toList());
  }

  /**
   * This has been copied and slightly modified from StopTimesHelper.
   * TODO: Adapt after new transit model is in place
   */
  @Nonnull
  private static Stream<ScheduledTransitLeg> generateLegs(
    RoutingService routingService,
    TransitService transitService,
    TimetableSnapshot timetableSnapshot,
    TripPatternBetweenStops tripPatternBetweenStops,
    ZonedDateTime departureTime,
    ServiceDate originalDate,
    boolean searchBackward
  ) {
    TripPattern pattern = tripPatternBetweenStops.tripPattern;
    int boardingPosition = tripPatternBetweenStops.positions.boardingPosition;
    int alightingPosition = tripPatternBetweenStops.positions.alightingPosition;

    // TODO: What should we have here
<<<<<<< HEAD
    ZoneId timeZone = routingService.getTimeZone();
=======
    ZoneId timeZone = transitService.getTimeZone().toZoneId();
>>>>>>> c48b2e7c

    Comparator<TripTimeOnDate> comparator = Comparator.comparing((TripTimeOnDate tts) ->
      tts.getServiceDayMidnight() + tts.getRealtimeDeparture()
    );

    if (searchBackward) {
      comparator = comparator.reversed();
    }

    Queue<TripTimeOnDate> pq = new PriorityQueue<>(comparator);

    long startTime = departureTime.toEpochSecond();

    // Loop through all possible days
    ServiceDate[] serviceDates = { originalDate.previous(), originalDate, originalDate.next() };

    for (ServiceDate serviceDate : serviceDates) {
      ServiceDay sd = new ServiceDay(
        transitService.getServiceCodes(),
        serviceDate,
        transitService.getCalendarService(),
        pattern.getRoute().getAgency().getId()
      );

      Timetable timetable;
      if (timetableSnapshot != null) {
        timetable = timetableSnapshot.resolve(pattern, serviceDate);
      } else {
        timetable = pattern.getScheduledTimetable();
      }

      int secondsSinceMidnight = sd.secondsSinceMidnight(startTime);
      for (TripTimes tripTimes : timetable.getTripTimes()) {
        if (!sd.serviceRunning(tripTimes.getServiceCode())) {
          continue;
        }
        if (skipByTripCancellation(tripTimes, false)) {
          continue;
        }

        boolean departureTimeInRange = searchBackward
          ? tripTimes.getDepartureTime(boardingPosition) <= secondsSinceMidnight
          : tripTimes.getDepartureTime(boardingPosition) >= secondsSinceMidnight;

        if (departureTimeInRange) {
          pq.add(new TripTimeOnDate(tripTimes, boardingPosition, pattern, sd));
        }
      }
    }

    List<ScheduledTransitLeg> res = new ArrayList<>();

    while (!pq.isEmpty()) {
      TripTimeOnDate tripTimeOnDate = pq.poll();
      res.add(mapToLeg(timeZone, pattern, boardingPosition, alightingPosition, tripTimeOnDate));
    }

    return res.stream();
  }

  @Nonnull
  private static ScheduledTransitLeg mapToLeg(
    ZoneId timeZone,
    TripPattern pattern,
    int boardingPosition,
    int alightingPosition,
    TripTimeOnDate tripTimeOnDate
  ) {
    ServiceDate serviceDay = tripTimeOnDate.getServiceDay();

    TripTimes tripTimes = tripTimeOnDate.getTripTimes();
    ZonedDateTime boardingTime = serviceDay.toZonedDateTime(
      timeZone,
      tripTimeOnDate.getRealtimeDeparture()
    );
    ZonedDateTime alightingTime = serviceDay.toZonedDateTime(
      timeZone,
      tripTimes.getArrivalTime(alightingPosition)
    );

    return new ScheduledTransitLeg(
      tripTimes,
      pattern,
      boardingPosition,
      alightingPosition,
      boardingTime,
      alightingTime,
      serviceDay.toLocalDate(),
      timeZone,
      null,
      null,
      ZERO_COST,
      null
    );
  }

  @Nonnull
  private static Stream<TripPatternBetweenStops> withBoardingAlightingPositions(
    Collection<StopLocation> origins,
    Collection<StopLocation> destinations,
    TripPattern tripPattern
  ) {
    List<StopLocation> stops = tripPattern.getStops();

    // Find out all alighting positions
    var alightingPositions = IntStream
      .iterate(stops.size() - 1, i -> i - 1)
      .limit(stops.size())
      .filter(i -> destinations.contains(stops.get(i)) && tripPattern.canAlight(i))
      .toArray();

    // Find out all boarding positions
    return IntStream
      .range(0, stops.size())
      .filter(i -> origins.contains(stops.get(i)) && tripPattern.canBoard(i))
      .boxed()
      // Create a cartesian product of the pairs
      .flatMap(boardingPosition ->
        Arrays
          .stream(alightingPositions)
          // Filter out the impossible combinations
          .filter(alightingPosition -> boardingPosition < alightingPosition)
          .mapToObj(alightingPosition ->
            new BoardingAlightingPositions(boardingPosition, alightingPosition)
          )
      )
      .map(pair -> new TripPatternBetweenStops(tripPattern, pair));
  }

  private record BoardingAlightingPositions(int boardingPosition, int alightingPosition) {}

  private record TripPatternBetweenStops(
    TripPattern tripPattern,
    BoardingAlightingPositions positions
  ) {}
}<|MERGE_RESOLUTION|>--- conflicted
+++ resolved
@@ -117,11 +117,7 @@
     int alightingPosition = tripPatternBetweenStops.positions.alightingPosition;
 
     // TODO: What should we have here
-<<<<<<< HEAD
-    ZoneId timeZone = routingService.getTimeZone();
-=======
-    ZoneId timeZone = transitService.getTimeZone().toZoneId();
->>>>>>> c48b2e7c
+    ZoneId timeZone = transitService.getTimeZone();
 
     Comparator<TripTimeOnDate> comparator = Comparator.comparing((TripTimeOnDate tts) ->
       tts.getServiceDayMidnight() + tts.getRealtimeDeparture()
