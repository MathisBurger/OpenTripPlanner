--- conflicted
+++ resolved
@@ -85,7 +85,8 @@
 
     /* TODO: Consider mode, so that passing through multiple fare gates is not possible */
     int time = traversalTime;
-    if (s0.getOptions().wheelchairAccessible) {
+    s0.getOptions();
+    if (s0.getOptions().accessibilityRequest.enabled()) {
       if (!this.wheelchairAccessible) {
         return null;
       }
@@ -153,55 +154,7 @@
     return traversalTime;
   }
 
-<<<<<<< HEAD
-    public FeedScopedId getId() {return id;}
-
-    public State traverse(State s0) {
-        StateEditor s1 = createEditorForWalking(s0, this);
-        if (s1 == null) {
-            return null;
-        }
-
-        /* TODO: Consider mode, so that passing through multiple fare gates is not possible */
-        int time = traversalTime;
-        s0.getOptions();
-        if (s0.getOptions().accessibilityRequest.enabled()) {
-            if (!this.wheelchairAccessible) {
-                return null;
-            }
-            if (this.slope > s0.getOptions().maxWheelchairSlope) {
-                return null;
-            }
-        }
-
-        if (time == 0) {
-            if (distance > 0) {
-                time = (int) (distance * s0.getOptions().walkSpeed);
-            }
-            else if (steps > 0) {
-                // 1 step corresponds to 20cm, doubling that to compensate for elevation;
-                time = (int) (0.4 * Math.abs(steps) * s0.getOptions().walkSpeed);
-            }
-        }
-
-        if (time > 0){
-            double weight = time * s0.getOptions()
-                .getReluctance(TraverseMode.WALK, s0.getNonTransitMode() == TraverseMode.BICYCLE);
-
-            s1.incrementTimeInSeconds(time);
-            s1.incrementWeight(weight);
-        } else {
-            // elevators often don't have a traversal time, distance or steps, so we need to add
-            // _some_ cost. the real cost is added in ElevatorHopEdge.
-            // adding a cost of 1 is analogous to FreeEdge
-            s1.incrementWeight(1);
-        }
-
-        return s1.makeState();
-    }
-=======
   public FeedScopedId getId() {
     return id;
   }
->>>>>>> 27c89a65
 }