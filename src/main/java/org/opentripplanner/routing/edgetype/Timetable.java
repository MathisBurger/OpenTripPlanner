/* This program is free software: you can redistribute it and/or
 modify it under the terms of the GNU Lesser General Public License
 as published by the Free Software Foundation, either version 3 of
 the License, or (at your option) any later version.

 This program is distributed in the hope that it will be useful,
 but WITHOUT ANY WARRANTY; without even the implied warranty of
 MERCHANTABILITY or FITNESS FOR A PARTICULAR PURPOSE.  See the
 GNU General Public License for more details.

 You should have received a copy of the GNU General Public License
 along with this program.  If not, see <http://www.gnu.org/licenses/>. */

package org.opentripplanner.routing.edgetype;

import com.beust.jcommander.internal.Lists;
import com.google.transit.realtime.GtfsRealtime.TripDescriptor;
import com.google.transit.realtime.GtfsRealtime.TripUpdate;
import com.google.transit.realtime.GtfsRealtime.TripUpdate.StopTimeEvent;
import com.google.transit.realtime.GtfsRealtime.TripUpdate.StopTimeUpdate;
import org.onebusaway.gtfs.model.AgencyAndId;
import org.onebusaway.gtfs.model.Stop;
import org.onebusaway.gtfs.model.StopTime;
import org.onebusaway.gtfs.model.Trip;
import org.onebusaway.gtfs.model.calendar.ServiceDate;
import org.opentripplanner.common.MavenVersion;
import org.opentripplanner.routing.core.ServiceDay;
import org.opentripplanner.routing.core.State;
import org.opentripplanner.routing.core.StopTransfer;
import org.opentripplanner.routing.core.TransferTable;
import org.opentripplanner.routing.graph.Graph;
import org.opentripplanner.routing.graph.GraphIndex;
import org.opentripplanner.routing.trippattern.FrequencyEntry;
import org.opentripplanner.routing.trippattern.RealTimeState;
import org.opentripplanner.routing.trippattern.TripTimes;
import org.slf4j.Logger;
import org.slf4j.LoggerFactory;
import uk.org.siri.siri20.*;

import java.io.Serializable;
import java.time.ZonedDateTime;
import java.time.temporal.ChronoUnit;
import java.util.*;

import static org.opentripplanner.model.StopPattern.PICKDROP_NONE;
import static org.opentripplanner.model.StopPattern.PICKDROP_SCHEDULED;


/**
 * Timetables provide most of the TripPattern functionality. Each TripPattern may possess more than
 * one Timetable when stop time updates are being applied: one for the scheduled stop times, one for
 * each snapshot of updated stop times, another for a working buffer of updated stop times, etc.
 */
public class Timetable implements Serializable {

    private static final Logger LOG = LoggerFactory.getLogger(Timetable.class);
    private static final long serialVersionUID = MavenVersion.VERSION.getUID();

    /**
     * A circular reference between TripPatterns and their scheduled (non-updated) timetables.
     */
    public final TripPattern pattern;

    /**
     * Contains one TripTimes object for each scheduled trip (even cancelled ones) and possibly
     * additional TripTimes objects for unscheduled trips. Frequency entries are stored separately.
     */
    public final List<TripTimes> tripTimes = Lists.newArrayList();

    /**
     * Contains one FrequencyEntry object for each block of frequency-based trips.
     */
    public final List<FrequencyEntry> frequencyEntries = Lists.newArrayList();

    /**
     * The ServiceDate for which this (updated) timetable is valid. If null, then it is valid for all dates.
     */
    public final ServiceDate serviceDate;

    /**
     * For each hop, the best running time. This serves to provide lower bounds on traversal time.
     */
    private transient int minRunningTimes[];

    /**
     * For each stop, the best dwell time. This serves to provide lower bounds on traversal time.
     */
    private transient int minDwellTimes[];

    /** 
     * Helps determine whether a particular pattern is worth searching for departures at a given time. 
     */
    private transient int minTime, maxTime;
    
    /** Construct an empty Timetable. */
    public Timetable(TripPattern pattern) {
        this.pattern = pattern;
        this.serviceDate = null;
    }

    /**
     * Copy constructor: create an un-indexed Timetable with the same TripTimes as the specified timetable.
     */
    Timetable (Timetable tt, ServiceDate serviceDate) {
        tripTimes.addAll(tt.tripTimes);
        this.serviceDate = serviceDate;
        this.pattern = tt.pattern;
    }

    /**
     * Before performing the relatively expensive iteration over all the trips in this pattern, check whether it's even
     * possible to board any of them given the time at which we are searching, and whether it's possible that any of
     * them could improve on the best known time. This is only an optimization, but a significant one. When we search
     * for departures, we look at three separate days: yesterday, today, and tomorrow. Many patterns do not have
     * service at all hours of the day or past midnight. This optimization can cut the search time for each pattern
     * by 66 to 100 percent.
     *
     * @param bestWait -1 means there is not yet any best known time.
     */
    public boolean temporallyViable(ServiceDay sd, long searchTime, int bestWait, boolean boarding) {
        // Check whether any services are running at all on this pattern.
        if ( ! sd.anyServiceRunning(this.pattern.services)) return false;
        // Make the search time relative to the given service day.
        searchTime = sd.secondsSinceMidnight(searchTime);
        // Check whether any trip can be boarded at all, given the search time
        if (boarding ? (searchTime > this.maxTime) : (searchTime < this.minTime)) return false;
        // Check whether any trip can improve on the best time yet found
        if (bestWait >= 0) {
            long bestTime = boarding ? (searchTime + bestWait) : (searchTime - bestWait);
            if (boarding ? (bestTime < this.minTime) : (bestTime > this.maxTime)) return false;
        }
        return true;
    }

    /**
     * Get the next (previous) trip that departs (arrives) from the specified stop at or after
     * (before) the specified time.
     * @return the TripTimes object representing the (possibly updated) best trip, or null if no
     * trip matches both the time and other criteria.
     */
    public TripTimes getNextTrip(State s0, ServiceDay serviceDay, int stopIndex, boolean boarding) {
        /* Search at the state's time, but relative to midnight on the given service day. */
        int time = serviceDay.secondsSinceMidnight(s0.getTimeSeconds());
        // NOTE the time is sometimes negative here. That is fine, we search for the first trip of the day.
        // Adjust for possible boarding time TODO: This should be included in the trip and based on GTFS
        if (boarding) {
            time += s0.getOptions().getBoardTime(this.pattern.mode);
        } else {
            time -= s0.getOptions().getAlightTime(this.pattern.mode);
        }
        TripTimes bestTrip = null;
        Stop currentStop = pattern.getStop(stopIndex);
        // Linear search through the timetable looking for the best departure.
        // We no longer use a binary search on Timetables because:
        // 1. we allow combining trips from different service IDs on the same tripPattern.
        // 2. We mix frequency-based and one-off TripTimes together on tripPatterns.
        // 3. Stoptimes may change with realtime updates, and we cannot count on them being sorted.
        //    The complexity of keeping sorted indexes up to date does not appear to be worth the
        //    apparently minor speed improvement.
        int bestTime = boarding ? Integer.MAX_VALUE : Integer.MIN_VALUE;
        // Hoping JVM JIT will distribute the loop over the if clauses as needed.
        // We could invert this and skip some service days based on schedule overlap as in RRRR.
        for (TripTimes tt : tripTimes) {
            if (tt.isCanceled()) continue;
            if ( ! serviceDay.serviceRunning(tt.serviceCode)) continue; // TODO merge into call on next line
            if ( ! tt.tripAcceptable(s0, stopIndex)) continue;
            int adjustedTime = adjustTimeForTransfer(s0, currentStop, tt.trip, boarding, serviceDay, time);
            if (adjustedTime == -1) continue;
            if (boarding) {
                int depTime = tt.getDepartureTime(stopIndex);
                if (depTime < 0) continue; // negative values were previously used for canceled trips/passed stops/skipped stops, but
                                           // now its not sure if this check should be still in place because there is a boolean field
                                           // for canceled trips
                if (depTime >= adjustedTime && depTime < bestTime) {
                    bestTrip = tt;
                    bestTime = depTime;
                }
            } else {
                int arvTime = tt.getArrivalTime(stopIndex);
                if (arvTime < 0) continue;
                if (arvTime <= adjustedTime && arvTime > bestTime) {
                    bestTrip = tt;
                    bestTime = arvTime;
                }
            }
        }
        // ACK all logic is identical to above.
        // A sign that FrequencyEntries and TripTimes need a common interface.
        FrequencyEntry bestFreq = null;
        for (FrequencyEntry freq : frequencyEntries) {
            TripTimes tt = freq.tripTimes;
            if (tt.isCanceled()) continue;
            if ( ! serviceDay.serviceRunning(tt.serviceCode)) continue; // TODO merge into call on next line
            if ( ! tt.tripAcceptable(s0, stopIndex)) continue;
            int adjustedTime = adjustTimeForTransfer(s0, currentStop, tt.trip, boarding, serviceDay, time);
            if (adjustedTime == -1) continue;
            LOG.debug("  running freq {}", freq);
            if (boarding) {
                int depTime = freq.nextDepartureTime(stopIndex, adjustedTime); // min transfer time included in search
                if (depTime < 0) continue; 
                if (depTime >= adjustedTime && depTime < bestTime) {
                    bestFreq = freq;
                    bestTime = depTime;
                }
            } else {
                int arvTime = freq.prevArrivalTime(stopIndex, adjustedTime); // min transfer time included in search
                if (arvTime < 0) continue;
                if (arvTime <= adjustedTime && arvTime > bestTime) {
                    bestFreq = freq;
                    bestTime = arvTime;
                }
            }
        }
        if (bestFreq != null) {
            // A FrequencyEntry beat all the TripTimes.
            // Materialize that FrequencyEntry entry at the given time.
            bestTrip = bestFreq.tripTimes.timeShift(stopIndex, bestTime, boarding);
        }
        return bestTrip;
    }

    /**
     * Check transfer table rules. Given the last alight time from the State,
     * return the boarding time t0 adjusted for this particular trip's minimum transfer time,
     * or -1 if boarding this trip is not allowed.
     * FIXME adjustedTime can legitimately be -1! But negative times might as well be zero.
     */
    private int adjustTimeForTransfer(State state, Stop currentStop, Trip trip, boolean boarding, ServiceDay serviceDay, int t0) {
        if ( ! state.isEverBoarded()) {
            // This is the first boarding not a transfer.
            return t0;
        }
        TransferTable transferTable = state.getOptions().getRoutingContext().transferTable;
        int transferTime = transferTable.getTransferTime(state.getPreviousStop(), currentStop, state.getPreviousTrip(), trip, boarding);
        // Check whether back edge is TimedTransferEdge
        if (state.getBackEdge() instanceof TimedTransferEdge) {
            // Transfer must be of type TIMED_TRANSFER
            if (transferTime != StopTransfer.TIMED_TRANSFER) {
                return -1;
            }
        }
        if (transferTime == StopTransfer.UNKNOWN_TRANSFER) {
            return t0; // no special rules, just board
        }
        if (transferTime == StopTransfer.FORBIDDEN_TRANSFER) {
            // This transfer is forbidden
            return -1;
        }
        // There is a minimum transfer time to make this transfer. Ensure that it is respected.
        int minTime = serviceDay.secondsSinceMidnight(state.getLastAlightedTimeSeconds());
        if (boarding) {
            minTime += transferTime;
            if (minTime > t0) return minTime;
        } else {
            minTime -= transferTime;
            if (minTime < t0) return minTime;
        }
        return t0;
    }

    /**
     * Finish off a Timetable once all TripTimes have been added to it. This involves caching
     * lower bounds on the running times and dwell times at each stop, and may perform other
     * actions to compact the data structure such as trimming and deduplicating arrays.
     */
    public void finish() {
        int nStops = pattern.stopPattern.size;
        int nHops = nStops - 1;
        /* Find lower bounds on dwell and running times at each stop. */
        minDwellTimes = new int[nHops];
        minRunningTimes = new int[nHops];
        Arrays.fill(minDwellTimes, Integer.MAX_VALUE);
        Arrays.fill(minRunningTimes, Integer.MAX_VALUE);
        // Concatenate raw TripTimes and those referenced from FrequencyEntries
        List<TripTimes> allTripTimes = Lists.newArrayList(tripTimes);
        for (FrequencyEntry freq : frequencyEntries) allTripTimes.add(freq.tripTimes);
        for (TripTimes tt : allTripTimes) {
            for (int h = 0; h < nHops; ++h) {
                int dt = tt.getDwellTime(h);
                if (minDwellTimes[h] > dt) {
                    minDwellTimes[h] = dt;
                }
                int rt = tt.getRunningTime(h);
                if (minRunningTimes[h] > rt) {
                    minRunningTimes[h] = rt;
                }
            }
        }
        /* Find the time range over which this timetable is active. Allows departure search optimizations. */
        minTime = Integer.MAX_VALUE;
        maxTime = Integer.MIN_VALUE;
        for (TripTimes tt : tripTimes) {
            minTime = Math.min(minTime, tt.getDepartureTime(0));
            maxTime = Math.max(maxTime, tt.getArrivalTime(nStops - 1));
        }
        // Slightly repetitive code.
        // Again it seems reasonable to have a shared interface between FrequencyEntries and normal TripTimes.
        for (FrequencyEntry freq : frequencyEntries) {
            minTime = Math.min(minTime, freq.getMinDeparture());
            maxTime = Math.max(maxTime, freq.getMaxArrival());
        }
    }

    /** @return the index of TripTimes for this trip ID in this particular Timetable */
    public int getTripIndex(AgencyAndId tripId) {
        int ret = 0;
        for (TripTimes tt : tripTimes) {
            // could replace linear search with indexing in stoptime updater, but not necessary
            // at this point since the updater thread is far from pegged.
            if (tt.trip.getId().equals(tripId)) return ret;
            ret += 1;
        }
        return -1;
    }

    /** @return the matching Trip in this particular Timetable */
    public Trip getTrip(AgencyAndId tripId) {
        for (TripTimes tt : tripTimes) {
            if (tt.trip.getId().equals(tripId)) {
                return tt.trip;
            }
        }
        return null;
    }

    /** @return the index of TripTimes for this trip ID in this particular Timetable, ignoring AgencyIds. */
    public int getTripIndex(String tripId) {
        int ret = 0;
        for (TripTimes tt : tripTimes) {
            if (tt.trip.getId().getId().equals(tripId)) return ret;
            ret += 1;
        }
        return -1;
    }

    public TripTimes getTripTimes(int tripIndex) {
        return tripTimes.get(tripIndex);
    }

    public TripTimes getTripTimes(Trip trip) {
        for (TripTimes tt : tripTimes) {
            if (tt.trip == trip) return tt;
        }
        return null;
    }

    /**
     * Set new trip times for trip given a trip index
     * 
     * @param tripIndex trip index of trip
     * @param tt new trip times for trip
     * @return old trip times of trip
     */
    public TripTimes setTripTimes(int tripIndex, TripTimes tt) {
        return tripTimes.set(tripIndex, tt);
    }

    /**
     * Apply the TripUpdate to the appropriate TripTimes from this Timetable. The existing TripTimes
     * must not be modified directly because they may be shared with the underlying
     * scheduledTimetable, or other updated Timetables. The {@link TimetableSnapshot} performs the
     * protective copying of this Timetable. It is not done in this update method to avoid
     * repeatedly cloning the same Timetable when several updates are applied to it at once. We
     * assume here that all trips in a timetable are from the same feed, which should always be the
     * case.
     *
     * @param tripUpdate GTFS-RT trip update
     * @param timeZone time zone of trip update
     * @param updateServiceDate service date of trip update
     * @return new copy of updated TripTimes after TripUpdate has been applied on TripTimes of trip
     *         with the id specified in the trip descriptor of the TripUpdate; null if something
     *         went wrong
     */
    public TripTimes createUpdatedTripTimes(TripUpdate tripUpdate, TimeZone timeZone, ServiceDate updateServiceDate) {
        if (tripUpdate == null) {
            LOG.error("A null TripUpdate pointer was passed to the Timetable class update method.");
            return null;
        }
        
        // Though all timetables have the same trip ordering, some may have extra trips due to
        // the dynamic addition of unscheduled trips.
        // However, we want to apply trip updates on top of *scheduled* times
        if (!tripUpdate.hasTrip()) {
            LOG.error("TripUpdate object has no TripDescriptor field.");
            return null;
        }

        TripDescriptor tripDescriptor = tripUpdate.getTrip();
        if (!tripDescriptor.hasTripId()) {
            LOG.error("TripDescriptor object has no TripId field");
            return null;
        }
        String tripId = tripDescriptor.getTripId();
        int tripIndex = getTripIndex(tripId);
        if (tripIndex == -1) {
            LOG.info("tripId {} not found in pattern.", tripId);
            return null;
        } else {
            LOG.trace("tripId {} found at index {} in timetable.", tripId, tripIndex);
        }

        TripTimes newTimes = new TripTimes(getTripTimes(tripIndex));

        if (tripDescriptor.hasScheduleRelationship() && tripDescriptor.getScheduleRelationship()
                == TripDescriptor.ScheduleRelationship.CANCELED) {
            newTimes.cancel();
        } else {
            // The GTFS-RT reference specifies that StopTimeUpdates are sorted by stop_sequence.
            Iterator<StopTimeUpdate> updates = tripUpdate.getStopTimeUpdateList().iterator();
            if (!updates.hasNext()) {
                LOG.warn("Won't apply zero-length trip update to trip {}.", tripId);
                return null;
            }
            StopTimeUpdate update = updates.next();

            int numStops = newTimes.getNumStops();
            Integer delay = null;

            for (int i = 0; i < numStops; i++) {
                boolean match = false;
                if (update != null) {
                    if (update.hasStopSequence()) {
                        match = update.getStopSequence() == newTimes.getStopSequence(i);
                    } else if (update.hasStopId()) {
                        match = pattern.getStop(i).getId().getId().equals(update.getStopId());
                    }
                }

                if (match) {
                    StopTimeUpdate.ScheduleRelationship scheduleRelationship =
                            update.hasScheduleRelationship() ? update.getScheduleRelationship()
                            : StopTimeUpdate.ScheduleRelationship.SCHEDULED;
                    if (scheduleRelationship == StopTimeUpdate.ScheduleRelationship.SKIPPED) {
                        LOG.warn("Partially canceled trips are unsupported by this method." +
                                " Skipping TripUpdate.");
                        return null;
                    } else if (scheduleRelationship ==
                            StopTimeUpdate.ScheduleRelationship.NO_DATA) {
                        newTimes.updateArrivalDelay(i, 0);
                        newTimes.updateDepartureDelay(i, 0);
                        delay = 0;
                    } else {
                        long today = updateServiceDate.getAsDate(timeZone).getTime() / 1000;

                        if (update.hasArrival() && (update.getArrival().hasTime() || update.getArrival().hasDelay())) {
                            StopTimeEvent arrival = update.getArrival();
                            if (arrival.hasDelay()) {
                                delay = arrival.getDelay();
                                if (arrival.hasTime()) {
                                    newTimes.updateArrivalTime(i,
                                            (int) (arrival.getTime() - today));
                                } else {
                                    newTimes.updateArrivalDelay(i, delay);
                                }
                            } else if (arrival.hasTime()) {
                                newTimes.updateArrivalTime(i,
                                        (int) (arrival.getTime() - today));
                                delay = newTimes.getArrivalDelay(i);
                            } else {
                                LOG.error("Arrival time at index {} is erroneous.", i);
                                return null;
                            }
                        } else {
                            if (delay == null) {
                                newTimes.updateArrivalTime(i, TripTimes.UNAVAILABLE);
                            } else {
                                newTimes.updateArrivalDelay(i, delay);
                            }
                        }

                        if (update.hasDeparture() && (update.getDeparture().hasTime() || update.getDeparture().hasDelay())) {
                            StopTimeEvent departure = update.getDeparture();
                            if (departure.hasDelay()) {
                                delay = departure.getDelay();
                                if (departure.hasTime()) {
                                    newTimes.updateDepartureTime(i,
                                            (int) (departure.getTime() - today));
                                } else {
                                    newTimes.updateDepartureDelay(i, delay);
                                }
                            } else if (departure.hasTime()) {
                                newTimes.updateDepartureTime(i,
                                        (int) (departure.getTime() - today));
                                delay = newTimes.getDepartureDelay(i);
                            } else {
                                LOG.error("Departure time at index {} is erroneous.", i);
                                return null;
                            }
                        } else {
                            if (delay == null) {
                                newTimes.updateDepartureTime(i, TripTimes.UNAVAILABLE);
                            } else {
                                newTimes.updateDepartureDelay(i, delay);
                            }
                        }
                    }

                    if (updates.hasNext()) {
                        update = updates.next();
                    } else {
                        update = null;
                    }
                } else {
                    if (delay == null) {
                        newTimes.updateArrivalTime(i, TripTimes.UNAVAILABLE);
                        newTimes.updateDepartureTime(i, TripTimes.UNAVAILABLE);
                    } else {
                        newTimes.updateArrivalDelay(i, delay);
                        newTimes.updateDepartureDelay(i, delay);
                    }
                }
            }
            if (update != null) {
                LOG.error("Part of a TripUpdate object could not be applied successfully to trip {}.", tripId);
                return null;
            }
        }
        if (!newTimes.timesIncreasing()) {
            LOG.error("TripTimes are non-increasing after applying GTFS-RT delay propagation to trip {}.", tripId);
            return null;
        }

        LOG.debug("A valid TripUpdate object was applied to trip {} using the Timetable class update method.", tripId);
        return newTimes;
    }
    /**
     * Apply the TripUpdate to the appropriate TripTimes from this Timetable. The existing TripTimes
     * must not be modified directly because they may be shared with the underlying
     * scheduledTimetable, or other updated Timetables. The {@link TimetableSnapshot} performs the
     * protective copying of this Timetable. It is not done in this update method to avoid
     * repeatedly cloning the same Timetable when several updates are applied to it at once. We
     * assume here that all trips in a timetable are from the same feed, which should always be the
     * case.
     *
     * @param journey SIRI-ET EstimatedVehicleJourney
     * @param timeZone time zone of trip update
     * @param tripId
     * @return new copy of updated TripTimes after TripUpdate has been applied on TripTimes of trip
     *         with the id specified in the trip descriptor of the TripUpdate; null if something
     *         went wrong
     */
    public TripTimes createUpdatedTripTimes(final Graph graph, EstimatedVehicleJourney journey, TimeZone timeZone, AgencyAndId tripId) {
        if (journey == null) {
            LOG.error("A null EstimatedVehicleJourney pointer was passed to the Timetable class update method.");
            return null;
        }

        int tripIndex = getTripIndex(tripId);
        if (tripIndex == -1) {
            LOG.info("tripId {} not found in pattern.", tripId);
            return null;
        } else {
            LOG.trace("tripId {} found at index {} in timetable.", tripId, tripIndex);
        }

        TripTimes oldTimes = new TripTimes(getTripTimes(tripIndex));

        if (journey.isCancellation() != null && journey.isCancellation()) {
            oldTimes.cancel();
            return oldTimes;
        }

        EstimatedVehicleJourney.EstimatedCalls journeyCalls = journey.getEstimatedCalls();

        if (journeyCalls == null) {
            LOG.error("Part of a TripUpdate object could not be applied successfully.");
            return null;
        }


        List<EstimatedCall> estimatedCalls = journeyCalls.getEstimatedCalls();

        boolean stopPatternChanged = false;

        //Get all scheduled stops with dropoff or pickup
        List<Stop> stops = new ArrayList<>();
        Stop[] allStops = pattern.stopPattern.stops;
        for (int i = 0; i < allStops.length; i++) {
<<<<<<< HEAD
            if (pattern.stopPattern.dropoffs[i] != PICKDROP_NONE &
=======
            if (pattern.stopPattern.dropoffs[i] != PICKDROP_NONE |
>>>>>>> a2d4113e
                    pattern.stopPattern.pickups[i] != PICKDROP_NONE) {
                stops.add(allStops[i]);
            } else {
                stopPatternChanged = true;
            }
        }

        List<Stop> modifiedStops = new ArrayList<>();
        for (Stop stop : stops) {
            boolean foundMatch = false;

            for (EstimatedCall estimatedCall : estimatedCalls) {

                //Current stop is being updated
                boolean stopsMatchById = stop.getId().getId().equals(estimatedCall.getStopPointRef().getValue());

                if (!stopsMatchById && stop.getParentStation() != null) {
                    Stop alternativeStop = graph.index.stopForId.get(new AgencyAndId(stop.getId().getAgencyId(), estimatedCall.getStopPointRef().getValue()));
                    if (alternativeStop != null && stop.getParentStation().equals(alternativeStop.getParentStation())) {
                        stopsMatchById = true;
                        stopPatternChanged = true;
                        stop = alternativeStop;
                    }
                }

                if (stopsMatchById) {
                    foundMatch = true;
                    boolean isCancelled = estimatedCall.isCancellation() != null && estimatedCall.isCancellation();

                    if (!isCancelled) {
                        modifiedStops.add(stop);
                    } else {
                        stopPatternChanged = true;
                    }
                    break;
                }
            }
            if (!foundMatch) {
<<<<<<< HEAD

                stopPatternChanged = true;
=======
                modifiedStops.add(stop);
>>>>>>> a2d4113e
            }
        }

        Trip trip = getTrip(tripId);

        List<StopTime> modifiedStopTimes = createModifiedStopTimes(oldTimes, journey, trip, graph.index);
        TripTimes newTimes = new TripTimes(trip, modifiedStopTimes, graph.deduplicator);

        //Populate missing data from existing TripTimes
        newTimes.serviceCode = oldTimes.serviceCode;

        int callCounter = 0;
        ZonedDateTime departureDate = null;
        Set<EstimatedCall> alreadyVisited = new HashSet<>();
        for (Stop stop : modifiedStops) {


            for (EstimatedCall estimatedCall : estimatedCalls) {
<<<<<<< HEAD

=======
                if (alreadyVisited.contains(estimatedCall)) {
                    continue;
                }
>>>>>>> a2d4113e
                //Current stop is being updated
                boolean stopsMatchById = stop.getId().getId().equals(estimatedCall.getStopPointRef().getValue());

                if (!stopsMatchById && stop.getParentStation() != null) {
                    Stop alternativeStop = graph.index.stopForId.get(new AgencyAndId(stop.getId().getAgencyId(), estimatedCall.getStopPointRef().getValue()));
                    if (alternativeStop != null && stop.getParentStation().equals(alternativeStop.getParentStation())) {
                        stopsMatchById = true;
                    }
                }

                if (stopsMatchById) {
                    if (departureDate == null) {
                        departureDate = estimatedCall.getAimedDepartureTime();
                        if (departureDate == null) {
                            departureDate = estimatedCall.getAimedArrivalTime();
                        }
                    }

                    int arrivalTime = newTimes.getArrivalTime(callCounter);
                    if (estimatedCall.getExpectedArrivalTime() != null) {
                        arrivalTime = calculateSecondsSinceMidnight(departureDate, estimatedCall.getExpectedArrivalTime());
                    } else if (estimatedCall.getAimedArrivalTime() != null) {
                        arrivalTime = calculateSecondsSinceMidnight(departureDate, estimatedCall.getAimedArrivalTime());
                    }
                    newTimes.updateArrivalTime(callCounter, arrivalTime);

                    int departureTime = newTimes.getDepartureTime(callCounter);
                    if (estimatedCall.getExpectedDepartureTime() != null) {
                        departureTime = calculateSecondsSinceMidnight(departureDate, estimatedCall.getExpectedDepartureTime());
                    } else if (estimatedCall.getAimedDepartureTime() != null) {
                        departureTime = calculateSecondsSinceMidnight(departureDate, estimatedCall.getAimedDepartureTime());
                    }
                    newTimes.updateDepartureTime(callCounter, Math.max(departureTime, arrivalTime));

                    alreadyVisited.add(estimatedCall);
                    break;
                }
            }
            callCounter++;
        }

        if (stopPatternChanged) {
            newTimes.setRealTimeState(RealTimeState.MODIFIED);
        } else {
            newTimes.setRealTimeState(RealTimeState.UPDATED);
        }

        if (journey.isCancellation() != null && journey.isCancellation()) {
            LOG.info("Trip is cancelled");
            newTimes.cancel();
        }

        if (!newTimes.timesIncreasing()) {
            LOG.error("TripTimes are non-increasing after applying SIRI delay propagation - LineRef {}.", journey.getLineRef().getValue());
            return null;
        }

        if (newTimes.getNumStops() > oldTimes.getNumStops()) {
            return null;
        }

        LOG.debug("A valid TripUpdate object was applied using the Timetable class update method.");
        return newTimes;
    }


    /**
     * Apply the SIRI ET to the appropriate TripTimes from this Timetable.
     * Calculate new stoppattern based on single stop cancellations
     *
     * @param journey SIRI-ET EstimatedVehicleJourney
     * @param graphIndex
     * @return new copy of updated TripTimes after TripUpdate has been applied on TripTimes of trip
     *         with the id specified in the trip descriptor of the TripUpdate; null if something
     *         went wrong
     */
    public List<Stop> createModifiedStops(EstimatedVehicleJourney journey, GraphIndex graphIndex) {
        if (journey == null) {
            LOG.error("A null EstimatedVehicleJourney pointer was passed to the Timetable class update method.");
            return null;
        }

        EstimatedVehicleJourney.EstimatedCalls journeyCalls = journey.getEstimatedCalls();

        if (journeyCalls == null) {
            LOG.error("Part of a TripUpdate object could not be applied successfully.");
            return null;
        }


        List<EstimatedCall> estimatedCalls = journeyCalls.getEstimatedCalls();

        //Get all scheduled stops
        List<Stop> stops = getScheduledStops();

        List<Stop> modifiedStops = new ArrayList<>();

        for (Stop stop : stops) {

            String id = stop.getId().getId();
            boolean foundMatch = false;
            for (EstimatedCall estimatedCall : estimatedCalls) {
                //Current stop is being updated
                if (id.equals(estimatedCall.getStopPointRef().getValue())) {
                    foundMatch = true;
                    modifiedStops.add(stop);
                    break;
                } else if (stop.getParentStation() != null) {
                    Stop alternativeStop = graphIndex.stopForId.get(new AgencyAndId(stop.getId().getAgencyId(), estimatedCall.getStopPointRef().getValue()));
                    if (alternativeStop != null && stop.getParentStation().equals(alternativeStop.getParentStation())) {
                        foundMatch = true;
                        modifiedStops.add(alternativeStop);
                        break;
                    }

                }
            }
            if (!foundMatch) {
                modifiedStops.add(stop);
            }
        }
        return modifiedStops;
    }

    private List<Stop> getScheduledStops() {
        List<Stop> stops = new ArrayList<>();

        for (int i = 0; i < pattern.stopPattern.stops.length; i++) {
            if (pattern.stopPattern.dropoffs[i] != PICKDROP_NONE |
                    pattern.stopPattern.pickups[i] != PICKDROP_NONE) {
                stops.add(pattern.stopPattern.stops[i]);
            }
        }
        return stops;
    }

    /**
     * Apply the SIRI ET to the appropriate TripTimes from this Timetable.
     * Calculate new stoppattern based on single stop cancellations
     *
     *
     * @param oldTimes
     * @param journey SIRI-ET EstimatedVehicleJourney
     * @param trip
     * @param graphIndex
     * @return new copy of updated TripTimes after TripUpdate has been applied on TripTimes of trip
     *         with the id specified in the trip descriptor of the TripUpdate; null if something
     *         went wrong
     */
    public List<StopTime> createModifiedStopTimes(TripTimes oldTimes, EstimatedVehicleJourney journey, Trip trip, GraphIndex graphIndex) {
        if (journey == null) {
            LOG.error("A null EstimatedVehicleJourney pointer was passed to the Timetable class update method.");
            return null;
        }

        EstimatedVehicleJourney.EstimatedCalls journeyCalls = journey.getEstimatedCalls();

        if (journeyCalls == null) {
            LOG.error("Part of a TripUpdate object could not be applied successfully.");
            return null;
        }

        List<EstimatedCall> estimatedCalls = journeyCalls.getEstimatedCalls();

        //Get all scheduled stops
        List<Stop> stops = getScheduledStops();

        List<StopTime> modifiedStops = new ArrayList<>();

        ZonedDateTime departureDate = null;
        int counter = (journey.getRecordedCalls() != null && journey.getRecordedCalls().getRecordedCalls() != null) ? journey.getRecordedCalls().getRecordedCalls().size():0;

        // Keep existing stop-times as-is
        for (int i = 0; i < counter; i++) {
            Stop stop = stops.get(i);

            StopTime stopTime = new StopTime();
            stopTime.setStop(stop);
            stopTime.setTrip(trip);
            stopTime.setStopSequence(i);

            stopTime.setArrivalTime(oldTimes.getArrivalTime(i));
            stopTime.setDepartureTime(oldTimes.getDepartureTime(i));
            modifiedStops.add(stopTime);
        }
        // modify updated stop-times
        for (; counter < stops.size(); counter++) {
            Stop stop = stops.get(counter);

            final StopTime stopTime = new StopTime();
            stopTime.setStop(stop);
            stopTime.setTrip(trip);
            stopTime.setStopSequence(counter);

            boolean foundMatch = false;
            for (EstimatedCall estimatedCall : estimatedCalls) {

                if (departureDate == null) {
                    departureDate = (estimatedCall.getAimedDepartureTime() != null ? estimatedCall.getAimedDepartureTime():estimatedCall.getAimedArrivalTime());
                }

                //Current stop is being updated
                boolean stopsMatchById = stop.getId().getId().equals(estimatedCall.getStopPointRef().getValue());

                if (!stopsMatchById && stop.getParentStation() != null) {
                    Stop alternativeStop = graphIndex.stopForId.get(new AgencyAndId(stop.getId().getAgencyId(), estimatedCall.getStopPointRef().getValue()));
                    if (alternativeStop != null && stop.getParentStation().equals(alternativeStop.getParentStation())) {
                        stopsMatchById = true;
                        stopTime.setStop(alternativeStop);
                    }

                }

                if (stopsMatchById) {
                    foundMatch = true;
                    if (estimatedCall.getAimedArrivalTime() != null) {
                        stopTime.setArrivalTime(calculateSecondsSinceMidnight(departureDate, estimatedCall.getAimedArrivalTime()));
                    } else if (estimatedCall.getExpectedArrivalTime() != null) {
                        stopTime.setArrivalTime(calculateSecondsSinceMidnight(departureDate, estimatedCall.getExpectedArrivalTime()));
                    }
                    if (estimatedCall.getAimedDepartureTime() != null) {
                        stopTime.setDepartureTime(calculateSecondsSinceMidnight(departureDate, estimatedCall.getAimedDepartureTime()));
                    } else if (estimatedCall.getExpectedDepartureTime() != null) {
                        stopTime.setDepartureTime(calculateSecondsSinceMidnight(departureDate, estimatedCall.getExpectedDepartureTime()));
                    }
                    if (estimatedCall.isCancellation() != null && estimatedCall.isCancellation()) {
                        stopTime.setDropOffType(PICKDROP_NONE);
                        stopTime.setPickupType(PICKDROP_NONE);
                    } else {

                        if (estimatedCall.getArrivalBoardingActivity() != null) {
                            if (estimatedCall.getArrivalBoardingActivity() == ArrivalBoardingActivityEnumeration.ALIGHTING) {
                                stopTime.setPickupType(PICKDROP_SCHEDULED);
                            } else if (estimatedCall.getArrivalBoardingActivity() == ArrivalBoardingActivityEnumeration.NO_ALIGHTING) {
                                stopTime.setPickupType(PICKDROP_NONE);
                            }
                        }
                        if (estimatedCall.getDepartureBoardingActivity() != null) {
                            if (estimatedCall.getDepartureBoardingActivity() == DepartureBoardingActivityEnumeration.BOARDING) {
                                stopTime.setDropOffType(PICKDROP_SCHEDULED);
                            } else if (estimatedCall.getDepartureBoardingActivity() == DepartureBoardingActivityEnumeration.NO_BOARDING) {
                                stopTime.setDropOffType(PICKDROP_NONE);
                            }
                        }
                    }

                    stopTime.setTimepoint(1); //Exact time

                    modifiedStops.add(stopTime);
                    break;
                }
            }

            if (counter == 0) {
                //Override first stop
                stopTime.setDropOffType(1);
                stopTime.setArrivalTime(stopTime.getDepartureTime());
            } else if (counter == stops.size()-1) {
                //Override last stop
                stopTime.setPickupType(1);
                stopTime.setDepartureTime(stopTime.getArrivalTime());
            }

            if (!foundMatch) {
                stopTime.setArrivalTime(oldTimes.getArrivalTime(counter));
                stopTime.setDepartureTime(oldTimes.getDepartureTime(counter));
                modifiedStops.add(stopTime);
            }
        }

        return modifiedStops;
    }

    private int calculateSecondsSinceMidnight(ZonedDateTime departureDate, ZonedDateTime dateTime) {

        int daysBetween = 0;
        if (departureDate.getDayOfMonth() != dateTime.getDayOfMonth()) {
            ZonedDateTime midnightOnDepartureDate = departureDate.withHour(0).withMinute(0).withSecond(0);
            ZonedDateTime midnightOnCurrentStop = dateTime.withHour(0).withMinute(0).withSecond(0);
            daysBetween = (int) ChronoUnit.DAYS.between(midnightOnDepartureDate, midnightOnCurrentStop);
        }
        // If first departure was 'yesterday' - add 24h
        int daysSinceDeparture = daysBetween * (24*60*60);

        return dateTime.toLocalTime().toSecondOfDay() + daysSinceDeparture;
    }

    /**
     * Apply the TripUpdate to the appropriate TripTimes from this Timetable. The existing TripTimes
     * must not be modified directly because they may be shared with the underlying
     * scheduledTimetable, or other updated Timetables. The {@link TimetableSnapshot} performs the
     * protective copying of this Timetable. It is not done in this update method to avoid
     * repeatedly cloning the same Timetable when several updates are applied to it at once. We
     * assume here that all trips in a timetable are from the same feed, which should always be the
     * case.
     *
     * @param activity SIRI-VM VehicleActivity
     * @param timeZone time zone of trip update
     * @param tripId
     * @return new copy of updated TripTimes after TripUpdate has been applied on TripTimes of trip
     *         with the id specified in the trip descriptor of the TripUpdate; null if something
     *         went wrong
     */
    public TripTimes createUpdatedTripTimes(VehicleActivityStructure activity, TimeZone timeZone, AgencyAndId tripId) {
        if (activity == null) {
            LOG.error("A null VehicleActivityStructure pointer was passed to the Timetable class update method.");
            return null;
        }

        MonitoredVehicleJourneyStructure mvj = activity.getMonitoredVehicleJourney();


        int tripIndex = getTripIndex(tripId);
        if (tripIndex == -1) {
            LOG.trace("tripId {} not found in pattern.", tripId);
            return null;
        } else {
            LOG.trace("tripId {} found at index {} in timetable.", tripId, tripIndex);
        }

        TripTimes newTimes = new TripTimes(getTripTimes(tripIndex));


        MonitoredCallStructure update = mvj.getMonitoredCall();
        if (update == null) {
            return null;
        }


        int numStops = newTimes.getNumStops();
        int delay = 0;

        boolean match = false;
        for (int i = 0; i < numStops; i++) {
            if (!match) {
                if (update.getStopPointRef() != null) {
                    match = pattern.getStop(i).getId().getId().equals(update.getStopPointRef().getValue());
                }
            }
            //Delay on one stop aggregates to the following stops
            if (mvj.getDelay() != null) {
                delay = mvj.getDelay().getSeconds();
            }

            if (match && delay > 0) {
                newTimes.updateArrivalDelay(i, delay);
                newTimes.updateDepartureDelay(i, delay);
            }
        }

        if (!newTimes.timesIncreasing()) {
            LOG.error("TripTimes are non-increasing after applying SIRI delay propagation.");
            return null;
        }

        LOG.debug("A valid TripUpdate object was applied using the Timetable class update method.");
        return newTimes;
    }

    /**
     * Add a trip to this Timetable. The Timetable must be analyzed, compacted, and indexed
     * any time trips are added, but this is not done automatically because it is time consuming
     * and should only be done once after an entire batch of trips are added.
     * Note that the trip is not added to the enclosing pattern here, but in the pattern's wrapper function.
     * Here we don't know if it's a scheduled trip or a realtime-added trip.
     */
    public void addTripTimes(TripTimes tt) {
        tripTimes.add(tt);
    }

    /**
     * Add a frequency entry to this Timetable. See addTripTimes method. Maybe Frequency Entries should
     * just be TripTimes for simplicity.
     */
    public void addFrequencyEntry(FrequencyEntry freq) {
        frequencyEntries.add(freq);
    }

    /**
     * Check that all dwell times at the given stop are zero, which allows removing the dwell edge.
     * TODO we should probably just eliminate dwell-deletion. It won't be important if we get rid of transit edges.
     */
    boolean allDwellsZero(int hopIndex) {
        for (TripTimes tt : tripTimes) {
            if (tt.getDwellTime(hopIndex) != 0) {
                return false;
            }
        }
        return true;
    }

    /** Returns the shortest possible running time for this stop */
    public int getBestRunningTime(int stopIndex) {
        return minRunningTimes[stopIndex];
    }

    /** Returns the shortest possible dwell time at this stop */
    public int getBestDwellTime(int stopIndex) {
        if (minDwellTimes == null) {
            return 0;
        }
        return minDwellTimes[stopIndex];
    }

    public boolean isValidFor(ServiceDate serviceDate) {
        return this.serviceDate == null || this.serviceDate.equals(serviceDate);
    }
    
    /** Find and cache service codes. Duplicates information in trip.getServiceId for optimization. */
    // TODO maybe put this is a more appropriate place
    public void setServiceCodes (Map<AgencyAndId, Integer> serviceCodes) {
        for (TripTimes tt : this.tripTimes) {
            tt.serviceCode = serviceCodes.get(tt.trip.getServiceId());
        }
        // Repeated code... bad sign...
        for (FrequencyEntry freq : this.frequencyEntries) {
            TripTimes tt = freq.tripTimes;
            tt.serviceCode = serviceCodes.get(tt.trip.getServiceId());
        }
    }

} <|MERGE_RESOLUTION|>--- conflicted
+++ resolved
@@ -576,11 +576,7 @@
         List<Stop> stops = new ArrayList<>();
         Stop[] allStops = pattern.stopPattern.stops;
         for (int i = 0; i < allStops.length; i++) {
-<<<<<<< HEAD
-            if (pattern.stopPattern.dropoffs[i] != PICKDROP_NONE &
-=======
             if (pattern.stopPattern.dropoffs[i] != PICKDROP_NONE |
->>>>>>> a2d4113e
                     pattern.stopPattern.pickups[i] != PICKDROP_NONE) {
                 stops.add(allStops[i]);
             } else {
@@ -619,12 +615,7 @@
                 }
             }
             if (!foundMatch) {
-<<<<<<< HEAD
-
-                stopPatternChanged = true;
-=======
                 modifiedStops.add(stop);
->>>>>>> a2d4113e
             }
         }
 
@@ -643,13 +634,9 @@
 
 
             for (EstimatedCall estimatedCall : estimatedCalls) {
-<<<<<<< HEAD
-
-=======
                 if (alreadyVisited.contains(estimatedCall)) {
                     continue;
                 }
->>>>>>> a2d4113e
                 //Current stop is being updated
                 boolean stopsMatchById = stop.getId().getId().equals(estimatedCall.getStopPointRef().getValue());
 
