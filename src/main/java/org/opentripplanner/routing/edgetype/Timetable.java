/* This program is free software: you can redistribute it and/or
 modify it under the terms of the GNU Lesser General Public License
 as published by the Free Software Foundation, either version 3 of
 the License, or (at your option) any later version.

 This program is distributed in the hope that it will be useful,
 but WITHOUT ANY WARRANTY; without even the implied warranty of
 MERCHANTABILITY or FITNESS FOR A PARTICULAR PURPOSE.  See the
 GNU General Public License for more details.

 You should have received a copy of the GNU General Public License
 along with this program.  If not, see <http://www.gnu.org/licenses/>. */

package org.opentripplanner.routing.edgetype;

import java.io.Serializable;
import java.time.ZonedDateTime;
<<<<<<< HEAD
=======
import java.time.temporal.ChronoUnit;
>>>>>>> db10654a
import java.util.*;

import com.beust.jcommander.internal.Lists;

import org.onebusaway.gtfs.model.AgencyAndId;
import org.onebusaway.gtfs.model.Stop;
import org.onebusaway.gtfs.model.StopTime;
import org.onebusaway.gtfs.model.Trip;
import org.onebusaway.gtfs.model.calendar.ServiceDate;
import org.opentripplanner.common.MavenVersion;
import org.opentripplanner.routing.core.ServiceDay;
import org.opentripplanner.routing.core.State;
import org.opentripplanner.routing.core.StopTransfer;
import org.opentripplanner.routing.core.TransferTable;
import org.opentripplanner.routing.trippattern.Deduplicator;
import org.opentripplanner.routing.trippattern.FrequencyEntry;
import org.opentripplanner.routing.trippattern.RealTimeState;
import org.opentripplanner.routing.trippattern.TripTimes;
import org.slf4j.Logger;
import org.slf4j.LoggerFactory;

import com.google.transit.realtime.GtfsRealtime.TripDescriptor;
import com.google.transit.realtime.GtfsRealtime.TripUpdate;
import com.google.transit.realtime.GtfsRealtime.TripUpdate.StopTimeEvent;
import com.google.transit.realtime.GtfsRealtime.TripUpdate.StopTimeUpdate;
import uk.org.siri.siri20.*;


/**
 * Timetables provide most of the TripPattern functionality. Each TripPattern may possess more than
 * one Timetable when stop time updates are being applied: one for the scheduled stop times, one for
 * each snapshot of updated stop times, another for a working buffer of updated stop times, etc.
 */
public class Timetable implements Serializable {

    private static final Logger LOG = LoggerFactory.getLogger(Timetable.class);
    private static final long serialVersionUID = MavenVersion.VERSION.getUID();

    /**
     * A circular reference between TripPatterns and their scheduled (non-updated) timetables.
     */
    public final TripPattern pattern;

    /**
     * Contains one TripTimes object for each scheduled trip (even cancelled ones) and possibly
     * additional TripTimes objects for unscheduled trips. Frequency entries are stored separately.
     */
    public final List<TripTimes> tripTimes = Lists.newArrayList();

    /**
     * Contains one FrequencyEntry object for each block of frequency-based trips.
     */
    public final List<FrequencyEntry> frequencyEntries = Lists.newArrayList();

    /**
     * The ServiceDate for which this (updated) timetable is valid. If null, then it is valid for all dates.
     */
    public final ServiceDate serviceDate;

    /**
     * For each hop, the best running time. This serves to provide lower bounds on traversal time.
     */
    private transient int minRunningTimes[];

    /**
     * For each stop, the best dwell time. This serves to provide lower bounds on traversal time.
     */
    private transient int minDwellTimes[];

    /** 
     * Helps determine whether a particular pattern is worth searching for departures at a given time. 
     */
    private transient int minTime, maxTime;
    
    /** Construct an empty Timetable. */
    public Timetable(TripPattern pattern) {
        this.pattern = pattern;
        this.serviceDate = null;
    }

    /**
     * Copy constructor: create an un-indexed Timetable with the same TripTimes as the specified timetable.
     */
    Timetable (Timetable tt, ServiceDate serviceDate) {
        tripTimes.addAll(tt.tripTimes);
        this.serviceDate = serviceDate;
        this.pattern = tt.pattern;
    }

    /**
     * Before performing the relatively expensive iteration over all the trips in this pattern, check whether it's even
     * possible to board any of them given the time at which we are searching, and whether it's possible that any of
     * them could improve on the best known time. This is only an optimization, but a significant one. When we search
     * for departures, we look at three separate days: yesterday, today, and tomorrow. Many patterns do not have
     * service at all hours of the day or past midnight. This optimization can cut the search time for each pattern
     * by 66 to 100 percent.
     *
     * @param bestWait -1 means there is not yet any best known time.
     */
    public boolean temporallyViable(ServiceDay sd, long searchTime, int bestWait, boolean boarding) {
        // Check whether any services are running at all on this pattern.
        if ( ! sd.anyServiceRunning(this.pattern.services)) return false;
        // Make the search time relative to the given service day.
        searchTime = sd.secondsSinceMidnight(searchTime);
        // Check whether any trip can be boarded at all, given the search time
        if (boarding ? (searchTime > this.maxTime) : (searchTime < this.minTime)) return false;
        // Check whether any trip can improve on the best time yet found
        if (bestWait >= 0) {
            long bestTime = boarding ? (searchTime + bestWait) : (searchTime - bestWait);
            if (boarding ? (bestTime < this.minTime) : (bestTime > this.maxTime)) return false;
        }
        return true;
    }

    /**
     * Get the next (previous) trip that departs (arrives) from the specified stop at or after
     * (before) the specified time.
     * @return the TripTimes object representing the (possibly updated) best trip, or null if no
     * trip matches both the time and other criteria.
     */
    public TripTimes getNextTrip(State s0, ServiceDay serviceDay, int stopIndex, boolean boarding) {
        /* Search at the state's time, but relative to midnight on the given service day. */
        int time = serviceDay.secondsSinceMidnight(s0.getTimeSeconds());
        // NOTE the time is sometimes negative here. That is fine, we search for the first trip of the day.
        // Adjust for possible boarding time TODO: This should be included in the trip and based on GTFS
        if (boarding) {
            time += s0.getOptions().getBoardTime(this.pattern.mode);
        } else {
            time -= s0.getOptions().getAlightTime(this.pattern.mode);
        }
        TripTimes bestTrip = null;
        Stop currentStop = pattern.getStop(stopIndex);
        // Linear search through the timetable looking for the best departure.
        // We no longer use a binary search on Timetables because:
        // 1. we allow combining trips from different service IDs on the same tripPattern.
        // 2. We mix frequency-based and one-off TripTimes together on tripPatterns.
        // 3. Stoptimes may change with realtime updates, and we cannot count on them being sorted.
        //    The complexity of keeping sorted indexes up to date does not appear to be worth the
        //    apparently minor speed improvement.
        int bestTime = boarding ? Integer.MAX_VALUE : Integer.MIN_VALUE;
        // Hoping JVM JIT will distribute the loop over the if clauses as needed.
        // We could invert this and skip some service days based on schedule overlap as in RRRR.
        for (TripTimes tt : tripTimes) {
            if (tt.isCanceled()) continue;
            if ( ! serviceDay.serviceRunning(tt.serviceCode)) continue; // TODO merge into call on next line
            if ( ! tt.tripAcceptable(s0, stopIndex)) continue;
            int adjustedTime = adjustTimeForTransfer(s0, currentStop, tt.trip, boarding, serviceDay, time);
            if (adjustedTime == -1) continue;
            if (boarding) {
                int depTime = tt.getDepartureTime(stopIndex);
                if (depTime < 0) continue; // negative values were previously used for canceled trips/passed stops/skipped stops, but
                                           // now its not sure if this check should be still in place because there is a boolean field
                                           // for canceled trips
                if (depTime >= adjustedTime && depTime < bestTime) {
                    bestTrip = tt;
                    bestTime = depTime;
                }
            } else {
                int arvTime = tt.getArrivalTime(stopIndex);
                if (arvTime < 0) continue;
                if (arvTime <= adjustedTime && arvTime > bestTime) {
                    bestTrip = tt;
                    bestTime = arvTime;
                }
            }
        }
        // ACK all logic is identical to above.
        // A sign that FrequencyEntries and TripTimes need a common interface.
        FrequencyEntry bestFreq = null;
        for (FrequencyEntry freq : frequencyEntries) {
            TripTimes tt = freq.tripTimes;
            if (tt.isCanceled()) continue;
            if ( ! serviceDay.serviceRunning(tt.serviceCode)) continue; // TODO merge into call on next line
            if ( ! tt.tripAcceptable(s0, stopIndex)) continue;
            int adjustedTime = adjustTimeForTransfer(s0, currentStop, tt.trip, boarding, serviceDay, time);
            if (adjustedTime == -1) continue;
            LOG.debug("  running freq {}", freq);
            if (boarding) {
                int depTime = freq.nextDepartureTime(stopIndex, adjustedTime); // min transfer time included in search
                if (depTime < 0) continue; 
                if (depTime >= adjustedTime && depTime < bestTime) {
                    bestFreq = freq;
                    bestTime = depTime;
                }
            } else {
                int arvTime = freq.prevArrivalTime(stopIndex, adjustedTime); // min transfer time included in search
                if (arvTime < 0) continue;
                if (arvTime <= adjustedTime && arvTime > bestTime) {
                    bestFreq = freq;
                    bestTime = arvTime;
                }
            }
        }
        if (bestFreq != null) {
            // A FrequencyEntry beat all the TripTimes.
            // Materialize that FrequencyEntry entry at the given time.
            bestTrip = bestFreq.tripTimes.timeShift(stopIndex, bestTime, boarding);
        }
        return bestTrip;
    }

    /**
     * Check transfer table rules. Given the last alight time from the State,
     * return the boarding time t0 adjusted for this particular trip's minimum transfer time,
     * or -1 if boarding this trip is not allowed.
     * FIXME adjustedTime can legitimately be -1! But negative times might as well be zero.
     */
    private int adjustTimeForTransfer(State state, Stop currentStop, Trip trip, boolean boarding, ServiceDay serviceDay, int t0) {
        if ( ! state.isEverBoarded()) {
            // This is the first boarding not a transfer.
            return t0;
        }
        TransferTable transferTable = state.getOptions().getRoutingContext().transferTable;
        int transferTime = transferTable.getTransferTime(state.getPreviousStop(), currentStop, state.getPreviousTrip(), trip, boarding);
        // Check whether back edge is TimedTransferEdge
        if (state.getBackEdge() instanceof TimedTransferEdge) {
            // Transfer must be of type TIMED_TRANSFER
            if (transferTime != StopTransfer.TIMED_TRANSFER) {
                return -1;
            }
        }
        if (transferTime == StopTransfer.UNKNOWN_TRANSFER) {
            return t0; // no special rules, just board
        }
        if (transferTime == StopTransfer.FORBIDDEN_TRANSFER) {
            // This transfer is forbidden
            return -1;
        }
        // There is a minimum transfer time to make this transfer. Ensure that it is respected.
        int minTime = serviceDay.secondsSinceMidnight(state.getLastAlightedTimeSeconds());
        if (boarding) {
            minTime += transferTime;
            if (minTime > t0) return minTime;
        } else {
            minTime -= transferTime;
            if (minTime < t0) return minTime;
        }
        return t0;
    }

    /**
     * Finish off a Timetable once all TripTimes have been added to it. This involves caching
     * lower bounds on the running times and dwell times at each stop, and may perform other
     * actions to compact the data structure such as trimming and deduplicating arrays.
     */
    public void finish() {
        int nStops = pattern.stopPattern.size;
        int nHops = nStops - 1;
        /* Find lower bounds on dwell and running times at each stop. */
        minDwellTimes = new int[nHops];
        minRunningTimes = new int[nHops];
        Arrays.fill(minDwellTimes, Integer.MAX_VALUE);
        Arrays.fill(minRunningTimes, Integer.MAX_VALUE);
        // Concatenate raw TripTimes and those referenced from FrequencyEntries
        List<TripTimes> allTripTimes = Lists.newArrayList(tripTimes);
        for (FrequencyEntry freq : frequencyEntries) allTripTimes.add(freq.tripTimes);
        for (TripTimes tt : allTripTimes) {
            for (int h = 0; h < nHops; ++h) {
                int dt = tt.getDwellTime(h);
                if (minDwellTimes[h] > dt) {
                    minDwellTimes[h] = dt;
                }
                int rt = tt.getRunningTime(h);
                if (minRunningTimes[h] > rt) {
                    minRunningTimes[h] = rt;
                }
            }
        }
        /* Find the time range over which this timetable is active. Allows departure search optimizations. */
        minTime = Integer.MAX_VALUE;
        maxTime = Integer.MIN_VALUE;
        for (TripTimes tt : tripTimes) {
            minTime = Math.min(minTime, tt.getDepartureTime(0));
            maxTime = Math.max(maxTime, tt.getArrivalTime(nStops - 1));
        }
        // Slightly repetitive code.
        // Again it seems reasonable to have a shared interface between FrequencyEntries and normal TripTimes.
        for (FrequencyEntry freq : frequencyEntries) {
            minTime = Math.min(minTime, freq.getMinDeparture());
            maxTime = Math.max(maxTime, freq.getMaxArrival());
        }
    }

    /** @return the index of TripTimes for this trip ID in this particular Timetable */
    public int getTripIndex(AgencyAndId tripId) {
        int ret = 0;
        for (TripTimes tt : tripTimes) {
            // could replace linear search with indexing in stoptime updater, but not necessary
            // at this point since the updater thread is far from pegged.
            if (tt.trip.getId().equals(tripId)) return ret;
            ret += 1;
        }
        return -1;
    }

    /** @return the index of TripTimes for this trip ID in this particular Timetable, ignoring AgencyIds. */
    public int getTripIndex(String tripId) {
        int ret = 0;
        for (TripTimes tt : tripTimes) {
            if (tt.trip.getId().getId().equals(tripId)) return ret;
            ret += 1;
        }
        return -1;
    }

    public TripTimes getTripTimes(int tripIndex) {
        return tripTimes.get(tripIndex);
    }

    public TripTimes getTripTimes(Trip trip) {
        for (TripTimes tt : tripTimes) {
            if (tt.trip == trip) return tt;
        }
        return null;
    }

    /**
     * Set new trip times for trip given a trip index
     * 
     * @param tripIndex trip index of trip
     * @param tt new trip times for trip
     * @return old trip times of trip
     */
    public TripTimes setTripTimes(int tripIndex, TripTimes tt) {
        return tripTimes.set(tripIndex, tt);
    }

    /**
     * Apply the TripUpdate to the appropriate TripTimes from this Timetable. The existing TripTimes
     * must not be modified directly because they may be shared with the underlying
     * scheduledTimetable, or other updated Timetables. The {@link TimetableSnapshot} performs the
     * protective copying of this Timetable. It is not done in this update method to avoid
     * repeatedly cloning the same Timetable when several updates are applied to it at once. We
     * assume here that all trips in a timetable are from the same feed, which should always be the
     * case.
     *
     * @param tripUpdate GTFS-RT trip update
     * @param timeZone time zone of trip update
     * @param updateServiceDate service date of trip update
     * @return new copy of updated TripTimes after TripUpdate has been applied on TripTimes of trip
     *         with the id specified in the trip descriptor of the TripUpdate; null if something
     *         went wrong
     */
    public TripTimes createUpdatedTripTimes(TripUpdate tripUpdate, TimeZone timeZone, ServiceDate updateServiceDate) {
        if (tripUpdate == null) {
            LOG.error("A null TripUpdate pointer was passed to the Timetable class update method.");
            return null;
        }
        
        // Though all timetables have the same trip ordering, some may have extra trips due to
        // the dynamic addition of unscheduled trips.
        // However, we want to apply trip updates on top of *scheduled* times
        if (!tripUpdate.hasTrip()) {
            LOG.error("TripUpdate object has no TripDescriptor field.");
            return null;
        }

        TripDescriptor tripDescriptor = tripUpdate.getTrip();
        if (!tripDescriptor.hasTripId()) {
            LOG.error("TripDescriptor object has no TripId field");
            return null;
        }
        String tripId = tripDescriptor.getTripId();
        int tripIndex = getTripIndex(tripId);
        if (tripIndex == -1) {
            LOG.info("tripId {} not found in pattern.", tripId);
            return null;
        } else {
            LOG.trace("tripId {} found at index {} in timetable.", tripId, tripIndex);
        }

        TripTimes newTimes = new TripTimes(getTripTimes(tripIndex));

        if (tripDescriptor.hasScheduleRelationship() && tripDescriptor.getScheduleRelationship()
                == TripDescriptor.ScheduleRelationship.CANCELED) {
            newTimes.cancel();
        } else {
            // The GTFS-RT reference specifies that StopTimeUpdates are sorted by stop_sequence.
            Iterator<StopTimeUpdate> updates = tripUpdate.getStopTimeUpdateList().iterator();
            if (!updates.hasNext()) {
                LOG.warn("Won't apply zero-length trip update to trip {}.", tripId);
                return null;
            }
            StopTimeUpdate update = updates.next();

            int numStops = newTimes.getNumStops();
            Integer delay = null;

            for (int i = 0; i < numStops; i++) {
                boolean match = false;
                if (update != null) {
                    if (update.hasStopSequence()) {
                        match = update.getStopSequence() == newTimes.getStopSequence(i);
                    } else if (update.hasStopId()) {
                        match = pattern.getStop(i).getId().getId().equals(update.getStopId());
                    }
                }

                if (match) {
                    StopTimeUpdate.ScheduleRelationship scheduleRelationship =
                            update.hasScheduleRelationship() ? update.getScheduleRelationship()
                            : StopTimeUpdate.ScheduleRelationship.SCHEDULED;
                    if (scheduleRelationship == StopTimeUpdate.ScheduleRelationship.SKIPPED) {
                        LOG.warn("Partially canceled trips are unsupported by this method." +
                                " Skipping TripUpdate.");
                        return null;
                    } else if (scheduleRelationship ==
                            StopTimeUpdate.ScheduleRelationship.NO_DATA) {
                        newTimes.updateArrivalDelay(i, 0);
                        newTimes.updateDepartureDelay(i, 0);
                        delay = 0;
                    } else {
                        long today = updateServiceDate.getAsDate(timeZone).getTime() / 1000;

                        if (update.hasArrival() && (update.getArrival().hasTime() || update.getArrival().hasDelay())) {
                            StopTimeEvent arrival = update.getArrival();
                            if (arrival.hasDelay()) {
                                delay = arrival.getDelay();
                                if (arrival.hasTime()) {
                                    newTimes.updateArrivalTime(i,
                                            (int) (arrival.getTime() - today));
                                } else {
                                    newTimes.updateArrivalDelay(i, delay);
                                }
                            } else if (arrival.hasTime()) {
                                newTimes.updateArrivalTime(i,
                                        (int) (arrival.getTime() - today));
                                delay = newTimes.getArrivalDelay(i);
                            } else {
                                LOG.error("Arrival time at index {} is erroneous.", i);
                                return null;
                            }
                        } else {
                            if (delay == null) {
                                newTimes.updateArrivalTime(i, TripTimes.UNAVAILABLE);
                            } else {
                                newTimes.updateArrivalDelay(i, delay);
                            }
                        }

                        if (update.hasDeparture() && (update.getDeparture().hasTime() || update.getDeparture().hasDelay())) {
                            StopTimeEvent departure = update.getDeparture();
                            if (departure.hasDelay()) {
                                delay = departure.getDelay();
                                if (departure.hasTime()) {
                                    newTimes.updateDepartureTime(i,
                                            (int) (departure.getTime() - today));
                                } else {
                                    newTimes.updateDepartureDelay(i, delay);
                                }
                            } else if (departure.hasTime()) {
                                newTimes.updateDepartureTime(i,
                                        (int) (departure.getTime() - today));
                                delay = newTimes.getDepartureDelay(i);
                            } else {
                                LOG.error("Departure time at index {} is erroneous.", i);
                                return null;
                            }
                        } else {
                            if (delay == null) {
                                newTimes.updateDepartureTime(i, TripTimes.UNAVAILABLE);
                            } else {
                                newTimes.updateDepartureDelay(i, delay);
                            }
                        }
                    }

                    if (updates.hasNext()) {
                        update = updates.next();
                    } else {
                        update = null;
                    }
                } else {
                    if (delay == null) {
                        newTimes.updateArrivalTime(i, TripTimes.UNAVAILABLE);
                        newTimes.updateDepartureTime(i, TripTimes.UNAVAILABLE);
                    } else {
                        newTimes.updateArrivalDelay(i, delay);
                        newTimes.updateDepartureDelay(i, delay);
                    }
                }
            }
            if (update != null) {
                LOG.error("Part of a TripUpdate object could not be applied successfully.");
                return null;
            }
        }
        if (!newTimes.timesIncreasing()) {
            LOG.error("TripTimes are non-increasing after applying GTFS-RT delay propagation.");
            return null;
        }

        LOG.debug("A valid TripUpdate object was applied using the Timetable class update method.");
        return newTimes;
    }
    /**
     * Apply the TripUpdate to the appropriate TripTimes from this Timetable. The existing TripTimes
     * must not be modified directly because they may be shared with the underlying
     * scheduledTimetable, or other updated Timetables. The {@link TimetableSnapshot} performs the
     * protective copying of this Timetable. It is not done in this update method to avoid
     * repeatedly cloning the same Timetable when several updates are applied to it at once. We
     * assume here that all trips in a timetable are from the same feed, which should always be the
     * case.
     *
     * @param journey SIRI-ET EstimatedVehicleJourney
     * @param timeZone time zone of trip update
     * @param tripId
     * @return new copy of updated TripTimes after TripUpdate has been applied on TripTimes of trip
     *         with the id specified in the trip descriptor of the TripUpdate; null if something
     *         went wrong
     */
    public TripTimes createUpdatedTripTimes(EstimatedVehicleJourney journey, TimeZone timeZone, AgencyAndId tripId) {
        if (journey == null) {
            LOG.error("A null EstimatedVehicleJourney pointer was passed to the Timetable class update method.");
            return null;
        }

        int tripIndex = getTripIndex(tripId);
        if (tripIndex == -1) {
            LOG.info("tripId {} not found in pattern.", tripId);
            return null;
        } else {
            LOG.trace("tripId {} found at index {} in timetable.", tripId, tripIndex);
        }

        TripTimes oldTimes = new TripTimes(getTripTimes(tripIndex));
        oldTimes.cancel();

        EstimatedVehicleJourney.EstimatedCalls journeyCalls = journey.getEstimatedCalls();

        if (journeyCalls == null) {
            LOG.error("Part of a TripUpdate object could not be applied successfully.");
            return null;
        }


        List<EstimatedCall> estimatedCalls = journeyCalls.getEstimatedCalls();

        //Get all scheduled stops
        List<Stop> stops = pattern.getStops();

        Map<String, Stop> idStopMap = new HashMap<>();
        for (Stop stop : stops) {
            idStopMap.put(stop.getId().getId(), stop);
        }

        //Setting scheduled arrivals/departures
        List<StopTime> stopTimes = new ArrayList<>();
<<<<<<< HEAD
        for (EstimatedCall estimatedCall : estimatedCalls) {

            StopTime stopTime = new StopTime();
            if (estimatedCall.getAimedArrivalTime() != null) {
                stopTime.setArrivalTime(calculateSecondsSinceMidnight(estimatedCall.getAimedArrivalTime()));
            } else if (estimatedCall.getExpectedArrivalTime() != null) {
                stopTime.setArrivalTime(calculateSecondsSinceMidnight(estimatedCall.getExpectedArrivalTime()));
            }
            if (estimatedCall.getAimedDepartureTime() != null) {
                stopTime.setDepartureTime(calculateSecondsSinceMidnight(estimatedCall.getAimedDepartureTime()));
            } else if (estimatedCall.getExpectedDepartureTime() != null) {
                stopTime.setDepartureTime(calculateSecondsSinceMidnight(estimatedCall.getExpectedDepartureTime()));
            }
            int stopNumber = -1;
=======
        ZonedDateTime departureDate = null;
        int callCounter = 1;
        for (EstimatedCall estimatedCall : estimatedCalls) {

            if (departureDate == null) {
                departureDate = estimatedCall.getAimedDepartureTime();
            }

            StopTime stopTime = new StopTime();
            if (estimatedCall.getAimedArrivalTime() != null) {
                stopTime.setArrivalTime(calculateSecondsSinceMidnight(departureDate, estimatedCall.getAimedArrivalTime()));
            } else if (estimatedCall.getExpectedArrivalTime() != null) {
                stopTime.setArrivalTime(calculateSecondsSinceMidnight(departureDate, estimatedCall.getExpectedArrivalTime()));
            }

            if (estimatedCall.getAimedDepartureTime() != null) {
                stopTime.setDepartureTime(calculateSecondsSinceMidnight(departureDate, estimatedCall.getAimedDepartureTime()));
            } else if (estimatedCall.getExpectedDepartureTime() != null) {
                stopTime.setDepartureTime(calculateSecondsSinceMidnight(departureDate, estimatedCall.getExpectedDepartureTime()));
            }

            // Simulating arrival on first stop
            if (stopTime.getArrivalTime() < 0 && stopTime.getDepartureTime() >= 0) {
                stopTime.setArrivalTime(stopTime.getDepartureTime());
            }

            // Simulating departure from last stop
            if (stopTime.getDepartureTime() < 0 && stopTime.getArrivalTime() >= 0) {
                stopTime.setDepartureTime(stopTime.getArrivalTime());
            }

            int stopNumber = callCounter++;
>>>>>>> db10654a
            if (estimatedCall.getVisitNumber() != null) {
                stopNumber = estimatedCall.getVisitNumber().intValue();
            } else if (estimatedCall.getOrder() != null) {
                stopNumber = estimatedCall.getOrder().intValue();
            }

            if (stopNumber > 0) {
                stopTime.setStopSequence(stopNumber);
            }
            Stop stop = idStopMap.get(estimatedCall.getStopPointRef().getValue());
            if (stop != null) {
                stopTime.setStop(stop);
                stopTimes.add(stopTime);
            } else {
                LOG.warn("Got ET-update on unknown stop {} on line {}.", estimatedCall.getStopPointRef().getValue(), journey.getLineRef().getValue());
                return null;
            }
        }

        //Creating new TripTimes based on updated arrivals/departures
        TripTimes newTimes = new TripTimes(oldTimes.trip, stopTimes, new Deduplicator());
        newTimes.serviceCode = oldTimes.serviceCode;

<<<<<<< HEAD
        List<Integer> visitedStops = new ArrayList<>();
        for (EstimatedCall estimatedCall : estimatedCalls) {

            String stopPointRef = estimatedCall.getStopPointRef().getValue();
            int stopPointIndex = -1;

            if (estimatedCall.getOrder() != null) {
                // StopIndex is set in ET-data - first stop has order=1
                stopPointIndex = estimatedCall.getOrder().intValue()-1;
            } else if (estimatedCall.getVisitNumber() != null) {
                // StopIndex is set in ET-data - first stop has order=1
                stopPointIndex = estimatedCall.getVisitNumber().intValue()-1;
            } else {
                // Find first stop with same reference
                int stopsCounter = 0;
                for (Stop stop : stops) {
                    if (stop.getId().getId().equals(stopPointRef)) {
                        //Same StopPointRef
                        if (!visitedStops.contains(stopPointIndex)) {
                            //Stop has not yet been visited in this pattern/ca
                            stopPointIndex = stopsCounter;
                            break;
                        }
                    }
                    stopsCounter++;
                }
            }
            visitedStops.add(stopPointIndex);

            if (stopPointIndex >= 0 && stopPointIndex < newTimes.getNumStops()) {

                // Estimated Arrival
                if (stopPointIndex == 0  && estimatedCall.getExpectedDepartureTime() != null){
                    //First stop has no arrival - using departure
                    newTimes.updateArrivalTime(stopPointIndex, calculateSecondsSinceMidnight(estimatedCall.getExpectedDepartureTime()));
                } else if (estimatedCall.getExpectedArrivalTime() != null) {
                    // Using realtime-data
                    newTimes.updateArrivalTime(stopPointIndex, calculateSecondsSinceMidnight(estimatedCall.getExpectedArrivalTime()));
                } else if (estimatedCall.getAimedArrivalTime() != null) {
                    //Realtime-data does not exist - use original data
                    newTimes.updateArrivalTime(stopPointIndex, calculateSecondsSinceMidnight(estimatedCall.getAimedArrivalTime()));
                }

                // Estimated Departure
                if (stopPointIndex == stops.size()-1 && estimatedCall.getExpectedArrivalTime() != null){
                    //last stop has no departure - using arrival
                    newTimes.updateDepartureTime(stopPointIndex, calculateSecondsSinceMidnight(estimatedCall.getExpectedArrivalTime()));
                } else if (estimatedCall.getExpectedDepartureTime() != null) {
                    //Using realtime-data
                    newTimes.updateDepartureTime(stopPointIndex, calculateSecondsSinceMidnight(estimatedCall.getExpectedDepartureTime()));
                } else  if (estimatedCall.getAimedDepartureTime() != null) {
                    //Realtime-data does not exist - use original data
                    newTimes.updateDepartureTime(stopPointIndex, calculateSecondsSinceMidnight(estimatedCall.getAimedDepartureTime()));
                }
            }
=======
        newTimes.setRealTimeState(RealTimeState.UPDATED);

        for (int i = 0;i< newTimes.getNumStops();i++) {
            newTimes.updateArrivalTime(i, newTimes.getArrivalTime(i));
            newTimes.updateDepartureTime(i, newTimes.getDepartureTime(i));
>>>>>>> db10654a
        }

        if (!newTimes.timesIncreasing()) {
            LOG.error("TripTimes are non-increasing after applying SIRI delay propagation - LineRef {}.", journey.getLineRef().getValue());
            return null;
        }

        LOG.debug("A valid TripUpdate object was applied using the Timetable class update method.");
        return newTimes;
    }

<<<<<<< HEAD
    private int calculateSecondsSinceMidnight(ZonedDateTime dateTime) {
        return dateTime.toLocalTime().toSecondOfDay();
=======
    private int calculateSecondsSinceMidnight(ZonedDateTime departureDate, ZonedDateTime dateTime) {

        int daysBetween = 0;
        if (departureDate.getDayOfMonth() != dateTime.getDayOfMonth()) {
            ZonedDateTime midnightOnDepartureDate = departureDate.withHour(0).withMinute(0).withSecond(0);
            ZonedDateTime midnightOnCurrentStop = dateTime.withHour(0).withMinute(0).withSecond(0);
            daysBetween = (int) ChronoUnit.DAYS.between(midnightOnDepartureDate, midnightOnCurrentStop);
        }
        // If first departure was 'yesterday' - add 24h
        int daysSinceDeparture = daysBetween * (24*60*60);

        return dateTime.toLocalTime().toSecondOfDay() + daysSinceDeparture;
>>>>>>> db10654a
    }

    /**
     * Apply the TripUpdate to the appropriate TripTimes from this Timetable. The existing TripTimes
     * must not be modified directly because they may be shared with the underlying
     * scheduledTimetable, or other updated Timetables. The {@link TimetableSnapshot} performs the
     * protective copying of this Timetable. It is not done in this update method to avoid
     * repeatedly cloning the same Timetable when several updates are applied to it at once. We
     * assume here that all trips in a timetable are from the same feed, which should always be the
     * case.
     *
     * @param activity SIRI-VM VehicleActivity
     * @param timeZone time zone of trip update
     * @param tripId
     * @return new copy of updated TripTimes after TripUpdate has been applied on TripTimes of trip
     *         with the id specified in the trip descriptor of the TripUpdate; null if something
     *         went wrong
     */
    public TripTimes createUpdatedTripTimes(VehicleActivityStructure activity, TimeZone timeZone, AgencyAndId tripId) {
        if (activity == null) {
            LOG.error("A null VehicleActivityStructure pointer was passed to the Timetable class update method.");
            return null;
        }

        MonitoredVehicleJourneyStructure mvj = activity.getMonitoredVehicleJourney();


        int tripIndex = getTripIndex(tripId);
        if (tripIndex == -1) {
            LOG.trace("tripId {} not found in pattern.", tripId);
            return null;
        } else {
            LOG.trace("tripId {} found at index {} in timetable.", tripId, tripIndex);
        }

        TripTimes newTimes = new TripTimes(getTripTimes(tripIndex));


        MonitoredCallStructure update = mvj.getMonitoredCall();
        if (update == null) {
            return null;
        }


        int numStops = newTimes.getNumStops();
        int delay = 0;

        boolean match = false;
        for (int i = 0; i < numStops; i++) {
            if (!match) {
                if (update.getStopPointRef() != null) {
                    match = pattern.getStop(i).getId().getId().equals(update.getStopPointRef().getValue());
                }
            }
            //Delay on one stop aggregates to the following stops
            if (mvj.getDelay() != null) {
                delay = mvj.getDelay().getSeconds();
            }

            if (match && delay > 0) {
                newTimes.updateArrivalDelay(i, delay);
                newTimes.updateDepartureDelay(i, delay);
            }
        }

        if (!newTimes.timesIncreasing()) {
            LOG.error("TripTimes are non-increasing after applying SIRI delay propagation.");
            return null;
        }

        LOG.debug("A valid TripUpdate object was applied using the Timetable class update method.");
        return newTimes;
    }

    /**
     * Add a trip to this Timetable. The Timetable must be analyzed, compacted, and indexed
     * any time trips are added, but this is not done automatically because it is time consuming
     * and should only be done once after an entire batch of trips are added.
     * Note that the trip is not added to the enclosing pattern here, but in the pattern's wrapper function.
     * Here we don't know if it's a scheduled trip or a realtime-added trip.
     */
    public void addTripTimes(TripTimes tt) {
        tripTimes.add(tt);
    }

    /**
     * Add a frequency entry to this Timetable. See addTripTimes method. Maybe Frequency Entries should
     * just be TripTimes for simplicity.
     */
    public void addFrequencyEntry(FrequencyEntry freq) {
        frequencyEntries.add(freq);
    }

    /**
     * Check that all dwell times at the given stop are zero, which allows removing the dwell edge.
     * TODO we should probably just eliminate dwell-deletion. It won't be important if we get rid of transit edges.
     */
    boolean allDwellsZero(int hopIndex) {
        for (TripTimes tt : tripTimes) {
            if (tt.getDwellTime(hopIndex) != 0) {
                return false;
            }
        }
        return true;
    }

    /** Returns the shortest possible running time for this stop */
    public int getBestRunningTime(int stopIndex) {
        return minRunningTimes[stopIndex];
    }

    /** Returns the shortest possible dwell time at this stop */
    public int getBestDwellTime(int stopIndex) {
        if (minDwellTimes == null) {
            return 0;
        }
        return minDwellTimes[stopIndex];
    }

    public boolean isValidFor(ServiceDate serviceDate) {
        return this.serviceDate == null || this.serviceDate.equals(serviceDate);
    }
    
    /** Find and cache service codes. Duplicates information in trip.getServiceId for optimization. */
    // TODO maybe put this is a more appropriate place
    public void setServiceCodes (Map<AgencyAndId, Integer> serviceCodes) {
        for (TripTimes tt : this.tripTimes) {
            tt.serviceCode = serviceCodes.get(tt.trip.getServiceId());
        }
        // Repeated code... bad sign...
        for (FrequencyEntry freq : this.frequencyEntries) {
            TripTimes tt = freq.tripTimes;
            tt.serviceCode = serviceCodes.get(tt.trip.getServiceId());
        }
    }

} <|MERGE_RESOLUTION|>--- conflicted
+++ resolved
@@ -15,10 +15,7 @@
 
 import java.io.Serializable;
 import java.time.ZonedDateTime;
-<<<<<<< HEAD
-=======
 import java.time.temporal.ChronoUnit;
->>>>>>> db10654a
 import java.util.*;
 
 import com.beust.jcommander.internal.Lists;
@@ -567,22 +564,6 @@
 
         //Setting scheduled arrivals/departures
         List<StopTime> stopTimes = new ArrayList<>();
-<<<<<<< HEAD
-        for (EstimatedCall estimatedCall : estimatedCalls) {
-
-            StopTime stopTime = new StopTime();
-            if (estimatedCall.getAimedArrivalTime() != null) {
-                stopTime.setArrivalTime(calculateSecondsSinceMidnight(estimatedCall.getAimedArrivalTime()));
-            } else if (estimatedCall.getExpectedArrivalTime() != null) {
-                stopTime.setArrivalTime(calculateSecondsSinceMidnight(estimatedCall.getExpectedArrivalTime()));
-            }
-            if (estimatedCall.getAimedDepartureTime() != null) {
-                stopTime.setDepartureTime(calculateSecondsSinceMidnight(estimatedCall.getAimedDepartureTime()));
-            } else if (estimatedCall.getExpectedDepartureTime() != null) {
-                stopTime.setDepartureTime(calculateSecondsSinceMidnight(estimatedCall.getExpectedDepartureTime()));
-            }
-            int stopNumber = -1;
-=======
         ZonedDateTime departureDate = null;
         int callCounter = 1;
         for (EstimatedCall estimatedCall : estimatedCalls) {
@@ -615,7 +596,6 @@
             }
 
             int stopNumber = callCounter++;
->>>>>>> db10654a
             if (estimatedCall.getVisitNumber() != null) {
                 stopNumber = estimatedCall.getVisitNumber().intValue();
             } else if (estimatedCall.getOrder() != null) {
@@ -639,69 +619,11 @@
         TripTimes newTimes = new TripTimes(oldTimes.trip, stopTimes, new Deduplicator());
         newTimes.serviceCode = oldTimes.serviceCode;
 
-<<<<<<< HEAD
-        List<Integer> visitedStops = new ArrayList<>();
-        for (EstimatedCall estimatedCall : estimatedCalls) {
-
-            String stopPointRef = estimatedCall.getStopPointRef().getValue();
-            int stopPointIndex = -1;
-
-            if (estimatedCall.getOrder() != null) {
-                // StopIndex is set in ET-data - first stop has order=1
-                stopPointIndex = estimatedCall.getOrder().intValue()-1;
-            } else if (estimatedCall.getVisitNumber() != null) {
-                // StopIndex is set in ET-data - first stop has order=1
-                stopPointIndex = estimatedCall.getVisitNumber().intValue()-1;
-            } else {
-                // Find first stop with same reference
-                int stopsCounter = 0;
-                for (Stop stop : stops) {
-                    if (stop.getId().getId().equals(stopPointRef)) {
-                        //Same StopPointRef
-                        if (!visitedStops.contains(stopPointIndex)) {
-                            //Stop has not yet been visited in this pattern/ca
-                            stopPointIndex = stopsCounter;
-                            break;
-                        }
-                    }
-                    stopsCounter++;
-                }
-            }
-            visitedStops.add(stopPointIndex);
-
-            if (stopPointIndex >= 0 && stopPointIndex < newTimes.getNumStops()) {
-
-                // Estimated Arrival
-                if (stopPointIndex == 0  && estimatedCall.getExpectedDepartureTime() != null){
-                    //First stop has no arrival - using departure
-                    newTimes.updateArrivalTime(stopPointIndex, calculateSecondsSinceMidnight(estimatedCall.getExpectedDepartureTime()));
-                } else if (estimatedCall.getExpectedArrivalTime() != null) {
-                    // Using realtime-data
-                    newTimes.updateArrivalTime(stopPointIndex, calculateSecondsSinceMidnight(estimatedCall.getExpectedArrivalTime()));
-                } else if (estimatedCall.getAimedArrivalTime() != null) {
-                    //Realtime-data does not exist - use original data
-                    newTimes.updateArrivalTime(stopPointIndex, calculateSecondsSinceMidnight(estimatedCall.getAimedArrivalTime()));
-                }
-
-                // Estimated Departure
-                if (stopPointIndex == stops.size()-1 && estimatedCall.getExpectedArrivalTime() != null){
-                    //last stop has no departure - using arrival
-                    newTimes.updateDepartureTime(stopPointIndex, calculateSecondsSinceMidnight(estimatedCall.getExpectedArrivalTime()));
-                } else if (estimatedCall.getExpectedDepartureTime() != null) {
-                    //Using realtime-data
-                    newTimes.updateDepartureTime(stopPointIndex, calculateSecondsSinceMidnight(estimatedCall.getExpectedDepartureTime()));
-                } else  if (estimatedCall.getAimedDepartureTime() != null) {
-                    //Realtime-data does not exist - use original data
-                    newTimes.updateDepartureTime(stopPointIndex, calculateSecondsSinceMidnight(estimatedCall.getAimedDepartureTime()));
-                }
-            }
-=======
         newTimes.setRealTimeState(RealTimeState.UPDATED);
 
         for (int i = 0;i< newTimes.getNumStops();i++) {
             newTimes.updateArrivalTime(i, newTimes.getArrivalTime(i));
             newTimes.updateDepartureTime(i, newTimes.getDepartureTime(i));
->>>>>>> db10654a
         }
 
         if (!newTimes.timesIncreasing()) {
@@ -713,10 +635,6 @@
         return newTimes;
     }
 
-<<<<<<< HEAD
-    private int calculateSecondsSinceMidnight(ZonedDateTime dateTime) {
-        return dateTime.toLocalTime().toSecondOfDay();
-=======
     private int calculateSecondsSinceMidnight(ZonedDateTime departureDate, ZonedDateTime dateTime) {
 
         int daysBetween = 0;
@@ -729,7 +647,6 @@
         int daysSinceDeparture = daysBetween * (24*60*60);
 
         return dateTime.toLocalTime().toSecondOfDay() + daysSinceDeparture;
->>>>>>> db10654a
     }
 
     /**
