/* This program is free software: you can redistribute it and/or
 modify it under the terms of the GNU Lesser General Public License
 as published by the Free Software Foundation, either version 3 of
 the License, or (props, at your option) any later version.

 This program is distributed in the hope that it will be useful,
 but WITHOUT ANY WARRANTY; without even the implied warranty of
 MERCHANTABILITY or FITNESS FOR A PARTICULAR PURPOSE.  See the
 GNU General Public License for more details.

 You should have received a copy of the GNU General Public License
 along with this program.  If not, see <http://www.gnu.org/licenses/>. */

package org.opentripplanner.routing.services;

import com.fasterxml.jackson.databind.JsonNode;
<<<<<<< HEAD
import org.opentripplanner.model.OtpTransitDao;
=======
import org.opentripplanner.model.OtpTransitService;
>>>>>>> 8ae40c8c

public interface FareServiceFactory {

    FareService makeFareService();

<<<<<<< HEAD
    void processGtfs(OtpTransitDao dao);
=======
    void processGtfs(OtpTransitService transitService);
>>>>>>> 8ae40c8c

    void configure(JsonNode config);
}<|MERGE_RESOLUTION|>--- conflicted
+++ resolved
@@ -14,21 +14,13 @@
 package org.opentripplanner.routing.services;
 
 import com.fasterxml.jackson.databind.JsonNode;
-<<<<<<< HEAD
-import org.opentripplanner.model.OtpTransitDao;
-=======
 import org.opentripplanner.model.OtpTransitService;
->>>>>>> 8ae40c8c
 
 public interface FareServiceFactory {
 
     FareService makeFareService();
 
-<<<<<<< HEAD
-    void processGtfs(OtpTransitDao dao);
-=======
     void processGtfs(OtpTransitService transitService);
->>>>>>> 8ae40c8c
 
     void configure(JsonNode config);
 }