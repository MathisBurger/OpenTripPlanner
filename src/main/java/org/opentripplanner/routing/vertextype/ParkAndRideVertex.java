--- conflicted
+++ resolved
@@ -35,11 +35,8 @@
 
     public int spacesAvailable = Integer.MAX_VALUE;
 
-<<<<<<< HEAD
-=======
     private CarPark carPark;
 
->>>>>>> 50e814d5
     public ParkAndRideVertex(Graph g, String label, String id, double x, double y, I18NString name) {
         super(g, label, x, y, name);
         setId(id);
@@ -47,10 +44,7 @@
 
     public ParkAndRideVertex(Graph graph, CarPark carPark) {
         super(graph, carPark.id, carPark.x, carPark.y, carPark.name);
-<<<<<<< HEAD
-=======
         this.carPark = carPark;
->>>>>>> 50e814d5
         this.spacesAvailable = carPark.spacesAvailable;
         setId(carPark.id);
     }
