package org.opentripplanner.routing.core;

import org.opentripplanner.routing.graph.Edge;
import org.opentripplanner.routing.graph.Vertex;
import org.opentripplanner.routing.api.request.RoutingRequest;
import org.slf4j.Logger;
import org.slf4j.LoggerFactory;

import java.util.Set;

/**
 * This class is a wrapper around a new State that provides it with setter and increment methods,
 * allowing it to be modified before being put to use.
 * 
 * By virtue of being in the same package as States, it can modify their package private fields.
 * 
 * @author andrewbyrd
 */
public class StateEditor {

    private static final Logger LOG = LoggerFactory.getLogger(StateEditor.class);

    protected State child;

    private boolean spawned = false;

    private boolean defectiveTraversal = false;

    private boolean traversingBackward;

    /* CONSTRUCTORS */

    protected StateEditor() {}
    
    public StateEditor(RoutingRequest options, Vertex v) {
        child = new State(v, options);
    }

    public StateEditor(State parent, Edge e) {
        child = parent.clone();
        child.backState = parent;
        child.backEdge = e;
        // We clear child.next here, since it could have already been set in the
        // parent
        child.next = null;
        if (e == null) {
            child.backState = null;
            child.vertex = parent.vertex;
            child.stateData = child.stateData.clone();
        } else {
            // be clever
            // Note that we use equals(), not ==, here to allow for dynamically
            // created vertices
            if (e.getFromVertex().equals(e.getToVertex())
                    && parent.vertex.equals(e.getFromVertex())) {
                // TODO LG: We disable this test: the assumption that
                // the from and to vertex of an edge are not the same
                // is not true anymore: bike rental on/off edges.
                traversingBackward = parent.getOptions().arriveBy;
                child.vertex = e.getToVertex();
            } else if (parent.vertex.equals(e.getFromVertex())) {
                traversingBackward = false;
                child.vertex = e.getToVertex();
            } else if (parent.vertex.equals(e.getToVertex())) {
                traversingBackward = true;
                child.vertex = e.getFromVertex();
            } else {
                // Parent state is not at either end of edge.
                LOG.warn("Edge is not connected to parent state: {}", e);
                LOG.warn("   from   vertex: {}", e.getFromVertex());
                LOG.warn("   to     vertex: {}", e.getToVertex());
                LOG.warn("   parent vertex: {}", parent.vertex);
                defectiveTraversal = true;
            }
            if (traversingBackward != parent.getOptions().arriveBy) {
                LOG.error("Actual traversal direction does not match traversal direction in TraverseOptions.");
                defectiveTraversal = true;
            }
        }
    }

    /* PUBLIC METHODS */

    /**
     * Why can a state editor only be used once? If you modify some component of state with and
     * editor, use the editor to create a new state, and then make more modifications, these
     * modifications will be applied to the previously created state. Reusing the state editor to
     * make several states would modify an existing state somewhere earlier in the search, messing
     * up the shortest path tree.
     */
    public State makeState() {
        // check that this editor has not been used already
        if (spawned)
            throw new IllegalStateException("A StateEditor can only be used once.");

        // if something was flagged incorrect, do not make a new state
        if (defectiveTraversal) {
            LOG.error("Defective traversal flagged on edge " + child.backEdge);
            return null;
        }

        if (child.backState != null) {
            // make it impossible to use a state with lower weight than its
            // parent.
            child.checkNegativeWeight();

            // check that time changes are coherent with edge traversal
            // direction
            if (traversingBackward ? (child.getTimeDeltaSeconds() > 0)
                    : (child.getTimeDeltaSeconds() < 0)) {
                LOG.trace("Time was incremented the wrong direction during state editing. {}",
                        child.backEdge);
                return null;
            }
        }
        spawned = true;
        return child;
    }

    public String toString() {
        return "<StateEditor " + child + ">";
    }

    /* PUBLIC METHODS TO MODIFY A STATE BEFORE IT IS USED */

    /**
     * Tell the stateEditor to return null when makeState() is called, no matter what other editing
     * has been done. This allows graph patches to block traversals.
     */
    public void blockTraversal() {
        this.defectiveTraversal = true;
    }

    /* Incrementors */

    public void incrementWeight(double weight) {
        if (Double.isNaN(weight)) {
            LOG.warn("A state's weight is being incremented by NaN while traversing edge "
                    + child.backEdge);
            defectiveTraversal = true;
            return;
        }
        if (weight < 0) {
            LOG.warn("A state's weight is being incremented by a negative amount while traversing edge "
                    + child.backEdge);
            defectiveTraversal = true;
            return;
        }
        child.weight += weight;
    }

    /**
     * Advance or rewind the time of the new state by the given non-negative amount. Direction of
     * time is inferred from the direction of traversal. This is the only element of state that runs
     * backward when traversing backward.
     */
    public void incrementTimeInSeconds(int seconds) {
        incrementTimeInMilliseconds(seconds * 1000L);
    }
    
    public void incrementTimeInMilliseconds(long milliseconds) {
        if (milliseconds < 0) {
            LOG.warn("A state's time is being incremented by a negative amount while traversing edge "
                    + child.getBackEdge());
            defectiveTraversal = true;
            return;
        }
        child.time += (traversingBackward ? -milliseconds : milliseconds);
    }    

    public void incrementWalkDistance(double length) {
        if (length < 0) {
            LOG.warn("A state's walk distance is being incremented by a negative amount.");
            defectiveTraversal = true;
            return;
        }
        child.walkDistance += length;
    }

    /* Basic Setters */

    public void setEnteredNoThroughTrafficArea() {
        child.stateData.enteredNoThroughTrafficArea = true;
    }

    public void resetEnteredNoThroughTrafficArea() {
        child.stateData.enteredNoThroughTrafficArea = false;
    }
    

    public void setBackMode(TraverseMode mode) {
        if (mode == child.stateData.backMode)
            return;
        
        cloneStateDataAsNeeded();
        child.stateData.backMode = mode;
    }

    public void setBackWalkingBike (boolean walkingBike) {
        if (walkingBike == child.stateData.backWalkingBike)
            return;
        
        cloneStateDataAsNeeded();
        child.stateData.backWalkingBike = walkingBike;
    }

    public void setWalkDistance(double walkDistance) {
        child.walkDistance = walkDistance;
    }

<<<<<<< HEAD
    public void beginFloatingVehicleRenting(TraverseMode vehicleMode) {
        cloneStateDataAsNeeded();
        child.stateData.bikeRentalState = BikeRentalState.RENTING_FLOATING;
        child.stateData.currentMode = vehicleMode;
    }

    public void beginVehicleRentingAtStation(TraverseMode vehicleMode) {
        cloneStateDataAsNeeded();
        child.stateData.bikeRentalState = BikeRentalState.RENTING_FROM_STATION;
        child.stateData.currentMode = vehicleMode;
    }

    public void dropOffRentedVehicleAtStation() {
        cloneStateDataAsNeeded();
        child.stateData.bikeRentalState = BikeRentalState.HAVE_RENTED;
        child.stateData.currentMode = TraverseMode.WALK;
=======
    public void beginFloatingVehicleRenting(TraverseMode vehicleMode, boolean reverse) {
        cloneStateDataAsNeeded();
        if (reverse) {
            child.stateData.bikeRentalState = BikeRentalState.BEFORE_RENTING;
            child.stateData.currentMode = TraverseMode.WALK;
        } else {
            child.stateData.bikeRentalState = BikeRentalState.RENTING_FLOATING;
            child.stateData.currentMode = vehicleMode;
        }
    }

    public void beginVehicleRentingAtStation(TraverseMode vehicleMode, boolean reverse) {
        cloneStateDataAsNeeded();
        if (reverse) {
            child.stateData.bikeRentalState = BikeRentalState.BEFORE_RENTING;
            child.stateData.currentMode = TraverseMode.WALK;
        } else {
            child.stateData.bikeRentalState = BikeRentalState.RENTING_FROM_STATION;
            child.stateData.currentMode = vehicleMode;
        }
    }

    public void dropOffRentedVehicleAtStation(TraverseMode vehicleMode, boolean reverse) {
        cloneStateDataAsNeeded();
        if (reverse) {
            child.stateData.bikeRentalState = BikeRentalState.RENTING_FROM_STATION;
            child.stateData.currentMode = vehicleMode;
        } else {
            child.stateData.bikeRentalState = BikeRentalState.HAVE_RENTED;
            child.stateData.currentMode = TraverseMode.WALK;
        }
>>>>>>> 26757a67
    }

    /**
     * This has two effects: marks the car as parked, and switches the current mode.
     * Marking the car parked is important for allowing co-dominance of walking and driving states.
     */
    public void setCarParked(boolean carParked) {
        cloneStateDataAsNeeded();
        child.stateData.carParked = carParked;
        if (carParked) {
            // We do not handle mixed-mode P+BIKE...
            child.stateData.currentMode = TraverseMode.WALK;
        } else {
            child.stateData.currentMode = TraverseMode.CAR;
        }
    }

    public void setBikeParked(boolean bikeParked) {
        cloneStateDataAsNeeded();
        child.stateData.bikeParked = bikeParked;
        if (bikeParked) {
            child.stateData.currentMode = TraverseMode.WALK;
        } else {
            child.stateData.currentMode = TraverseMode.BICYCLE;
        }
    }

    public void setTimeSeconds(long seconds) {
        child.time = seconds * 1000;
    }

    public void setStartTimeSeconds(long seconds) {
        cloneStateDataAsNeeded();
        child.stateData.startTime = seconds;
    }

    /**
     * Set non-incremental state values from an existing state.
     * Incremental values are not currently set.
     * 
     * @param state
     */
    public void setFromState(State state) {
        cloneStateDataAsNeeded();
        child.stateData.bikeRentalState = state.stateData.bikeRentalState;
        child.stateData.carParked = state.stateData.carParked;
        child.stateData.bikeParked = state.stateData.bikeParked;
    }

    public void setNonTransitOptionsFromState(State state){
        cloneStateDataAsNeeded();
        child.stateData.currentMode = state.getNonTransitMode();
        child.stateData.carParked = state.isCarParked();
        child.stateData.bikeParked = state.isBikeParked();
        child.stateData.bikeRentalState = state.stateData.bikeRentalState;
    }

    public void setCarPickupState(CarPickupState carPickupState) {
        cloneStateDataAsNeeded();
        child.stateData.carPickupState = carPickupState;
        switch (carPickupState) {
            case WALK_TO_PICKUP:
            case WALK_FROM_DROP_OFF:
                child.stateData.currentMode = TraverseMode.WALK;
                break;
            case IN_CAR:
                child.stateData.currentMode = TraverseMode.CAR;
                break;
        }
    }

    /* PUBLIC GETTER METHODS */

    public long getTimeSeconds() {
        return child.getTimeSeconds();
    }

    public long getElapsedTimeSeconds() {
        return child.getElapsedTimeSeconds();
    }

    public boolean isRentingBike() {
        return child.isBikeRenting();
    }

    public double getWalkDistance() {
        return child.getWalkDistance();
    }

    public Vertex getVertex() {
        return child.getVertex();
    }

    /* PRIVATE METHODS */

    /**
     * To be called before modifying anything in the child's StateData. Makes sure that changes are
     * applied to a copy of StateData rather than the same one that is still referenced in existing,
     * older states.
     */
    private void cloneStateDataAsNeeded() {
        if (child.backState != null && child.stateData == child.backState.stateData)
            child.stateData = child.stateData.clone();
    }

    public void setOptions(RoutingRequest options) {
        cloneStateDataAsNeeded();
        child.stateData.opt = options;
    }

    public void setBikeRentalNetwork(Set<String> networks) {
        cloneStateDataAsNeeded();
        child.stateData.bikeRentalNetworks = networks;
    }

    public boolean hasEnteredNoThroughTrafficArea() {
        return child.hasEnteredNoThruTrafficArea();
    }

}<|MERGE_RESOLUTION|>--- conflicted
+++ resolved
@@ -208,24 +208,6 @@
         child.walkDistance = walkDistance;
     }
 
-<<<<<<< HEAD
-    public void beginFloatingVehicleRenting(TraverseMode vehicleMode) {
-        cloneStateDataAsNeeded();
-        child.stateData.bikeRentalState = BikeRentalState.RENTING_FLOATING;
-        child.stateData.currentMode = vehicleMode;
-    }
-
-    public void beginVehicleRentingAtStation(TraverseMode vehicleMode) {
-        cloneStateDataAsNeeded();
-        child.stateData.bikeRentalState = BikeRentalState.RENTING_FROM_STATION;
-        child.stateData.currentMode = vehicleMode;
-    }
-
-    public void dropOffRentedVehicleAtStation() {
-        cloneStateDataAsNeeded();
-        child.stateData.bikeRentalState = BikeRentalState.HAVE_RENTED;
-        child.stateData.currentMode = TraverseMode.WALK;
-=======
     public void beginFloatingVehicleRenting(TraverseMode vehicleMode, boolean reverse) {
         cloneStateDataAsNeeded();
         if (reverse) {
@@ -257,7 +239,6 @@
             child.stateData.bikeRentalState = BikeRentalState.HAVE_RENTED;
             child.stateData.currentMode = TraverseMode.WALK;
         }
->>>>>>> 26757a67
     }
 
     /**
