--- conflicted
+++ resolved
@@ -248,11 +248,7 @@
 
     public String toString() {
         return "<State " + new Date(getTimeInMillis()) + " [" + weight + "] "
-<<<<<<< HEAD
-                + (isBikeRenting() ? "BIKE_RENT " : "") + (isVehicleParked() ? "VEHICLE_PARKED " : "")
-=======
-                + (isRentingVehicle() ? "VEHICLE_RENT " : "") + (isCarParked() ? "CAR_PARKED " : "")
->>>>>>> aa8c69b5
+                + (isRentingVehicle() ? "VEHICLE_RENT " : "") + (isVehicleParked() ? "VEHICLE_PARKED " : "")
                 + vertex + ">";
     }
     
@@ -260,14 +256,9 @@
         return "<State " + new Date(getTimeInMillis()) + 
                 " w=" + this.getWeight() + 
                 " t=" + this.getElapsedTimeSeconds() + 
-                " d=" + this.getWalkDistance() + 
-<<<<<<< HEAD
-                " br=" + this.isBikeRenting() +
+                " d=" + this.getWalkDistance() +
+                " br=" + this.isRentingVehicle() +
                 " pr=" + this.isVehicleParked() + ">";
-=======
-                " br=" + this.isRentingVehicle() +
-                " pr=" + this.isCarParked() + ">";
->>>>>>> aa8c69b5
     }
 
     public CarPickupState getCarPickupState() {
@@ -331,33 +322,16 @@
     public boolean isFinal() {
         // When drive-to-transit is enabled, we need to check whether the car has been parked (or whether it has been picked up in reverse).
         boolean parkAndRide = stateData.opt.parkAndRide;
-<<<<<<< HEAD
-        boolean bikeRentingOk;
+        boolean vehicleRentingOk;
         boolean vehicleParkAndRideOk;
         if (stateData.opt.arriveBy) {
-            bikeRentingOk = !stateData.opt.bikeRental || !isBikeRenting();
+            vehicleRentingOk = !stateData.opt.vehicleRental || !isRentingVehicle();
             vehicleParkAndRideOk = !parkAndRide || !isVehicleParked();
         } else {
-            bikeRentingOk = !stateData.opt.bikeRental || (bikeRentalNotStarted() || bikeRentalIsFinished());
+            vehicleRentingOk = !stateData.opt.vehicleRental || (vehicleRentalNotStarted() || vehicleRentalIsFinished());
             vehicleParkAndRideOk = !parkAndRide || isVehicleParked();
         }
-        return bikeRentingOk && vehicleParkAndRideOk;
-=======
-        boolean bikeParkAndRide = stateData.opt.bikeParkAndRide;
-        boolean vehicleRentingOk;
-        boolean bikeParkAndRideOk;
-        boolean carParkAndRideOk;
-        if (stateData.opt.arriveBy) {
-            vehicleRentingOk = !stateData.opt.vehicleRental || !isRentingVehicle();
-            bikeParkAndRideOk = !bikeParkAndRide || !isBikeParked();
-            carParkAndRideOk = !parkAndRide || !isCarParked();
-        } else {
-            vehicleRentingOk = !stateData.opt.vehicleRental || (vehicleRentalNotStarted() || vehicleRentalIsFinished());
-            bikeParkAndRideOk = !bikeParkAndRide || isBikeParked();
-            carParkAndRideOk = !parkAndRide || isCarParked();
-        }
-        return vehicleRentingOk && bikeParkAndRideOk && carParkAndRideOk;
->>>>>>> aa8c69b5
+        return vehicleRentingOk && vehicleParkAndRideOk;
     }
 
     public double getWalkDistance() {
