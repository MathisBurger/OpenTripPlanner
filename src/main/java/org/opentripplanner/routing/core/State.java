--- conflicted
+++ resolved
@@ -169,9 +169,6 @@
         // this should be harmless since reversed clones are only used when routing has finished
         this.stateData.opt = options;
         this.stateData.startTime = startTime;
-<<<<<<< HEAD
-        this.stateData.bikeRentalState = BikeRentalState.BEFORE_RENTING;
-=======
         if (options.bikeRental) {
             if (options.arriveBy) {
                 this.stateData.bikeRentalState =
@@ -188,7 +185,6 @@
                 this.stateData.bikeRentalState = BikeRentalState.BEFORE_RENTING;
             }
         }
->>>>>>> 26757a67
         if (options.carPickup) {
             /* For carPickup two initial states are created in getStates(request):
                  1. WALK / WALK_FROM_DROP_OFF or WALK_TO_PICKUP for cases with an initial walk
@@ -286,21 +282,14 @@
     public boolean bikeRentalIsFinished() {
         return stateData.bikeRentalState == BikeRentalState.HAVE_RENTED
             || stateData.bikeRentalState == BikeRentalState.RENTING_FLOATING;
-<<<<<<< HEAD
     }
 
     public boolean bikeRentalNotStarted() {
         return stateData.bikeRentalState == BikeRentalState.BEFORE_RENTING;
-=======
-    }
-
-    public boolean bikeRentalNotStarted() {
-        return stateData.bikeRentalState == BikeRentalState.BEFORE_RENTING;
     }
 
     public BikeRentalState getBikeRentalState() {
         return stateData.bikeRentalState;
->>>>>>> 26757a67
     }
     
     public boolean isCarParked() {
@@ -323,23 +312,12 @@
         boolean carParkAndRideOk;
         boolean pickedUpByCar;
         if (stateData.opt.arriveBy) {
-<<<<<<< HEAD
-            // Check that we are not renting a bike at the destination
-            // Also check that a bike was rented if bikeRental is specified
-            bikeRentingOk = !stateData.opt.bikeRental || (bikeRentalNotStarted() || bikeRentalIsFinished());
-=======
             bikeRentingOk = !stateData.opt.bikeRental || !isBikeRenting();
->>>>>>> 26757a67
             bikeParkAndRideOk = !bikeParkAndRide || !isBikeParked();
             carParkAndRideOk = !parkAndRide || !isCarParked();
             // Checks that taxi has actually been used
             pickedUpByCar = getCarPickupState() != CarPickupState.WALK_FROM_DROP_OFF;
         } else {
-<<<<<<< HEAD
-            // Check that we are not renting a bike at the destination
-            // Also check that a bike was rented if bikeRental is specified
-=======
->>>>>>> 26757a67
             bikeRentingOk = !stateData.opt.bikeRental || (bikeRentalNotStarted() || bikeRentalIsFinished());
             bikeParkAndRideOk = !bikeParkAndRide || isBikeParked();
             carParkAndRideOk = !parkAndRide || isCarParked();
@@ -576,11 +554,6 @@
             editor.setBackMode(orig.getBackMode());
 
             if (orig.isBikeRenting() && !orig.getBackState().isBikeRenting()) {
-<<<<<<< HEAD
-                editor.dropOffRentedVehicleAtStation();
-            } else if (!orig.isBikeRenting() && orig.getBackState().isBikeRenting()) {
-                editor.beginVehicleRentingAtStation(((BikeRentalStationVertex)orig.vertex).getVehicleMode());
-=======
                 editor.dropOffRentedVehicleAtStation(
                     ((BikeRentalStationVertex) orig.vertex).getVehicleMode(),
                     false
@@ -599,7 +572,6 @@
                         false
                     );
                 }
->>>>>>> 26757a67
             }
             if (orig.isCarParked() != orig.getBackState().isCarParked()) {
                 editor.setCarParked(!orig.isCarParked());
