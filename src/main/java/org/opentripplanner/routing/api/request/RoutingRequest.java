--- conflicted
+++ resolved
@@ -750,15 +750,12 @@
 
     /**
      * The filled request parameters for penalties and thresholds values
-<<<<<<< HEAD
-=======
      */
     public DataOverlayParameters dataOverlay = null;
 
 
     /**
      * Raptor can print all events when arriving at stops to system error. For developers only.
->>>>>>> c78b1163
      */
     public DebugRaptor raptorDebuging = null;
 
@@ -807,13 +804,8 @@
 
     /* ACCESSOR/SETTER METHODS */
 
-<<<<<<< HEAD
-    public long getSecondsSinceEpoch() {
-        return dateTime;
-=======
     public boolean transitAllowed() {
         return streetSubRequestModes.isTransit();
->>>>>>> c78b1163
     }
 
     public void setArriveBy(boolean arriveBy) {
