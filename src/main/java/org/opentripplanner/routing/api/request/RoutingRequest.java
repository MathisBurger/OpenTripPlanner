package org.opentripplanner.routing.api.request;

import static org.opentripplanner.util.time.DurationUtils.durationInSeconds;

import java.io.Serializable;
import java.time.Duration;
import java.time.Instant;
import java.util.ArrayList;
import java.util.Collection;
import java.util.Collections;
import java.util.Comparator;
import java.util.Date;
import java.util.EnumMap;
import java.util.HashMap;
import java.util.HashSet;
import java.util.List;
import java.util.Locale;
import java.util.Map;
import java.util.Set;
import java.util.TimeZone;
import javax.annotation.Nonnull;
import org.locationtech.jts.geom.Coordinate;
import org.locationtech.jts.geom.Envelope;
import org.opentripplanner.api.common.LocationStringParser;
import org.opentripplanner.common.geometry.SphericalDistanceLibrary;
import org.opentripplanner.ext.dataoverlay.api.DataOverlayParameters;
import org.opentripplanner.model.FeedScopedId;
import org.opentripplanner.model.GenericLocation;
import org.opentripplanner.model.Route;
import org.opentripplanner.model.TransitMode;
import org.opentripplanner.model.modes.AllowedTransitMode;
import org.opentripplanner.model.plan.SortOrder;
import org.opentripplanner.model.plan.pagecursor.PageCursor;
import org.opentripplanner.model.plan.pagecursor.PageType;
import org.opentripplanner.routing.algorithm.filterchain.ItineraryListFilter;
import org.opentripplanner.routing.algorithm.transferoptimization.api.TransferOptimizationParameters;
import org.opentripplanner.routing.core.BicycleOptimizeType;
import org.opentripplanner.routing.core.RouteMatcher;
import org.opentripplanner.routing.core.State;
import org.opentripplanner.routing.core.TraverseMode;
import org.opentripplanner.routing.core.TraverseModeSet;
import org.opentripplanner.routing.graph.Vertex;
import org.opentripplanner.routing.impl.DurationComparator;
import org.opentripplanner.routing.impl.PathComparator;
import org.opentripplanner.routing.spt.DominanceFunction;
import org.opentripplanner.routing.spt.GraphPath;
import org.opentripplanner.routing.spt.ShortestPathTree;
import org.opentripplanner.routing.vehicle_rental.RentalVehicleType.FormFactor;
import org.opentripplanner.routing.vehicle_rental.VehicleRentalStation;
import org.opentripplanner.util.time.DateUtils;
import org.slf4j.Logger;
import org.slf4j.LoggerFactory;

/**
 * A trip planning request. Some parameters may not be honored by the trip planner for some or all
 * itineraries. For example, maxWalkDistance may be relaxed if the alternative is to not provide a
 * route.
 * <p>
 * All defaults should be specified here in the RoutingRequest, NOT as annotations on query
 * parameters in web services that create RoutingRequests. This establishes a priority chain for
 * default values: RoutingRequest field initializers, then JSON router config, then query
 * parameters.
 *
 * @Deprecated tag is added to all parameters that are not currently functional in either the Raptor
 * router or other non-transit routing (walk, bike, car etc.)
 * <p>
 * TODO OTP2 Many fields are deprecated in this class, the reason is documented in the
 *           RoutingResource class, not here. Eventually the field will be removed from this
 *           class, but we want to keep it in the RoutingResource as long as we support the
 *           REST API.
 */
public class RoutingRequest implements Cloneable, Serializable {

<<<<<<< HEAD
    private static final long serialVersionUID = 1L;

    private static final Logger LOG = LoggerFactory.getLogger(RoutingRequest.class);

    private static final long NOW_THRESHOLD_SEC = durationInSeconds("15h");

    /* FIELDS UNIQUELY IDENTIFYING AN SPT REQUEST */

    /** The complete list of incoming query parameters. */
    public final HashMap<String, String> parameters = new HashMap<>();

    /** The start location */
    public GenericLocation from;

    /** The end location */
    public GenericLocation to;

    /**
     * An ordered list of intermediate locations to be visited.
     *
     * @deprecated TODO OTP2 - Regression. Not currently working in OTP2. Must be re-implemented
     *                       - using raptor.
     */
    @Deprecated
    public List<GenericLocation> intermediatePlaces;

    /**
     * This is the maximum duration in seconds for a direct street search. This is a performance
     * limit and should therefore be set high. Results close to the limit are not guaranteed to be
     * optimal. Use filters to limit what is presented to the client.
     *
     * @see ItineraryListFilter
     */
    public double maxDirectStreetDurationSeconds = Duration.ofHours(4).toSeconds();

    /**
     * This is the maximum duration in seconds for access/egress street searches. This is a
     * performance limit and should therefore be set high. Results close to the limit are not
     * guaranteed to be optimal. Use filters to limit what is presented to the client.
     *
     * @see ItineraryListFilter
     */
    public double maxAccessEgressDurationSeconds = Duration.ofMinutes(45).toSeconds();

    /**
     * Override the settings in maxAccessEgressDurationSeconds for specific street modes. This is
     * done because some street modes searches are much more resource intensive than others.
     */
    public Map<StreetMode, Double> maxAccessEgressDurationSecondsForMode = new HashMap<>();

    /**
     * The access/egress/direct/transit modes allowed for this main request. The parameter
     * "streetSubRequestModes" below is used for a single A Star sub request.
     *
     * // TODO OTP2 Street routing requests should eventually be split into its own request class.
     */
    public RequestModes modes = new RequestModes(
        StreetMode.WALK,
        StreetMode.WALK,
        StreetMode.WALK,
        StreetMode.WALK,
        AllowedTransitMode.getAllTransitModes()
    );

    /**
     * The set of TraverseModes allowed when doing creating sub requests and doing street routing.
     * // TODO OTP2 Street routing requests should eventually be split into its own request class.
     */
    public TraverseModeSet streetSubRequestModes = new TraverseModeSet(TraverseMode.WALK); // defaults in constructor overwrite this

    /**
     * The set of characteristics that the user wants to optimize for -- defaults to SAFE.
     */
    public BicycleOptimizeType bicycleOptimizeType = BicycleOptimizeType.SAFE;

    /**
     * The epoch date/time in seconds that the trip should depart (or arrive, for requests where
     * arriveBy is true)
     */
    private Instant dateTime = Instant.now();

    /**
     * This is the time/duration in seconds from the earliest-departure-time(EDT) to
     * latest-departure-time(LDT). In case of a reverse search it will be the time from earliest
     * to latest arrival time (LAT - EAT).
     * <p>
     * All optimal travels that depart within the search window is guarantied to be found.
     * <p>
     * This is sometimes referred to as the Range Raptor Search Window - but could be used in a none
     * Transit search as well; Hence this is named search-window and not raptor-search-window. Do
     * not confuse this with the travel-window, which is the time between EDT to LAT.
     * <p>
     * Use {@code null} to unset, and {@link Duration#ZERO} to do one Raptor iteration. The value
     * is dynamically  assigned a suitable value, if not set. In a small to medium size operation
     * you may use a fixed value, like 60 minutes. If you have a mixture of high frequency cities
     * routes and infrequent long distant journeys, the best option is normally to use the dynamic
     * auto assignment.
     * <p>
     * There is no need to set this when going to the next/previous page any more.
     */
    public Duration searchWindow;

    /**
     * The expected maximum time a journey can last across all possible journeys for the current deployment.
     * Normally you would just do an estimate and add enough slack, so you are sure that there is no journeys that
     * falls outside this window. The parameter is used find all possible dates for the journey and then search only
     * the services which run on those dates. The duration must include access, egress, wait-time and transit time
     * for the whole journey. It should also take low frequency days/periods like holidays into account. In other words,
     * pick the two points within your area that has the worst connection and then try to travel on the worst possible
     * day, and find the maximum journey duration. Using a value that is too high has the effect of including more
     * patterns in the search, hence, making it a bit slower. Recommended values would be from 12 hours(small
     * town/city), 1 day (region) to 2 days (country like Norway).
     */
    public Duration maxJourneyDuration = Duration.ofHours(24);

    /**
     * Use the cursor to go to the next or previous "page" of trips.
     * You should pass in the original request as is.
     * <p>
     * The next page of itineraries will depart after the current results
     * and the previous page of itineraries will depart before the current results.
     * <p>
     * The paging does not support timeTableView=false and arriveBy=true, this will result in
     * none pareto-optimal results.
     */
    public PageCursor pageCursor;

    /**
     * Search for the best trip options within a time window. If {@code true} two itineraries are
     * considered optimal if one is better on arrival time(earliest wins) and the other is better
     * on departure time(latest wins).
     * <p>
     * In combination with {@code arriveBy} this parameter cover the following 3 use cases:
     * <ul>
     *   <li>
     *     The traveler want to find the best alternative within a time window. Set
     *     {@code timetableView=true} and {@code arriveBy=false}. This is the default, and if the
     *     intention of the traveler is unknown, this gives the best result. This use-case includes
     *     all itineraries in the two next use-cases. This option also work well with paging.
     *
     *     Setting the {@code arriveBy=false}, covers the same use-case, but the input time is
     *     interpreted as latest-arrival-time, and not earliest-departure-time.
     *   </li>
     *   <li>
     *     The traveler want to find the best alternative with departure after a specific time.
     *     For example: I am at the station now and want to get home as quickly as possible.
     *     Set {@code timetableView=true} and {@code arriveBy=false}. Do not support paging.
     *   </li>
     *   <li>
     *     Traveler want to find the best alternative with arrival before specific time. For
     *     example going to a meeting. Set {@code timetableView=true} and {@code arriveBy=false}.
     *     Do not support paging.
     *   </li>
     * </ul>
     * Default: true
     */
    public boolean timetableView = true;

    /**
     * Whether the trip should depart at dateTime (false, the default), or arrive at dateTime.
     */
    public boolean arriveBy = false;

    /**
     * Whether the trip must be wheelchair-accessible and how strictly this should be interpreted.
     */
    public WheelchairAccessibilityRequest accessibilityRequest = WheelchairAccessibilityRequest.DEFAULTS;

    /**
     * The maximum number of itineraries to return. In OTP1 this parameter terminates the search,
     * but in OTP2 it crops the list of itineraries AFTER the search is complete. This parameter is
     * a post search filter function. A side effect from reducing the result is that OTP2 cannot
     * guarantee to find all pareto-optimal itineraries when paging. Also, a large search-window
     * and a small {@code numItineraries} waste computer CPU calculation time.
     * <p>
     * The default value is 50. This is a reasonably high threshold to prevent large amount of data
     * to be returned. Consider tuning the search-window instead of setting this to a small value.
     */
    public int numItineraries = 50;

    /** The maximum slope of streets for wheelchair trips. */
    public double maxWheelchairSlope = 0.0833333333333; // ADA max wheelchair ramp slope is a good default.

    /** Whether the planner should return intermediate stops lists for transit legs. */
    public boolean showIntermediateStops = false;

    /**
     * Human walk speed along streets, in meters per second.
     *
     * Default: 1.33 m/s ~ 3mph, <a href="http://en.wikipedia.org/wiki/Walking">avg. human walk speed</a>
     */
    public double walkSpeed = 1.33;

    /**
     * Default: 5 m/s, ~11 mph, a random bicycling speed
     */
    public double bikeSpeed = 5;

    /**
     * Default: 1.33 m/s ~ Same as walkSpeed
     */
    public double bikeWalkingSpeed = 1.33;

    /**
     * Max car speed along streets, in meters per second.
     *
     * Default: 40 m/s, 144 km/h, above the maximum (finite) driving speed limit worldwide.
     */
    public double carSpeed = 40.0;


    public Locale locale = new Locale("en", "US");

    /**
     * An extra penalty added on transfers (i.e. all boardings except the first one).
     * Not to be confused with bikeBoardCost and walkBoardCost, which are the cost of boarding a
     * vehicle with and without a bicycle. The boardCosts are used to model the 'usual' perceived
     * cost of using a transit vehicle, and the transferCost is used when a user requests even
     * less transfers. In the latter case, we don't actually optimize for fewest transfers, as this
     * can lead to absurd results. Consider a trip in New York from Grand Army
     * Plaza (the one in Brooklyn) to Kalustyan's at noon. The true lowest transfers route is to
     * wait until midnight, when the 4 train runs local the whole way. The actual fastest route is
     * the 2/3 to the 4/5 at Nevins to the 6 at Union Square, which takes half an hour.
     * Even someone optimizing for fewest transfers doesn't want to wait until midnight. Maybe they
     * would be willing to walk to 7th Ave and take the Q to Union Square, then transfer to the 6.
     * If this takes less than optimize_transfer_penalty seconds, then that's what we'll return.
     */
    public int transferCost = 0;

    /**
     * Penalty for using a non-preferred transfer
     *
     * @deprecated TODO OTP2 Regression. Not currently working in OTP2. We might not implement the
     *                       old functionality the same way, but we will try to map this parameter
     *                       so it does work similar as before.
     */
    @Deprecated
    public int nonpreferredTransferCost = 180;


    /** Configure the transfer optimization */
    public final TransferOptimizationParameters transferOptimization = new TransferOptimizationRequest();

    /**
     * Transit reluctance per mode. Use this to add a advantage(<1.0) to specific modes, or to add
     * a penalty to other modes (> 1.0). The type used here it the internal model
     * {@link TransitMode} make sure to create a mapping for this before using it on the API.
     * <p>
     * If set, the alight-slack-for-mode override the default value {@code 1.0}.
     * <p>
     * This is a scalar multiplied with the time in second on board the transit vehicle. Default
     * value is not-set(empty map).
     */
    private final Map<TransitMode, Double> transitReluctanceForMode = new HashMap<>();

    /** A multiplier for how bad walking is, compared to being in transit for equal lengths of time.
     *  Defaults to 2. Empirically, values between 10 and 20 seem to correspond well to the concept
     *  of not wanting to walk too much without asking for totally ridiculous itineraries, but this
     *  observation should in no way be taken as scientific or definitive. Your mileage may vary.
     */
    public double walkReluctance = 2.0;

    public double bikeWalkingReluctance = 5.0;

    public double bikeReluctance = 2.0;

    public double carReluctance = 2.0;


    /**
     * How much more time does it take to walk a flight of stairs compared to walking a similar
     * horizontal length
     *
     * Default value is based on:
     * Fujiyama, T., & Tyler, N. (2010).
     * Predicting the walking speed of pedestrians on stairs.
     * Transportation Planning and Technology, 33(2), 177–202.
     */
    public double stairsTimeFactor = 3.0;

    /** Used instead of walk reluctance for stairs */
    public double stairsReluctance = 2.0;

    /** Multiplicative factor on expected turning time. */
    public double turnReluctance = 1.0;

    /**
     * How long does it take to get an elevator, on average (actually, it probably should be a bit *more* than average, to prevent optimistic trips)?
     * Setting it to "seems like forever," while accurate, will probably prevent OTP from working correctly.
     */
    // TODO: how long does it /really/ take to get an elevator?
    public int elevatorBoardTime = 90;

    /** What is the cost of boarding an elevator? */
    public int elevatorBoardCost = 90;

    /** How long does it take to advance one floor on an elevator? */
    public int elevatorHopTime = 20;

    /** What is the cost of travelling one floor on an elevator? */
    public int elevatorHopCost = 20;

    // it is assumed that getting off an elevator is completely free

    /** Time to get on and off your own bike */
    public int bikeSwitchTime;

    /** Cost of getting on and off your own bike */
    public int bikeSwitchCost;

    /** Time to rent a vehicle */
    public int vehicleRentalPickupTime = 60;

    /**
     * Cost of renting a vehicle. The cost is a bit more than actual time to model the associated cost and trouble.
     */
    public int vehicleRentalPickupCost = 120;

    /** Time to drop-off a rented vehicle */
    public int vehicleRentalDropoffTime = 30;

    /** Cost of dropping-off a rented vehicle */
    public int vehicleRentalDropoffCost = 30;

    /** The vehicle rental networks which may be used. If empty all networks may be used. */
    public Set<String> allowedVehicleRentalNetworks = Set.of();

    /** The vehicle rental networks which may not be used. If empty, no networks are banned. */
    public Set<String> bannedVehicleRentalNetworks = Set.of();

    /** Time to park a bike */
    public int bikeParkTime = 60;

    /** Cost of parking a bike. */
    public int bikeParkCost = 120;

    /** Time to park a car */
    public int carParkTime = 60;

    /** Cost of parking a car. */
    public int carParkCost = 120;

    /** Tags which are required to use a vehicle parking. If empty, no tags are required. */
    public Set<String> requiredVehicleParkingTags = Set.of();

    /** Tags with which a vehicle parking will not be used. If empty, no tags are banned. */
    public Set<String> bannedVehicleParkingTags = Set.of();

    /**
     * Time to park a car in a park and ride, w/o taking into account driving and walking cost
     * (time to park, switch off, pick your stuff, lock the car, etc...)
     */
    public int carDropoffTime = 120;

    /** Time of getting in/out of a carPickup (taxi) */
    public int carPickupTime = 60;

    /** Cost of getting in/out of a carPickup (taxi) */
    public int carPickupCost = 120;

    /**
     * How much worse is waiting for a transit vehicle than being on a transit vehicle, as a multiplier. The default value treats wait and on-vehicle
     * time as the same.
     *
     * It may be tempting to set this higher than walkReluctance (as studies often find this kind of preferences among
     * riders) but the planner will take this literally and walk down a transit line to avoid waiting at a stop.
     * This used to be set less than 1 (0.95) which would make waiting offboard preferable to waiting onboard in an
     * interlined trip. That is also undesirable.
     *
     * If we only tried the shortest possible transfer at each stop to neighboring stop patterns, this problem could disappear.
     */
    public double waitReluctance = 1.0;

    /** How much less bad is waiting at the beginning of the trip (replaces waitReluctance on the first boarding)
     *
     * @deprecated TODO OTP2 Probably a regression, but I'm not sure it worked correctly in OTP 1.X
 *                          either. It could be a part of itinerary-filtering after a Raptor search.
     * */
    @Deprecated
    public double waitAtBeginningFactor = 0.4;

    /**
     * This prevents unnecessary transfers by adding a cost for boarding a vehicle. This is in
     * addition to the cost of the transfer(walking) and waiting-time. It is also in addition to
     * the {@link #transferCost}.
     */
    public int walkBoardCost = 60 * 10;

    /**
     * Separate cost for boarding a vehicle with a bicycle, which is more difficult than on foot.
     * This is in addition to the cost of the transfer(biking) and waiting-time. It is also in
     * addition to the {@link #transferCost}.
     */
    public int bikeBoardCost = 60 * 10;

    /**
     * Do not use certain named agencies
     */
    private Set<FeedScopedId> bannedAgencies = Set.of();

    /**
     * Only use certain named agencies
     */
    private Set<FeedScopedId> whiteListedAgencies = Set.of();


    /**
     * Set of preferred agencies by user.
     */
    @Deprecated
    private Set<FeedScopedId> preferredAgencies = Set.of();

    /**
     * Set of unpreferred agencies for given user.
     */
    @Deprecated
    private Set<FeedScopedId> unpreferredAgencies = Set.of();

    /**
     * Do not use certain named routes.
     * The paramter format is: feedId_routeId,feedId_routeId,feedId_routeId
     * This parameter format is completely nonstandard and should be revised for the 2.0 API, see issue #1671.
     */
    private RouteMatcher bannedRoutes = RouteMatcher.emptyMatcher();

    /** Only use certain named routes
     */
    private RouteMatcher whiteListedRoutes = RouteMatcher.emptyMatcher();

    /** Set of preferred routes by user.
     *
     * @deprecated TODO OTP2 Needs to be implemented
     */
    @Deprecated
    private RouteMatcher preferredRoutes = RouteMatcher.emptyMatcher();

    /**
     * Penalty added for using every route that is not preferred if user set any route as preferred.
     * We return number of seconds that we are willing to wait for preferred route.
     *
     * @deprecated TODO OTP2 Needs to be implemented
     */
    @Deprecated
    public int otherThanPreferredRoutesPenalty = 300;

    /**
     * Set of unpreferred routes for given user.
     *
     * @deprecated TODO OTP2: Needs to be implemented
     */
    @Deprecated
    private RouteMatcher unpreferredRoutes = RouteMatcher.emptyMatcher();

    /**
     * Penalty added for using every unpreferred route. We return number of seconds that we are
     * willing to wait for preferred route.
     *
     * @deprecated TODO OTP2: Needs to be implemented
     */
    @Deprecated
    public int useUnpreferredRoutesPenalty = 300;

    /**
     * Do not use certain trips
     */
    public Set<FeedScopedId> bannedTrips = Set.of();

    /**
     * A global minimum transfer time (in seconds) that specifies the minimum amount of time that
     * must pass between exiting one transit vehicle and boarding another. This time is in addition
     * to time it might take to walk between transit stops, the {@link #alightSlack}, and the
     * {@link #boardSlack}. This time should also be overridden by specific transfer timing
     * information in transfers.txt
     * <p>
     * This only apply to transfers between two trips, it does not apply when boarding the first
     * transit.
     * <p>
     * Unit is seconds. Default value is 2 minutes.
     */
    public int transferSlack = 120;

    /**
     * The number of seconds to add before boarding a transit leg. It is recommended to use the
     * `boardTimes` in the `router-config.json` to set this for each mode.
     * <p>
     * Unit is seconds. Default value is 0.
     */
    public int boardSlack = 0;

    /**
     * Has information how much time boarding a vehicle takes. Can be significant eg in airplanes
     * or ferries.
     * <p>
     * If set, the board-slack-for-mode override the more general {@link #boardSlack}. This
     * enables configuring the board-slack for airplane boarding to be 30 minutes and a slack
     * for bus of 2 minutes.
     * <p>
     * Unit is seconds. Default value is not-set(empty map).
     */
    public Map<TransitMode, Integer> boardSlackForMode = new EnumMap<>(TransitMode.class);

    /**
     * The number of seconds to add after alighting a transit leg. It is recommended to use the
     * `alightTimes` in the `router-config.json` to set this for each mode.
     * <p>
     * Unit is seconds. Default value is 0.
     */
    public int alightSlack = 0;

    /**
     * Has information how much time alighting a vehicle takes. Can be significant eg in airplanes
     * or ferries.
     * <p>
     * If set, the alight-slack-for-mode override the more general {@link #alightSlack}. This
     * enables configuring the alight-slack for train alighting to be 4 minutes and a bus alight
     * slack to be 0 minutes.
     * <p>
     * Unit is seconds. Default value is not-set(empty map).
     */
    public Map<TransitMode, Integer> alightSlackForMode = new EnumMap<>(TransitMode.class);

    /**
     * Ideally maxTransfers should be set in the router config, not here. Instead the client should
     * be able to pass in a parameter for the max number of additional/extra transfers relative to
     * the best trip (with the fewest possible transfers) within constraint of the other search
     * parameters(TODO OTP2 Expose {@link org.opentripplanner.transit.raptor.api.request.SearchParams#numberOfAdditionalTransfers()}
     * in APIs). This might be to complicated to explain to the customer, so we might stick to the
     * old limit, but that have side-effects that you might not find any trips on a day where a
     * critical part of the trip is not available, because of some real-time disruption.
     *
     * See https://github.com/opentripplanner/OpenTripPlanner/issues/2886
     */
    public Integer maxTransfers = 12;

    /**
     * For the bike triangle, how important time is.
     * triangleTimeFactor+triangleSlopeFactor+triangleSafetyFactor == 1
     */
    public double bikeTriangleTimeFactor;

    /** For the bike triangle, how important slope is */
    public double bikeTriangleSlopeFactor;

    /** For the bike triangle, how important safety is */
    public double bikeTriangleSafetyFactor;

    /**
     * Whether or not vehicle rental availability information will be used to plan vehicle rental trips
     */
    public boolean useVehicleRentalAvailabilityInformation = false;

    /**
     * Whether arriving at the destination with a rented (station) bicycle is allowed without
     * dropping it off.
     *
     * @see RoutingRequest#keepingRentedVehicleAtDestinationCost
     * @see VehicleRentalStation#isKeepingVehicleRentalAtDestinationAllowed
     */
    public boolean allowKeepingRentedVehicleAtDestination = false;

    /**
     * The cost of arriving at the destination with the rented bicycle, to discourage doing so.
     *
     * @see RoutingRequest#allowKeepingRentedVehicleAtDestination
     */
    public double keepingRentedVehicleAtDestinationCost = 0;

    /**
     * The deceleration speed of an automobile, in meters per second per second.
     */
    // 2.9 m/s/s: 65 mph - 0 mph in 10 seconds
    public double carDecelerationSpeed = 2.9;

    /**
     * The acceleration speed of an automobile, in meters per second per second.
     */
    // 2.9 m/s/s: 0 mph to 65 mph in 10 seconds
    public double carAccelerationSpeed = 2.9;

    /**
     * When true, realtime updates are ignored during this search.
     */
    public boolean ignoreRealtimeUpdates = false;

    /**
     * When true, trips cancelled in scheduled data are included in this search.
     */
    public boolean includePlannedCancellations = false;

    /**
     * A transit stop that this trip must start from
     *
     * @deprecated TODO OTP2 Is this in use, what is is used for. It seems to overlap with
     *                       the fromPlace parameter. Is is used for onBoard routing only?
     */
    @Deprecated
    public FeedScopedId startingTransitStopId;

    /**
     * A trip where this trip must start from (depart-onboard routing)
     *
     * @deprecated TODO OTP2 Regression. Not currently working in OTP2. We might not implement the
     *                       old functionality the same way, but we will try to map this parameter
     *                       so it does work similar as before.
     */
    @Deprecated
    public FeedScopedId startingTransitTripId;

    /*
      Additional flags affecting mode transitions.
      This is a temporary solution, as it only covers parking and rental at the beginning of the trip.
    */
    public boolean vehicleRental = false;
    public boolean parkAndRide  = false;
    public boolean carPickup = false;

    public Set<FormFactor> allowedRentalFormFactors = new HashSet<>();

    /**
     * If true vehicle parking availability information will be used to plan park and ride trips where it exists.
     */
    public boolean useVehicleParkingAvailabilityInformation = false;

    /** The function that compares paths converging on the same vertex to decide which ones continue to be explored. */
    public DominanceFunction dominanceFunction = new DominanceFunction.Pareto();

    /**
     * Accept only paths that use transit (no street-only paths).
     *
     * @Deprecated TODO OTP2 Regression. Not currently working in OTP2. This is only used in the
     *                       deprecated Transmodel GraphQL API.
     *
     */
    @Deprecated
    public boolean onlyTransitTrips = false;

    /** Option to disable the default filtering of GTFS-RT alerts by time. */
    @Deprecated
    public boolean disableAlertFiltering = false;

    /** Whether to apply the ellipsoid→geoid offset to all elevations in the response */
    public boolean geoidElevation = false;

    /** Which path comparator to use
     *
     * @deprecated TODO OTP2 Regression. Not currently working in OTP2 at the moment.
     */
    @Deprecated
    public String pathComparator = null;


    @Nonnull
    public ItineraryFilterParameters itineraryFilters = ItineraryFilterParameters.createDefault();

    /**
     * The filled request parameters for penalties and thresholds values
     */
    public DataOverlayParameters dataOverlay = null;


    /**
     * Raptor can print all events when arriving at stops to system error. For developers only.
     */
    public DebugRaptor raptorDebugging = new DebugRaptor();


    /**
     * Set of options to use with Raptor. These are available here for testing purposes.
     */
    public RaptorOptions raptorOptions = new RaptorOptions();

    /**
     * List of OTP request tags, these are used to cross-cutting concerns like logging and
     * micrometer tags. Currently, all tags are added to all the timer instances for this request.
     */
    public Tags tags = Tags.of();


    /* CONSTRUCTORS */

    /** Constructor for options; modes defaults to walk and transit */
    public RoutingRequest() {
        // So that they are never null.
        from = new GenericLocation(null, null);
        to = new GenericLocation(null, null);
    }

    public RoutingRequest(TraverseModeSet streetSubRequestModes) {
        this();
        this.setStreetSubRequestModes(streetSubRequestModes);
    }

    public RoutingRequest(TraverseMode mode) {
        this();
        this.setStreetSubRequestModes(new TraverseModeSet(mode));
    }

    public RoutingRequest(TraverseMode mode, BicycleOptimizeType bicycleOptimizeType) {
        this(new TraverseModeSet(mode), bicycleOptimizeType);
    }

    public RoutingRequest(TraverseModeSet modeSet, BicycleOptimizeType bicycleOptimizeType) {
        this();
        this.bicycleOptimizeType = bicycleOptimizeType;
        this.setStreetSubRequestModes(modeSet);
    }

    public RoutingRequest(RequestModes modes) {
        this();
        this.modes = modes;
    }

    /* ACCESSOR/SETTER METHODS */

    public void setArriveBy(boolean arriveBy) {
        this.arriveBy = arriveBy;
    }

    public void setMode(TraverseMode mode) {
        setStreetSubRequestModes(new TraverseModeSet(mode));
    }

    public void setStreetSubRequestModes(TraverseModeSet streetSubRequestModes) {
        this.streetSubRequestModes = streetSubRequestModes;
    }

    public void setBicycleOptimizeType(BicycleOptimizeType bicycleOptimizeType) {
        this.bicycleOptimizeType = bicycleOptimizeType;
    }

    public void setAccessibility(boolean wheelchair) {
        this.accessibilityRequest = this.accessibilityRequest.withEnabled(wheelchair);
    }

    public void setTransitReluctanceForMode(Map<TransitMode, Double> reluctanceForMode) {
        transitReluctanceForMode.clear();
        transitReluctanceForMode.putAll(reluctanceForMode);
    }

    public Map<TransitMode, Double> transitReluctanceForMode() {
        return Collections.unmodifiableMap(transitReluctanceForMode);
    }

    public void setWalkBoardCost(int walkBoardCost) {
        if (walkBoardCost < 0) {
            this.walkBoardCost = 0;
        }
        else {
            this.walkBoardCost = walkBoardCost;
        }
    }

    public void setBikeBoardCost(int bikeBoardCost) {
        if (bikeBoardCost < 0) {
            this.bikeBoardCost = 0;
        }
        else {
            this.bikeBoardCost = bikeBoardCost;
        }
    }

    public void setPreferredAgencies(Collection<FeedScopedId> ids) {
        if(ids != null) {
            preferredAgencies = Set.copyOf(ids);
        }
=======
  private static final long serialVersionUID = 1L;

  private static final Logger LOG = LoggerFactory.getLogger(RoutingRequest.class);

  private static final long NOW_THRESHOLD_SEC = durationInSeconds("15h");

  /* FIELDS UNIQUELY IDENTIFYING AN SPT REQUEST */
  /**
   * How close to do you have to be to the start or end to be considered "close".
   *
   * @see RoutingRequest#isCloseToStartOrEnd(Vertex)
   * @see DominanceFunction#betterOrEqualAndComparable(State, State)
   */
  private static final int MAX_CLOSENESS_METERS = 500;
  /** The complete list of incoming query parameters. */
  public final HashMap<String, String> parameters = new HashMap<>();
  /** Configure the transfer optimization */
  public final TransferOptimizationParameters transferOptimization = new TransferOptimizationRequest();
  /**
   * Transit reluctance per mode. Use this to add a advantage(<1.0) to specific modes, or to add a
   * penalty to other modes (> 1.0). The type used here it the internal model {@link TransitMode}
   * make sure to create a mapping for this before using it on the API.
   * <p>
   * If set, the alight-slack-for-mode override the default value {@code 1.0}.
   * <p>
   * This is a scalar multiplied with the time in second on board the transit vehicle. Default value
   * is not-set(empty map).
   */
  private final Map<TransitMode, Double> transitReluctanceForMode = new HashMap<>();
  /** The start location */
  public GenericLocation from;
  /** The end location */
  public GenericLocation to;

  /**
   * An ordered list of intermediate locations to be visited.
   *
   * @deprecated TODO OTP2 - Regression. Not currently working in OTP2. Must be re-implemented
   * - using raptor.
   */
  @Deprecated
  public List<GenericLocation> intermediatePlaces;

  /**
   * This is the maximum duration in seconds for a direct street search. This is a performance limit
   * and should therefore be set high. Results close to the limit are not guaranteed to be optimal.
   * Use filters to limit what is presented to the client.
   *
   * @see ItineraryListFilter
   */
  public double maxDirectStreetDurationSeconds = Duration.ofHours(4).toSeconds();
  /**
   * This is the maximum duration in seconds for access/egress street searches. This is a
   * performance limit and should therefore be set high. Results close to the limit are not
   * guaranteed to be optimal. Use filters to limit what is presented to the client.
   *
   * @see ItineraryListFilter
   */
  public double maxAccessEgressDurationSeconds = Duration.ofMinutes(45).toSeconds();
  /**
   * Override the settings in maxAccessEgressDurationSeconds for specific street modes. This is done
   * because some street modes searches are much more resource intensive than others.
   */
  public Map<StreetMode, Double> maxAccessEgressDurationSecondsForMode = new HashMap<>();
  /**
   * The access/egress/direct/transit modes allowed for this main request. The parameter
   * "streetSubRequestModes" below is used for a single A Star sub request.
   * <p>
   * // TODO OTP2 Street routing requests should eventually be split into its own request class.
   */
  public RequestModes modes = new RequestModes(
    StreetMode.WALK,
    StreetMode.WALK,
    StreetMode.WALK,
    StreetMode.WALK,
    AllowedTransitMode.getAllTransitModes()
  );
  /**
   * The set of TraverseModes allowed when doing creating sub requests and doing street routing. //
   * TODO OTP2 Street routing requests should eventually be split into its own request class.
   */
  public TraverseModeSet streetSubRequestModes = new TraverseModeSet(TraverseMode.WALK); // defaults in constructor overwrite this
  /**
   * The set of characteristics that the user wants to optimize for -- defaults to SAFE.
   */
  public BicycleOptimizeType bicycleOptimizeType = BicycleOptimizeType.SAFE;
  /**
   * The epoch date/time in seconds that the trip should depart (or arrive, for requests where
   * arriveBy is true)
   */
  private Instant dateTime = Instant.now();
  /**
   * This is the time/duration in seconds from the earliest-departure-time(EDT) to
   * latest-departure-time(LDT). In case of a reverse search it will be the time from earliest to
   * latest arrival time (LAT - EAT).
   * <p>
   * All optimal travels that depart within the search window is guarantied to be found.
   * <p>
   * This is sometimes referred to as the Range Raptor Search Window - but could be used in a none
   * Transit search as well; Hence this is named search-window and not raptor-search-window. Do not
   * confuse this with the travel-window, which is the time between EDT to LAT.
   * <p>
   * Use {@code null} to unset, and {@link Duration#ZERO} to do one Raptor iteration. The value is
   * dynamically  assigned a suitable value, if not set. In a small to medium size operation you may
   * use a fixed value, like 60 minutes. If you have a mixture of high frequency cities routes and
   * infrequent long distant journeys, the best option is normally to use the dynamic auto
   * assignment.
   * <p>
   * There is no need to set this when going to the next/previous page any more.
   */
  public Duration searchWindow;
  /**
   * The expected maximum time a journey can last across all possible journeys for the current
   * deployment. Normally you would just do an estimate and add enough slack, so you are sure that
   * there is no journeys that falls outside this window. The parameter is used find all possible
   * dates for the journey and then search only the services which run on those dates. The duration
   * must include access, egress, wait-time and transit time for the whole journey. It should also
   * take low frequency days/periods like holidays into account. In other words, pick the two points
   * within your area that has the worst connection and then try to travel on the worst possible
   * day, and find the maximum journey duration. Using a value that is too high has the effect of
   * including more patterns in the search, hence, making it a bit slower. Recommended values would
   * be from 12 hours(small town/city), 1 day (region) to 2 days (country like Norway).
   */
  public Duration maxJourneyDuration = Duration.ofHours(24);
  /**
   * Use the cursor to go to the next or previous "page" of trips. You should pass in the original
   * request as is.
   * <p>
   * The next page of itineraries will depart after the current results and the previous page of
   * itineraries will depart before the current results.
   * <p>
   * The paging does not support timeTableView=false and arriveBy=true, this will result in none
   * pareto-optimal results.
   */
  public PageCursor pageCursor;
  /**
   * Search for the best trip options within a time window. If {@code true} two itineraries are
   * considered optimal if one is better on arrival time(earliest wins) and the other is better on
   * departure time(latest wins).
   * <p>
   * In combination with {@code arriveBy} this parameter cover the following 3 use cases:
   * <ul>
   *   <li>
   *     The traveler want to find the best alternative within a time window. Set
   *     {@code timetableView=true} and {@code arriveBy=false}. This is the default, and if the
   *     intention of the traveler is unknown, this gives the best result. This use-case includes
   *     all itineraries in the two next use-cases. This option also work well with paging.
   * <p>
   *     Setting the {@code arriveBy=false}, covers the same use-case, but the input time is
   *     interpreted as latest-arrival-time, and not earliest-departure-time.
   *   </li>
   *   <li>
   *     The traveler want to find the best alternative with departure after a specific time.
   *     For example: I am at the station now and want to get home as quickly as possible.
   *     Set {@code timetableView=true} and {@code arriveBy=false}. Do not support paging.
   *   </li>
   *   <li>
   *     Traveler want to find the best alternative with arrival before specific time. For
   *     example going to a meeting. Set {@code timetableView=true} and {@code arriveBy=false}.
   *     Do not support paging.
   *   </li>
   * </ul>
   * Default: true
   */
  public boolean timetableView = true;
  /**
   * Whether the trip should depart at dateTime (false, the default), or arrive at dateTime.
   */
  public boolean arriveBy = false;
  /**
   * Whether the trip must be wheelchair accessible.
   */
  public boolean wheelchairAccessible = false;
  /**
   * The maximum number of itineraries to return. In OTP1 this parameter terminates the search, but
   * in OTP2 it crops the list of itineraries AFTER the search is complete. This parameter is a post
   * search filter function. A side effect from reducing the result is that OTP2 cannot guarantee to
   * find all pareto-optimal itineraries when paging. Also, a large search-window and a small {@code
   * numItineraries} waste computer CPU calculation time.
   * <p>
   * The default value is 50. This is a reasonably high threshold to prevent large amount of data to
   * be returned. Consider tuning the search-window instead of setting this to a small value.
   */
  public int numItineraries = 50;
  /** The maximum slope of streets for wheelchair trips. */
  public double maxWheelchairSlope = 0.0833333333333; // ADA max wheelchair ramp slope is a good default.
  /** Whether the planner should return intermediate stops lists for transit legs. */
  public boolean showIntermediateStops = false;
  /**
   * Human walk speed along streets, in meters per second.
   * <p>
   * Default: 1.33 m/s ~ 3mph, <a href="http://en.wikipedia.org/wiki/Walking">avg. human walk
   * speed</a>
   */
  public double walkSpeed = 1.33;
  /**
   * Default: 5 m/s, ~11 mph, a random bicycling speed
   */
  public double bikeSpeed = 5;
  /**
   * Default: 1.33 m/s ~ Same as walkSpeed
   */
  public double bikeWalkingSpeed = 1.33;
  /**
   * Max car speed along streets, in meters per second.
   * <p>
   * Default: 40 m/s, 144 km/h, above the maximum (finite) driving speed limit worldwide.
   */
  public double carSpeed = 40.0;
  public Locale locale = new Locale("en", "US");
  /**
   * An extra penalty added on transfers (i.e. all boardings except the first one). Not to be
   * confused with bikeBoardCost and walkBoardCost, which are the cost of boarding a vehicle with
   * and without a bicycle. The boardCosts are used to model the 'usual' perceived cost of using a
   * transit vehicle, and the transferCost is used when a user requests even less transfers. In the
   * latter case, we don't actually optimize for fewest transfers, as this can lead to absurd
   * results. Consider a trip in New York from Grand Army Plaza (the one in Brooklyn) to Kalustyan's
   * at noon. The true lowest transfers route is to wait until midnight, when the 4 train runs local
   * the whole way. The actual fastest route is the 2/3 to the 4/5 at Nevins to the 6 at Union
   * Square, which takes half an hour. Even someone optimizing for fewest transfers doesn't want to
   * wait until midnight. Maybe they would be willing to walk to 7th Ave and take the Q to Union
   * Square, then transfer to the 6. If this takes less than optimize_transfer_penalty seconds, then
   * that's what we'll return.
   */
  public int transferCost = 0;

  /**
   * Penalty for using a non-preferred transfer
   *
   * @deprecated TODO OTP2 Regression. Not currently working in OTP2. We might not implement the
   * old functionality the same way, but we will try to map this parameter
   * so it does work similar as before.
   */
  @Deprecated
  public int nonpreferredTransferCost = 180;

  /**
   * A multiplier for how bad walking is, compared to being in transit for equal lengths of time.
   * Defaults to 2. Empirically, values between 10 and 20 seem to correspond well to the concept of
   * not wanting to walk too much without asking for totally ridiculous itineraries, but this
   * observation should in no way be taken as scientific or definitive. Your mileage may vary.
   */
  public double walkReluctance = 2.0;
  public double bikeWalkingReluctance = 5.0;
  public double bikeReluctance = 2.0;
  public double carReluctance = 2.0;
  /**
   * How much more time does it take to walk a flight of stairs compared to walking a similar
   * horizontal length
   * <p>
   * Default value is based on: Fujiyama, T., & Tyler, N. (2010). Predicting the walking speed of
   * pedestrians on stairs. Transportation Planning and Technology, 33(2), 177–202.
   */
  public double stairsTimeFactor = 3.0;
  /** Used instead of walk reluctance for stairs */
  public double stairsReluctance = 2.0;
  /** Multiplicative factor on expected turning time. */
  public double turnReluctance = 1.0;
  /**
   * How long does it take to get an elevator, on average (actually, it probably should be a bit
   * *more* than average, to prevent optimistic trips)? Setting it to "seems like forever," while
   * accurate, will probably prevent OTP from working correctly.
   */
  // TODO: how long does it /really/ take to get an elevator?
  public int elevatorBoardTime = 90;
  /** What is the cost of boarding an elevator? */
  public int elevatorBoardCost = 90;
  /** How long does it take to advance one floor on an elevator? */
  public int elevatorHopTime = 20;

  // it is assumed that getting off an elevator is completely free
  /** What is the cost of travelling one floor on an elevator? */
  public int elevatorHopCost = 20;
  /** Time to get on and off your own bike */
  public int bikeSwitchTime;
  /** Cost of getting on and off your own bike */
  public int bikeSwitchCost;
  /** Time to rent a vehicle */
  public int vehicleRentalPickupTime = 60;
  /**
   * Cost of renting a vehicle. The cost is a bit more than actual time to model the associated cost
   * and trouble.
   */
  public int vehicleRentalPickupCost = 120;
  /** Time to drop-off a rented vehicle */
  public int vehicleRentalDropoffTime = 30;
  /** Cost of dropping-off a rented vehicle */
  public int vehicleRentalDropoffCost = 30;
  /** The vehicle rental networks which may be used. If empty all networks may be used. */
  public Set<String> allowedVehicleRentalNetworks = Set.of();
  /** The vehicle rental networks which may not be used. If empty, no networks are banned. */
  public Set<String> bannedVehicleRentalNetworks = Set.of();
  /** Time to park a bike */
  public int bikeParkTime = 60;
  /** Cost of parking a bike. */
  public int bikeParkCost = 120;
  /** Time to park a car */
  public int carParkTime = 60;
  /** Cost of parking a car. */
  public int carParkCost = 120;
  /** Tags which are required to use a vehicle parking. If empty, no tags are required. */
  public Set<String> requiredVehicleParkingTags = Set.of();
  /** Tags with which a vehicle parking will not be used. If empty, no tags are banned. */
  public Set<String> bannedVehicleParkingTags = Set.of();
  /**
   * Time to park a car in a park and ride, w/o taking into account driving and walking cost (time
   * to park, switch off, pick your stuff, lock the car, etc...)
   */
  public int carDropoffTime = 120;
  /** Time of getting in/out of a carPickup (taxi) */
  public int carPickupTime = 60;
  /** Cost of getting in/out of a carPickup (taxi) */
  public int carPickupCost = 120;
  /**
   * How much worse is waiting for a transit vehicle than being on a transit vehicle, as a
   * multiplier. The default value treats wait and on-vehicle time as the same.
   * <p>
   * It may be tempting to set this higher than walkReluctance (as studies often find this kind of
   * preferences among riders) but the planner will take this literally and walk down a transit line
   * to avoid waiting at a stop. This used to be set less than 1 (0.95) which would make waiting
   * offboard preferable to waiting onboard in an interlined trip. That is also undesirable.
   * <p>
   * If we only tried the shortest possible transfer at each stop to neighboring stop patterns, this
   * problem could disappear.
   */
  public double waitReluctance = 1.0;

  /**
   * How much less bad is waiting at the beginning of the trip (replaces waitReluctance on the first
   * boarding)
   *
   * @deprecated TODO OTP2 Probably a regression, but I'm not sure it worked correctly in OTP 1.X
   * either. It could be a part of itinerary-filtering after a Raptor search.
   */
  @Deprecated
  public double waitAtBeginningFactor = 0.4;

  /**
   * This prevents unnecessary transfers by adding a cost for boarding a vehicle. This is in
   * addition to the cost of the transfer(walking) and waiting-time. It is also in addition to the
   * {@link #transferCost}.
   */
  public int walkBoardCost = 60 * 10;
  /**
   * Separate cost for boarding a vehicle with a bicycle, which is more difficult than on foot. This
   * is in addition to the cost of the transfer(biking) and waiting-time. It is also in addition to
   * the {@link #transferCost}.
   */
  public int bikeBoardCost = 60 * 10;
  /**
   * Do not use certain named agencies
   */
  private Set<FeedScopedId> bannedAgencies = Set.of();
  /**
   * Only use certain named agencies
   */
  private Set<FeedScopedId> whiteListedAgencies = Set.of();

  /**
   * Set of preferred agencies by user.
   */
  @Deprecated
  private Set<FeedScopedId> preferredAgencies = Set.of();

  /**
   * Set of unpreferred agencies for given user.
   */
  @Deprecated
  private Set<FeedScopedId> unpreferredAgencies = Set.of();

  /**
   * Do not use certain named routes. The paramter format is: feedId_routeId,feedId_routeId,feedId_routeId
   * This parameter format is completely nonstandard and should be revised for the 2.0 API, see
   * issue #1671.
   */
  private RouteMatcher bannedRoutes = RouteMatcher.emptyMatcher();
  /**
   * Only use certain named routes
   */
  private RouteMatcher whiteListedRoutes = RouteMatcher.emptyMatcher();

  /**
   * Set of preferred routes by user.
   *
   * @deprecated TODO OTP2 Needs to be implemented
   */
  @Deprecated
  private RouteMatcher preferredRoutes = RouteMatcher.emptyMatcher();

  /**
   * Penalty added for using every route that is not preferred if user set any route as preferred.
   * We return number of seconds that we are willing to wait for preferred route.
   *
   * @deprecated TODO OTP2 Needs to be implemented
   */
  @Deprecated
  public int otherThanPreferredRoutesPenalty = 300;

  /**
   * Set of unpreferred routes for given user.
   *
   * @deprecated TODO OTP2: Needs to be implemented
   */
  @Deprecated
  private RouteMatcher unpreferredRoutes = RouteMatcher.emptyMatcher();

  /**
   * Penalty added for using every unpreferred route. We return number of seconds that we are
   * willing to wait for preferred route.
   *
   * @deprecated TODO OTP2: Needs to be implemented
   */
  @Deprecated
  public int useUnpreferredRoutesPenalty = 300;

  /**
   * Do not use certain trips
   */
  public Set<FeedScopedId> bannedTrips = Set.of();
  /**
   * A global minimum transfer time (in seconds) that specifies the minimum amount of time that must
   * pass between exiting one transit vehicle and boarding another. This time is in addition to time
   * it might take to walk between transit stops, the {@link #alightSlack}, and the {@link
   * #boardSlack}. This time should also be overridden by specific transfer timing information in
   * transfers.txt
   * <p>
   * This only apply to transfers between two trips, it does not apply when boarding the first
   * transit.
   * <p>
   * Unit is seconds. Default value is 2 minutes.
   */
  public int transferSlack = 120;
  /**
   * The number of seconds to add before boarding a transit leg. It is recommended to use the
   * `boardTimes` in the `router-config.json` to set this for each mode.
   * <p>
   * Unit is seconds. Default value is 0.
   */
  public int boardSlack = 0;
  /**
   * Has information how much time boarding a vehicle takes. Can be significant eg in airplanes or
   * ferries.
   * <p>
   * If set, the board-slack-for-mode override the more general {@link #boardSlack}. This enables
   * configuring the board-slack for airplane boarding to be 30 minutes and a slack for bus of 2
   * minutes.
   * <p>
   * Unit is seconds. Default value is not-set(empty map).
   */
  public Map<TransitMode, Integer> boardSlackForMode = new EnumMap<>(TransitMode.class);
  /**
   * The number of seconds to add after alighting a transit leg. It is recommended to use the
   * `alightTimes` in the `router-config.json` to set this for each mode.
   * <p>
   * Unit is seconds. Default value is 0.
   */
  public int alightSlack = 0;
  /**
   * Has information how much time alighting a vehicle takes. Can be significant eg in airplanes or
   * ferries.
   * <p>
   * If set, the alight-slack-for-mode override the more general {@link #alightSlack}. This enables
   * configuring the alight-slack for train alighting to be 4 minutes and a bus alight slack to be 0
   * minutes.
   * <p>
   * Unit is seconds. Default value is not-set(empty map).
   */
  public Map<TransitMode, Integer> alightSlackForMode = new EnumMap<>(TransitMode.class);
  /**
   * Ideally maxTransfers should be set in the router config, not here. Instead the client should be
   * able to pass in a parameter for the max number of additional/extra transfers relative to the
   * best trip (with the fewest possible transfers) within constraint of the other search
   * parameters(TODO OTP2 Expose {@link org.opentripplanner.transit.raptor.api.request.SearchParams#numberOfAdditionalTransfers()}
   * in APIs). This might be to complicated to explain to the customer, so we might stick to the old
   * limit, but that have side-effects that you might not find any trips on a day where a critical
   * part of the trip is not available, because of some real-time disruption.
   * <p>
   * See https://github.com/opentripplanner/OpenTripPlanner/issues/2886
   */
  public Integer maxTransfers = 12;
  /**
   * For the bike triangle, how important time is. triangleTimeFactor+triangleSlopeFactor+triangleSafetyFactor
   * == 1
   */
  public double bikeTriangleTimeFactor;
  /** For the bike triangle, how important slope is */
  public double bikeTriangleSlopeFactor;
  /** For the bike triangle, how important safety is */
  public double bikeTriangleSafetyFactor;
  /**
   * Whether or not vehicle rental availability information will be used to plan vehicle rental
   * trips
   */
  public boolean useVehicleRentalAvailabilityInformation = false;
  /**
   * Whether arriving at the destination with a rented (station) bicycle is allowed without dropping
   * it off.
   *
   * @see RoutingRequest#keepingRentedVehicleAtDestinationCost
   * @see VehicleRentalStation#isKeepingVehicleRentalAtDestinationAllowed
   */
  public boolean allowKeepingRentedVehicleAtDestination = false;
  /**
   * The cost of arriving at the destination with the rented bicycle, to discourage doing so.
   *
   * @see RoutingRequest#allowKeepingRentedVehicleAtDestination
   */
  public double keepingRentedVehicleAtDestinationCost = 0;
  /**
   * The deceleration speed of an automobile, in meters per second per second.
   */
  // 2.9 m/s/s: 65 mph - 0 mph in 10 seconds
  public double carDecelerationSpeed = 2.9;
  /**
   * The acceleration speed of an automobile, in meters per second per second.
   */
  // 2.9 m/s/s: 0 mph to 65 mph in 10 seconds
  public double carAccelerationSpeed = 2.9;
  /**
   * When true, realtime updates are ignored during this search.
   */
  public boolean ignoreRealtimeUpdates = false;
  /**
   * When true, trips cancelled in scheduled data are included in this search.
   */
  public boolean includePlannedCancellations = false;

  /**
   * A transit stop that this trip must start from
   *
   * @deprecated TODO OTP2 Is this in use, what is is used for. It seems to overlap with
   * the fromPlace parameter. Is is used for onBoard routing only?
   */
  @Deprecated
  public FeedScopedId startingTransitStopId;

  /**
   * A trip where this trip must start from (depart-onboard routing)
   *
   * @deprecated TODO OTP2 Regression. Not currently working in OTP2. We might not implement the
   * old functionality the same way, but we will try to map this parameter
   * so it does work similar as before.
   */
  @Deprecated
  public FeedScopedId startingTransitTripId;

  /*
      Additional flags affecting mode transitions.
      This is a temporary solution, as it only covers parking and rental at the beginning of the trip.
    */
  public boolean vehicleRental = false;
  public boolean parkAndRide = false;
  public boolean carPickup = false;
  public Set<FormFactor> allowedRentalFormFactors = new HashSet<>();
  /**
   * If true vehicle parking availability information will be used to plan park and ride trips where
   * it exists.
   */
  public boolean useVehicleParkingAvailabilityInformation = false;
  /**
   * The function that compares paths converging on the same vertex to decide which ones continue to
   * be explored.
   */
  public DominanceFunction dominanceFunction = new DominanceFunction.Pareto();

  /**
   * Accept only paths that use transit (no street-only paths).
   *
   * @Deprecated TODO OTP2 Regression. Not currently working in OTP2. This is only used in the
   * deprecated Transmodel GraphQL API.
   */
  @Deprecated
  public boolean onlyTransitTrips = false;

  /** Option to disable the default filtering of GTFS-RT alerts by time. */
  @Deprecated
  public boolean disableAlertFiltering = false;

  /** Whether to apply the ellipsoid→geoid offset to all elevations in the response */
  public boolean geoidElevation = false;

  /**
   * Which path comparator to use
   *
   * @deprecated TODO OTP2 Regression. Not currently working in OTP2 at the moment.
   */
  @Deprecated
  public String pathComparator = null;

  @Nonnull
  public ItineraryFilterParameters itineraryFilters = ItineraryFilterParameters.createDefault();

  /**
   * The filled request parameters for penalties and thresholds values
   */
  public DataOverlayParameters dataOverlay = null;
  /**
   * Raptor can print all events when arriving at stops to system error. For developers only.
   */
  public DebugRaptor raptorDebugging = new DebugRaptor();
  /**
   * Set of options to use with Raptor. These are available here for testing purposes.
   */
  public RaptorOptions raptorOptions = new RaptorOptions();

  /* CONSTRUCTORS */
  /**
   * List of OTP request tags, these are used to cross-cutting concerns like logging and micrometer
   * tags. Currently, all tags are added to all the timer instances for this request.
   */
  public Tags tags = Tags.of();
  private Envelope fromEnvelope;
  private Envelope toEnvelope;

  /** Constructor for options; modes defaults to walk and transit */
  public RoutingRequest() {
    // So that they are never null.
    from = new GenericLocation(null, null);
    to = new GenericLocation(null, null);
  }

  public RoutingRequest(TraverseModeSet streetSubRequestModes) {
    this();
    this.setStreetSubRequestModes(streetSubRequestModes);
  }

  public RoutingRequest(TraverseMode mode) {
    this();
    this.setStreetSubRequestModes(new TraverseModeSet(mode));
  }

  /* ACCESSOR/SETTER METHODS */

  public RoutingRequest(TraverseMode mode, BicycleOptimizeType bicycleOptimizeType) {
    this(new TraverseModeSet(mode), bicycleOptimizeType);
  }

  public RoutingRequest(TraverseModeSet modeSet, BicycleOptimizeType bicycleOptimizeType) {
    this();
    this.bicycleOptimizeType = bicycleOptimizeType;
    this.setStreetSubRequestModes(modeSet);
  }

  public RoutingRequest(RequestModes modes) {
    this();
    this.modes = modes;
  }

  public boolean transitAllowed() {
    return streetSubRequestModes.isTransit();
  }

  public void setArriveBy(boolean arriveBy) {
    this.arriveBy = arriveBy;
  }

  public void setMode(TraverseMode mode) {
    setStreetSubRequestModes(new TraverseModeSet(mode));
  }

  public void setStreetSubRequestModes(TraverseModeSet streetSubRequestModes) {
    this.streetSubRequestModes = streetSubRequestModes;
  }

  public void setBicycleOptimizeType(BicycleOptimizeType bicycleOptimizeType) {
    this.bicycleOptimizeType = bicycleOptimizeType;
  }

  public void setWheelchairAccessible(boolean wheelchairAccessible) {
    this.wheelchairAccessible = wheelchairAccessible;
  }

  public void setTransitReluctanceForMode(Map<TransitMode, Double> reluctanceForMode) {
    transitReluctanceForMode.clear();
    transitReluctanceForMode.putAll(reluctanceForMode);
  }

  public Map<TransitMode, Double> transitReluctanceForMode() {
    return Collections.unmodifiableMap(transitReluctanceForMode);
  }

  public void setWalkBoardCost(int walkBoardCost) {
    if (walkBoardCost < 0) {
      this.walkBoardCost = 0;
    } else {
      this.walkBoardCost = walkBoardCost;
    }
  }

  public void setBikeBoardCost(int bikeBoardCost) {
    if (bikeBoardCost < 0) {
      this.bikeBoardCost = 0;
    } else {
      this.bikeBoardCost = bikeBoardCost;
    }
  }

  public void setPreferredAgencies(Collection<FeedScopedId> ids) {
    if (ids != null) {
      preferredAgencies = Set.copyOf(ids);
>>>>>>> 27c89a65
    }
  }

  public void setPreferredAgenciesFromString(String s) {
    if (!s.isEmpty()) {
      preferredAgencies = FeedScopedId.parseSetOfIds(s);
    }
  }

  public void setUnpreferredAgencies(Collection<FeedScopedId> ids) {
    if (ids != null) {
      unpreferredAgencies = Set.copyOf(ids);
    }
  }

  public void setUnpreferredAgenciesFromString(String s) {
    if (!s.isEmpty()) {
      unpreferredAgencies = FeedScopedId.parseSetOfIds(s);
    }
  }

  public void setBannedAgencies(Collection<FeedScopedId> ids) {
    if (ids != null) {
      bannedAgencies = Set.copyOf(ids);
    }
  }

  public void setBannedAgenciesFromSting(String s) {
    if (!s.isEmpty()) {
      bannedAgencies = FeedScopedId.parseSetOfIds(s);
    }
  }

  public void setWhiteListedAgencies(Collection<FeedScopedId> ids) {
    if (ids != null) {
      whiteListedAgencies = Set.copyOf(ids);
    }
  }

  public void setWhiteListedAgenciesFromSting(String s) {
    if (!s.isEmpty()) {
      whiteListedAgencies = FeedScopedId.parseSetOfIds(s);
    }
  }

  public void setOtherThanPreferredRoutesPenalty(int penalty) {
    if (penalty < 0) penalty = 0;
    this.otherThanPreferredRoutesPenalty = penalty;
  }

  public void setPreferredRoutes(List<FeedScopedId> routeIds) {
    preferredRoutes = RouteMatcher.idMatcher(routeIds);
  }

  public void setPreferredRoutesFromString(String s) {
    if (!s.isEmpty()) {
      preferredRoutes = RouteMatcher.parse(s);
    } else {
      preferredRoutes = RouteMatcher.emptyMatcher();
    }
  }

  public void setUnpreferredRoutes(List<FeedScopedId> routeIds) {
    unpreferredRoutes = RouteMatcher.idMatcher(routeIds);
  }

<<<<<<< HEAD
    public void setUnpreferredRoutesFromString(String s) {
        if (!s.isEmpty()) {
            unpreferredRoutes = RouteMatcher.parse(s);
        }
        else {
            unpreferredRoutes = RouteMatcher.emptyMatcher();
        }
    }

    public void setBannedRoutes(List<FeedScopedId> routeIds) {
        bannedRoutes = RouteMatcher.idMatcher(routeIds);
    }

    public void setBannedRoutesFromString(String s) {
        if (!s.isEmpty()) {
            bannedRoutes = RouteMatcher.parse(s);
        }
        else {
            bannedRoutes = RouteMatcher.emptyMatcher();
        }
    }

    public void setWhiteListedRoutesFromString(String s) {
        if (!s.isEmpty()) {
            whiteListedRoutes = RouteMatcher.parse(s);
        }
        else {
            whiteListedRoutes = RouteMatcher.emptyMatcher();
        }
    }

    public void setWhiteListedRoutes(List<FeedScopedId> routeIds) {
        whiteListedRoutes = RouteMatcher.idMatcher(routeIds);
    }

    public void setBannedTrips(List<FeedScopedId> ids) {
        if (ids != null) {
            bannedTrips = Set.copyOf(ids);
        }
    }

    public void setBannedTripsFromString(String ids) {
        if (!ids.isEmpty()) {
            bannedTrips = FeedScopedId.parseSetOfIds(ids);
        }
    }

    public void setFromString(String from) {
        this.from = LocationStringParser.fromOldStyleString(from);
    }

    public void setToString(String to) {
        this.to = LocationStringParser.fromOldStyleString(to);
    }

    /**
     * Add a TraverseMode to the set of allowed modes.
     */
    public void addMode(TraverseMode mode) {
        streetSubRequestModes.setMode(mode, true);
    }

    /**
     * The search time for the current request. If the client have moved to the next page
     * then this is the adjusted search time - the dateTime passed in is ignored and replaced with
     * by a time from the pageToken.
     */
    public Instant getDateTime() {
        return dateTime;
    }

    public void setDateTime(Instant dateTime) {
        this.dateTime = dateTime;
    }

    public void setDateTime(String date, String time, TimeZone tz) {
        Date dateObject = DateUtils.toDate(date, time, tz);
        setDateTime(dateObject == null ? Instant.now() : dateObject.toInstant());
    }

    /**
     * Is the trip originally planned withing the previous/next 15h?
     */
    public boolean isTripPlannedForNow() {
        return Duration.between(dateTime, Instant.now()).abs().toSeconds() < NOW_THRESHOLD_SEC;
    }

    public void setPageCursor(String pageCursor) {
        this.pageCursor = PageCursor.decode(pageCursor);
    }

    public SortOrder getItinerariesSortOrder() {
        if(pageCursor != null) {
            return pageCursor.originalSortOrder;
        }
        return arriveBy
                ? SortOrder.STREET_AND_DEPARTURE_TIME
                : SortOrder.STREET_AND_ARRIVAL_TIME;
    }

    /**
     * Adjust the 'dateTime' if the page cursor is set to "goto next/previous page".
     * The date-time is used for many things, for example finding the days to search,
     * but the transit search is using the cursor[if exist], not the date-time.
     */
    public void applyPageCursor() {
        if(pageCursor != null) {
            // We switch to "depart-after" search when paging next(lat==null). It does not make
            // sense anymore to keep the latest-arrival-time when going to the "next page".
            if(pageCursor.latestArrivalTime == null) {
                arriveBy = false;
            }
            setDateTime(arriveBy ? pageCursor.latestArrivalTime : pageCursor.earliestDepartureTime);
            modes.directMode = StreetMode.NOT_SET;
            LOG.debug("Request dateTime={} set from pageCursor.", dateTime);
        }
    }


    /**
     * When paging we must crop the list of itineraries in the right end according to the
     * sorting of the original search and according to the page cursor type (next or previous).
     * <p>
     * We need to flip the cropping and crop the head/start of the itineraries when:
     * <ul>
     * <li>Paging to the previous page for a {@code depart-after/sort-on-arrival-time} search.
     * <li>Paging to the next page for a {@code arrive-by/sort-on-departure-time} search.
     * </ul>
     */
    public boolean maxNumberOfItinerariesCropHead() {
        if(pageCursor == null) { return false; }

        var previousPage = pageCursor.type == PageType.PREVIOUS_PAGE;
        return pageCursor.originalSortOrder.isSortedByArrivalTimeAcceding() == previousPage;
    }

    /**
     * Related to {@link #maxNumberOfItinerariesCropHead()}, but is {@code true} if we should
     * crop the search-window head(in the beginning) or tail(in the end).
     * <p>
     * For the first search we look if the sort is ascending(crop tail) or descending(crop head),
     * and for paged results we look at the paging type: next(tail) and previous(head).
     */
    public boolean doCropSearchWindowAtTail() {
        if(pageCursor == null) {
            return getItinerariesSortOrder().isSortedByArrivalTimeAcceding();
        }
        return pageCursor.type == PageType.NEXT_PAGE;
    }

    public void setNumItineraries(int numItineraries) {
        this.numItineraries = numItineraries;
    }

    public String toString() {
        return toString(" ");
    }

    public String toString(String sep) {
        return from + sep + to + sep + dateTime + sep
                + arriveBy + sep + bicycleOptimizeType + sep + streetSubRequestModes.getAsStr();
    }

    public void removeMode(TraverseMode mode) {
        streetSubRequestModes.setMode(mode, false);
    }

    /**
     * Sets intermediatePlaces by parsing GenericLocations from a list of string.
     */
    public void setIntermediatePlacesFromStrings(List<String> intermediates) {
        this.intermediatePlaces = new ArrayList<>(intermediates.size());
        for (String place : intermediates) {
            intermediatePlaces.add(LocationStringParser.fromOldStyleString(place));
        }
    }

    /** Clears any intermediate places from this request. */
    public void clearIntermediatePlaces() {
        if (this.intermediatePlaces != null) {
            this.intermediatePlaces.clear();
        }
    }

    /**
     * Returns true if there are any intermediate places set.
     */
    public boolean hasIntermediatePlaces() {
        return this.intermediatePlaces != null && this.intermediatePlaces.size() > 0;
    }

    /**
     * Adds a GenericLocation to the end of the intermediatePlaces list. Will initialize intermediatePlaces if it is null.
     */
    public void addIntermediatePlace(GenericLocation location) {
        if (this.intermediatePlaces == null) {
            this.intermediatePlaces = new ArrayList<>();
        }
        this.intermediatePlaces.add(location);
    }

    /* INSTANCE METHODS */

    public RoutingRequest getStreetSearchRequest(StreetMode streetMode) {
        RoutingRequest streetRequest = this.clone();
        streetRequest.streetSubRequestModes = new TraverseModeSet();

        if (streetMode != null) {
            switch (streetMode) {
                case WALK:
                case FLEXIBLE:
                    streetRequest.setStreetSubRequestModes(new TraverseModeSet(TraverseMode.WALK));
                    break;
                case BIKE:
                    streetRequest.setStreetSubRequestModes(new TraverseModeSet(TraverseMode.BICYCLE));
                    break;
                case BIKE_TO_PARK:
                    streetRequest.setStreetSubRequestModes(new TraverseModeSet(TraverseMode.BICYCLE, TraverseMode.WALK));
                    streetRequest.parkAndRide = true;
                    break;
                case BIKE_RENTAL:
                    streetRequest.setStreetSubRequestModes(new TraverseModeSet(TraverseMode.BICYCLE, TraverseMode.WALK));
                    streetRequest.vehicleRental = true;
                    streetRequest.allowedRentalFormFactors.add(FormFactor.BICYCLE);
                    break;
                case SCOOTER_RENTAL:
                    streetRequest.setStreetSubRequestModes(new TraverseModeSet(TraverseMode.BICYCLE, TraverseMode.WALK));
                    streetRequest.vehicleRental = true;
                    streetRequest.allowedRentalFormFactors.add(FormFactor.SCOOTER);
                    break;
                case CAR:
                    streetRequest.setStreetSubRequestModes(new TraverseModeSet(TraverseMode.CAR));
                    break;
                case CAR_TO_PARK:
                    streetRequest.setStreetSubRequestModes(new TraverseModeSet(TraverseMode.CAR, TraverseMode.WALK));
                    streetRequest.parkAndRide = true;
                    break;
                case CAR_PICKUP:
                    streetRequest.setStreetSubRequestModes(new TraverseModeSet(TraverseMode.CAR, TraverseMode.WALK));
                    streetRequest.carPickup = true;
                    break;
                case CAR_RENTAL:
                    streetRequest.setStreetSubRequestModes(new TraverseModeSet(TraverseMode.CAR, TraverseMode.WALK));
                    streetRequest.vehicleRental = true;
                    streetRequest.allowedRentalFormFactors.add(FormFactor.CAR);
            }
        }

        return streetRequest;
    }

    @Override
    public RoutingRequest clone() {
        try {
            RoutingRequest clone = (RoutingRequest) super.clone();
            clone.streetSubRequestModes = streetSubRequestModes.clone();

            clone.allowedVehicleRentalNetworks = Set.copyOf(allowedVehicleRentalNetworks);
            clone.bannedVehicleRentalNetworks = Set.copyOf(bannedVehicleRentalNetworks);

            clone.requiredVehicleParkingTags = Set.copyOf(requiredVehicleParkingTags);
            clone.bannedVehicleParkingTags = Set.copyOf(bannedVehicleParkingTags);

            clone.preferredAgencies = Set.copyOf(preferredAgencies);
            clone.unpreferredAgencies = Set.copyOf(unpreferredAgencies);
            clone.whiteListedAgencies = Set.copyOf(whiteListedAgencies);
            clone.bannedAgencies = Set.copyOf(bannedAgencies);

            clone.bannedRoutes = bannedRoutes.clone();
            clone.whiteListedRoutes = whiteListedRoutes.clone();
            clone.preferredRoutes = preferredRoutes.clone();
            clone.unpreferredRoutes = unpreferredRoutes.clone();

            clone.bannedTrips = Set.copyOf(bannedTrips);

            clone.allowedRentalFormFactors = new HashSet<>(allowedRentalFormFactors);

            clone.raptorOptions = new RaptorOptions(this.raptorOptions);
            clone.raptorDebugging = new DebugRaptor(this.raptorDebugging);

            // is immutable so can safely use the same reference
            clone.accessibilityRequest = accessibilityRequest;

            return clone;
        } catch (CloneNotSupportedException e) {
            /* this will never happen since our super is the cloneable object */
            throw new RuntimeException(e);
        }
    }

    public RoutingRequest reversedClone() {
        RoutingRequest ret = this.clone();
        ret.setArriveBy(!ret.arriveBy);
        ret.useVehicleRentalAvailabilityInformation = false;
        return ret;
    }

    /**
     * The road speed for a specific traverse mode.
     */
    public double getReluctance(TraverseMode mode, boolean walkingBike) {
        switch (mode) {
            case WALK:
                return walkingBike ? bikeWalkingReluctance : walkReluctance;
            case BICYCLE:
                return bikeReluctance;
            case CAR:
                return carReluctance;
            default:
                throw new IllegalArgumentException("getReluctance(): Invalid mode " + mode);
        }
    }

    /**
     * The road speed for a specific traverse mode.
     */
    public double getSpeed(TraverseMode mode, boolean walkingBike) {
        return switch (mode) {
            case WALK -> walkingBike ? bikeWalkingSpeed : walkSpeed;
            case BICYCLE -> bikeSpeed;
            case CAR -> carSpeed;
            default -> throw new IllegalArgumentException("getSpeed(): Invalid mode " + mode);
        };
    }

    /** @return The highest speed for all possible road-modes. */
    public double getStreetSpeedUpperBound() {
        // Assume carSpeed > bikeSpeed > walkSpeed
        if (streetSubRequestModes.getCar()) {
            return carSpeed;
        }
        if (streetSubRequestModes.getBicycle()) {
            return bikeSpeed;
        }
        return walkSpeed;
    }

    public void setBikeReluctance(double bikeReluctance) {
        if (bikeReluctance > 0) {
            this.bikeReluctance = bikeReluctance;
        }
    }

    public void setBikeWalkingReluctance(double bikeWalkingReluctance) {
        if (bikeWalkingReluctance > 0) {
            this.bikeWalkingReluctance = bikeWalkingReluctance;
        }
    }

    public void setCarReluctance(double carReluctance) {
        if (carReluctance > 0) {
            this.carReluctance = carReluctance;
        }
    }

    public void setWalkReluctance(double walkReluctance) {
        if (walkReluctance > 0) {
            this.walkReluctance = walkReluctance;
        }
    }

    public void setNonTransitReluctance(double nonTransitReluctance) {
        if (nonTransitReluctance > 0) {
            this.bikeReluctance = nonTransitReluctance;
            this.walkReluctance = nonTransitReluctance;
            this.carReluctance = nonTransitReluctance;
            this.bikeWalkingReluctance = nonTransitReluctance * 2.7;
        }
    }

    public void setWaitReluctance(double waitReluctance) {
        if (waitReluctance > 0) {
            this.waitReluctance = waitReluctance;
        }
    }

    public void setWaitAtBeginningFactor(double waitAtBeginningFactor) {
        if (waitAtBeginningFactor > 0) {
            this.waitAtBeginningFactor = waitAtBeginningFactor;
        }
=======
  public void setUnpreferredRoutesFromString(String s) {
    if (!s.isEmpty()) {
      unpreferredRoutes = RouteMatcher.parse(s);
    } else {
      unpreferredRoutes = RouteMatcher.emptyMatcher();
>>>>>>> 27c89a65
    }
  }

  public void setBannedRoutes(List<FeedScopedId> routeIds) {
    bannedRoutes = RouteMatcher.idMatcher(routeIds);
  }

  public void setBannedRoutesFromString(String s) {
    if (!s.isEmpty()) {
      bannedRoutes = RouteMatcher.parse(s);
    } else {
      bannedRoutes = RouteMatcher.emptyMatcher();
    }
  }

  public void setWhiteListedRoutesFromString(String s) {
    if (!s.isEmpty()) {
      whiteListedRoutes = RouteMatcher.parse(s);
    } else {
      whiteListedRoutes = RouteMatcher.emptyMatcher();
    }
  }

  public void setWhiteListedRoutes(List<FeedScopedId> routeIds) {
    whiteListedRoutes = RouteMatcher.idMatcher(routeIds);
  }

  public void setBannedTrips(List<FeedScopedId> ids) {
    if (ids != null) {
      bannedTrips = Set.copyOf(ids);
    }
  }

  public void setBannedTripsFromString(String ids) {
    if (!ids.isEmpty()) {
      bannedTrips = FeedScopedId.parseSetOfIds(ids);
    }
  }

  public void setFromString(String from) {
    this.from = LocationStringParser.fromOldStyleString(from);
  }

  public void setToString(String to) {
    this.to = LocationStringParser.fromOldStyleString(to);
  }

  /**
   * Add a TraverseMode to the set of allowed modes.
   */
  public void addMode(TraverseMode mode) {
    streetSubRequestModes.setMode(mode, true);
  }

  /**
   * The search time for the current request. If the client have moved to the next page then this is
   * the adjusted search time - the dateTime passed in is ignored and replaced with by a time from
   * the pageToken.
   */
  public Instant getDateTime() {
    return dateTime;
  }

  public void setDateTime(Instant dateTime) {
    this.dateTime = dateTime;
  }

  public void setDateTime(String date, String time, TimeZone tz) {
    Date dateObject = DateUtils.toDate(date, time, tz);
    setDateTime(dateObject == null ? Instant.now() : dateObject.toInstant());
  }

  /**
   * Is the trip originally planned withing the previous/next 15h?
   */
  public boolean isTripPlannedForNow() {
    return Duration.between(dateTime, Instant.now()).abs().toSeconds() < NOW_THRESHOLD_SEC;
  }

  public void setPageCursor(String pageCursor) {
    this.pageCursor = PageCursor.decode(pageCursor);
  }

  public SortOrder getItinerariesSortOrder() {
    if (pageCursor != null) {
      return pageCursor.originalSortOrder;
    }
    return arriveBy ? SortOrder.STREET_AND_DEPARTURE_TIME : SortOrder.STREET_AND_ARRIVAL_TIME;
  }

  /**
   * Adjust the 'dateTime' if the page cursor is set to "goto next/previous page". The date-time is
   * used for many things, for example finding the days to search, but the transit search is using
   * the cursor[if exist], not the date-time.
   */
  public void applyPageCursor() {
    if (pageCursor != null) {
      // We switch to "depart-after" search when paging next(lat==null). It does not make
      // sense anymore to keep the latest-arrival-time when going to the "next page".
      if (pageCursor.latestArrivalTime == null) {
        arriveBy = false;
      }
      setDateTime(arriveBy ? pageCursor.latestArrivalTime : pageCursor.earliestDepartureTime);
      modes.directMode = StreetMode.NOT_SET;
      LOG.debug("Request dateTime={} set from pageCursor.", dateTime);
    }
  }

  /**
   * When paging we must crop the list of itineraries in the right end according to the sorting of
   * the original search and according to the page cursor type (next or previous).
   * <p>
   * We need to flip the cropping and crop the head/start of the itineraries when:
   * <ul>
   * <li>Paging to the previous page for a {@code depart-after/sort-on-arrival-time} search.
   * <li>Paging to the next page for a {@code arrive-by/sort-on-departure-time} search.
   * </ul>
   */
  public boolean maxNumberOfItinerariesCropHead() {
    if (pageCursor == null) {
      return false;
    }

    var previousPage = pageCursor.type == PageType.PREVIOUS_PAGE;
    return pageCursor.originalSortOrder.isSortedByArrivalTimeAcceding() == previousPage;
  }

  /**
   * Related to {@link #maxNumberOfItinerariesCropHead()}, but is {@code true} if we should crop the
   * search-window head(in the beginning) or tail(in the end).
   * <p>
   * For the first search we look if the sort is ascending(crop tail) or descending(crop head), and
   * for paged results we look at the paging type: next(tail) and previous(head).
   */
  public boolean doCropSearchWindowAtTail() {
    if (pageCursor == null) {
      return getItinerariesSortOrder().isSortedByArrivalTimeAcceding();
    }
    return pageCursor.type == PageType.NEXT_PAGE;
  }

  public void setNumItineraries(int numItineraries) {
    this.numItineraries = numItineraries;
  }

  public String toString(String sep) {
    return (
      from +
      sep +
      to +
      sep +
      dateTime +
      sep +
      arriveBy +
      sep +
      bicycleOptimizeType +
      sep +
      streetSubRequestModes.getAsStr()
    );
  }

  public void removeMode(TraverseMode mode) {
    streetSubRequestModes.setMode(mode, false);
  }

  /**
   * Sets intermediatePlaces by parsing GenericLocations from a list of string.
   */
  public void setIntermediatePlacesFromStrings(List<String> intermediates) {
    this.intermediatePlaces = new ArrayList<>(intermediates.size());
    for (String place : intermediates) {
      intermediatePlaces.add(LocationStringParser.fromOldStyleString(place));
    }
  }

  /** Clears any intermediate places from this request. */
  public void clearIntermediatePlaces() {
    if (this.intermediatePlaces != null) {
      this.intermediatePlaces.clear();
    }
  }

  /* INSTANCE METHODS */

  /**
   * Returns true if there are any intermediate places set.
   */
  public boolean hasIntermediatePlaces() {
    return this.intermediatePlaces != null && this.intermediatePlaces.size() > 0;
  }

  /**
   * Adds a GenericLocation to the end of the intermediatePlaces list. Will initialize
   * intermediatePlaces if it is null.
   */
  public void addIntermediatePlace(GenericLocation location) {
    if (this.intermediatePlaces == null) {
      this.intermediatePlaces = new ArrayList<>();
    }
    this.intermediatePlaces.add(location);
  }

  public RoutingRequest getStreetSearchRequest(StreetMode streetMode) {
    RoutingRequest streetRequest = this.clone();
    streetRequest.streetSubRequestModes = new TraverseModeSet();

    if (streetMode != null) {
      switch (streetMode) {
        case WALK:
        case FLEXIBLE:
          streetRequest.setStreetSubRequestModes(new TraverseModeSet(TraverseMode.WALK));
          break;
        case BIKE:
          streetRequest.setStreetSubRequestModes(new TraverseModeSet(TraverseMode.BICYCLE));
          break;
        case BIKE_TO_PARK:
          streetRequest.setStreetSubRequestModes(
            new TraverseModeSet(TraverseMode.BICYCLE, TraverseMode.WALK)
          );
          streetRequest.parkAndRide = true;
          break;
        case BIKE_RENTAL:
          streetRequest.setStreetSubRequestModes(
            new TraverseModeSet(TraverseMode.BICYCLE, TraverseMode.WALK)
          );
          streetRequest.vehicleRental = true;
          streetRequest.allowedRentalFormFactors.add(FormFactor.BICYCLE);
          break;
        case SCOOTER_RENTAL:
          streetRequest.setStreetSubRequestModes(
            new TraverseModeSet(TraverseMode.BICYCLE, TraverseMode.WALK)
          );
          streetRequest.vehicleRental = true;
          streetRequest.allowedRentalFormFactors.add(FormFactor.SCOOTER);
          break;
        case CAR:
          streetRequest.setStreetSubRequestModes(new TraverseModeSet(TraverseMode.CAR));
          break;
        case CAR_TO_PARK:
          streetRequest.setStreetSubRequestModes(
            new TraverseModeSet(TraverseMode.CAR, TraverseMode.WALK)
          );
          streetRequest.parkAndRide = true;
          break;
        case CAR_PICKUP:
          streetRequest.setStreetSubRequestModes(
            new TraverseModeSet(TraverseMode.CAR, TraverseMode.WALK)
          );
          streetRequest.carPickup = true;
          break;
        case CAR_RENTAL:
          streetRequest.setStreetSubRequestModes(
            new TraverseModeSet(TraverseMode.CAR, TraverseMode.WALK)
          );
          streetRequest.vehicleRental = true;
          streetRequest.allowedRentalFormFactors.add(FormFactor.CAR);
      }
    }

    return streetRequest;
  }

  @Override
  public RoutingRequest clone() {
    try {
      RoutingRequest clone = (RoutingRequest) super.clone();
      clone.streetSubRequestModes = streetSubRequestModes.clone();

      clone.allowedVehicleRentalNetworks = Set.copyOf(allowedVehicleRentalNetworks);
      clone.bannedVehicleRentalNetworks = Set.copyOf(bannedVehicleRentalNetworks);

      clone.requiredVehicleParkingTags = Set.copyOf(requiredVehicleParkingTags);
      clone.bannedVehicleParkingTags = Set.copyOf(bannedVehicleParkingTags);

      clone.preferredAgencies = Set.copyOf(preferredAgencies);
      clone.unpreferredAgencies = Set.copyOf(unpreferredAgencies);
      clone.whiteListedAgencies = Set.copyOf(whiteListedAgencies);
      clone.bannedAgencies = Set.copyOf(bannedAgencies);

      clone.bannedRoutes = bannedRoutes.clone();
      clone.whiteListedRoutes = whiteListedRoutes.clone();
      clone.preferredRoutes = preferredRoutes.clone();
      clone.unpreferredRoutes = unpreferredRoutes.clone();

      clone.bannedTrips = Set.copyOf(bannedTrips);

      clone.allowedRentalFormFactors = new HashSet<>(allowedRentalFormFactors);

      clone.raptorOptions = new RaptorOptions(this.raptorOptions);
      clone.raptorDebugging = new DebugRaptor(this.raptorDebugging);

      return clone;
    } catch (CloneNotSupportedException e) {
      /* this will never happen since our super is the cloneable object */
      throw new RuntimeException(e);
    }
  }

  public String toString() {
    return toString(" ");
  }

  public RoutingRequest reversedClone() {
    RoutingRequest ret = this.clone();
    ret.setArriveBy(!ret.arriveBy);
    ret.useVehicleRentalAvailabilityInformation = false;
    return ret;
  }

  /**
   * The road speed for a specific traverse mode.
   */
  public double getReluctance(TraverseMode mode, boolean walkingBike) {
    switch (mode) {
      case WALK:
        return walkingBike ? bikeWalkingReluctance : walkReluctance;
      case BICYCLE:
        return bikeReluctance;
      case CAR:
        return carReluctance;
      default:
        throw new IllegalArgumentException("getReluctance(): Invalid mode " + mode);
    }
  }

  /**
   * The road speed for a specific traverse mode.
   */
  public double getSpeed(TraverseMode mode, boolean walkingBike) {
    return switch (mode) {
      case WALK -> walkingBike ? bikeWalkingSpeed : walkSpeed;
      case BICYCLE -> bikeSpeed;
      case CAR -> carSpeed;
      default -> throw new IllegalArgumentException("getSpeed(): Invalid mode " + mode);
    };
  }

  /** @return The highest speed for all possible road-modes. */
  public double getStreetSpeedUpperBound() {
    // Assume carSpeed > bikeSpeed > walkSpeed
    if (streetSubRequestModes.getCar()) {
      return carSpeed;
    }
    if (streetSubRequestModes.getBicycle()) {
      return bikeSpeed;
    }
    return walkSpeed;
  }

  public void setBikeReluctance(double bikeReluctance) {
    if (bikeReluctance > 0) {
      this.bikeReluctance = bikeReluctance;
    }
  }

  public void setBikeWalkingReluctance(double bikeWalkingReluctance) {
    if (bikeWalkingReluctance > 0) {
      this.bikeWalkingReluctance = bikeWalkingReluctance;
    }
  }

  public void setCarReluctance(double carReluctance) {
    if (carReluctance > 0) {
      this.carReluctance = carReluctance;
    }
  }

  public void setWalkReluctance(double walkReluctance) {
    if (walkReluctance > 0) {
      this.walkReluctance = walkReluctance;
    }
  }

  public void setNonTransitReluctance(double nonTransitReluctance) {
    if (nonTransitReluctance > 0) {
      this.bikeReluctance = nonTransitReluctance;
      this.walkReluctance = nonTransitReluctance;
      this.carReluctance = nonTransitReluctance;
      this.bikeWalkingReluctance = nonTransitReluctance * 2.7;
    }
  }

  public void setWaitReluctance(double waitReluctance) {
    if (waitReluctance > 0) {
      this.waitReluctance = waitReluctance;
    }
  }

  public void setWaitAtBeginningFactor(double waitAtBeginningFactor) {
    if (waitAtBeginningFactor > 0) {
      this.waitAtBeginningFactor = waitAtBeginningFactor;
    }
  }

  public Set<FeedScopedId> getBannedRoutes(Collection<Route> routes) {
    if (
      bannedRoutes.isEmpty() &&
      bannedAgencies.isEmpty() &&
      whiteListedRoutes.isEmpty() &&
      whiteListedAgencies.isEmpty()
    ) {
      return Set.of();
    }

    Set<FeedScopedId> bannedRoutes = new HashSet<>();
    for (Route route : routes) {
      if (routeIsBanned(route)) {
        bannedRoutes.add(route.getId());
      }
    }
    return bannedRoutes;
  }

  public Duration getMaxAccessEgressDuration(StreetMode mode) {
    Double seconds = maxAccessEgressDurationSecondsForMode.getOrDefault(
      mode,
      maxAccessEgressDurationSeconds
    );
    return Duration.ofSeconds(seconds.longValue());
  }

  /** Check if route is preferred according to this request. */
  public long preferencesPenaltyForRoute(Route route) {
    long preferences_penalty = 0;
    FeedScopedId agencyID = route.getAgency().getId();
    if (!preferredRoutes.equals(RouteMatcher.emptyMatcher()) || !preferredAgencies.isEmpty()) {
      boolean isPreferedRoute = preferredRoutes.matches(route);
      boolean isPreferedAgency = preferredAgencies.contains(agencyID);

      if (!isPreferedRoute && !isPreferedAgency) {
        preferences_penalty += otherThanPreferredRoutesPenalty;
      }
    }
    boolean isUnpreferedRoute = unpreferredRoutes.matches(route);
    boolean isUnpreferedAgency = unpreferredAgencies.contains(agencyID);
    if (isUnpreferedRoute || isUnpreferedAgency) {
      preferences_penalty += useUnpreferredRoutesPenalty;
    }
    return preferences_penalty;
  }

  /**
   * Sets the bicycle triangle routing parameters -- the relative importance of safety, flatness,
   * and speed. These three fields of the RoutingRequest should have values between 0 and 1, and
   * should add up to 1. This setter function accepts any three numbers and will normalize them to
   * add up to 1.
   */
  public void setTriangleNormalized(double safe, double slope, double time) {
    if (safe == 0 && slope == 0 && time == 0) {
      var oneThird = 1f / 3;
      safe = oneThird;
      slope = oneThird;
      time = oneThird;
    }
    safe = setMinValue(safe);
    slope = setMinValue(slope);
    time = setMinValue(time);

    double total = safe + slope + time;
    if (total != 1) {
      LOG.warn(
        "Bicycle triangle factors don't add up to 1. Values will be scaled proportionally to each other."
      );
    }

    safe /= total;
    slope /= total;
    time /= total;
    this.bikeTriangleSafetyFactor = safe;
    this.bikeTriangleSlopeFactor = slope;
    this.bikeTriangleTimeFactor = time;
  }

  /**
   * Create a new ShortestPathTree instance using the DominanceFunction specified in this
   * RoutingRequest.
   */
  public ShortestPathTree getNewShortestPathTree() {
    return this.dominanceFunction.getNewShortestPathTree(this);
  }

  public Comparator<GraphPath> getPathComparator(boolean compareStartTimes) {
    if ("duration".equals(pathComparator)) {
      return new DurationComparator();
    }
    return new PathComparator(compareStartTimes);
  }

  /**
   * Returns if the vertex is considered "close" to the start or end point of the request. This is
   * useful if you want to allow loops in car routes under certain conditions.
   * <p>
   * Note: If you are doing Raptor access/egress searches this method does not take the possible
   * intermediate points (stations) into account. This means that stations might be skipped because
   * a car route to it cannot be found and a suboptimal route to another station is returned
   * instead.
   * <p>
   * If you encounter a case of this, you can adjust this code to take this into account.
   *
   * @see RoutingRequest#MAX_CLOSENESS_METERS
   * @see DominanceFunction#betterOrEqualAndComparable(State, State)
   */
  public boolean isCloseToStartOrEnd(Vertex vertex) {
    if (from == null || to == null || from.getCoordinate() == null || to.getCoordinate() == null) {
      return false;
    }
    if (fromEnvelope == null) {
      fromEnvelope = getEnvelope(from.getCoordinate(), MAX_CLOSENESS_METERS);
    }
    if (toEnvelope == null) {
      toEnvelope = getEnvelope(to.getCoordinate(), MAX_CLOSENESS_METERS);
    }
    return (
      fromEnvelope.intersects(vertex.getCoordinate()) ||
      toEnvelope.intersects(vertex.getCoordinate())
    );
  }

  private static Envelope getEnvelope(Coordinate c, int meters) {
    double lat = SphericalDistanceLibrary.metersToDegrees(meters);
    double lon = SphericalDistanceLibrary.metersToLonDegrees(meters, c.y);

    Envelope env = new Envelope(c);
    env.expandBy(lon, lat);

    return env;
  }

  /**
   * Checks if the route is banned. Also, if whitelisting is used, the route (or its agency) has to
   * be whitelisted in order to not count as banned.
   *
   * @return True if the route is banned
   */
  private boolean routeIsBanned(Route route) {
    /* check if agency is banned for this plan */
    if (!bannedAgencies.isEmpty()) {
      if (bannedAgencies.contains(route.getAgency().getId())) {
        return true;
      }
    }

    /* check if route banned for this plan */
    if (!bannedRoutes.isEmpty()) {
      if (bannedRoutes.matches(route)) {
        return true;
      }
    }

    boolean whiteListed = false;
    boolean whiteListInUse = false;

    /* check if agency is whitelisted for this plan */
    if (!whiteListedAgencies.isEmpty()) {
      whiteListInUse = true;
      if (whiteListedAgencies.contains(route.getAgency().getId())) {
        whiteListed = true;
      }
    }

    /* check if route is whitelisted for this plan */
    if (!whiteListedRoutes.isEmpty()) {
      whiteListInUse = true;
      if (whiteListedRoutes.matches(route)) {
        whiteListed = true;
      }
    }

    if (whiteListInUse && !whiteListed) {
      return true;
    }

    return false;
  }

  private double setMinValue(double value) {
    return Math.max(0, value);
  }
}<|MERGE_RESOLUTION|>--- conflicted
+++ resolved
@@ -71,773 +71,6 @@
  */
 public class RoutingRequest implements Cloneable, Serializable {
 
-<<<<<<< HEAD
-    private static final long serialVersionUID = 1L;
-
-    private static final Logger LOG = LoggerFactory.getLogger(RoutingRequest.class);
-
-    private static final long NOW_THRESHOLD_SEC = durationInSeconds("15h");
-
-    /* FIELDS UNIQUELY IDENTIFYING AN SPT REQUEST */
-
-    /** The complete list of incoming query parameters. */
-    public final HashMap<String, String> parameters = new HashMap<>();
-
-    /** The start location */
-    public GenericLocation from;
-
-    /** The end location */
-    public GenericLocation to;
-
-    /**
-     * An ordered list of intermediate locations to be visited.
-     *
-     * @deprecated TODO OTP2 - Regression. Not currently working in OTP2. Must be re-implemented
-     *                       - using raptor.
-     */
-    @Deprecated
-    public List<GenericLocation> intermediatePlaces;
-
-    /**
-     * This is the maximum duration in seconds for a direct street search. This is a performance
-     * limit and should therefore be set high. Results close to the limit are not guaranteed to be
-     * optimal. Use filters to limit what is presented to the client.
-     *
-     * @see ItineraryListFilter
-     */
-    public double maxDirectStreetDurationSeconds = Duration.ofHours(4).toSeconds();
-
-    /**
-     * This is the maximum duration in seconds for access/egress street searches. This is a
-     * performance limit and should therefore be set high. Results close to the limit are not
-     * guaranteed to be optimal. Use filters to limit what is presented to the client.
-     *
-     * @see ItineraryListFilter
-     */
-    public double maxAccessEgressDurationSeconds = Duration.ofMinutes(45).toSeconds();
-
-    /**
-     * Override the settings in maxAccessEgressDurationSeconds for specific street modes. This is
-     * done because some street modes searches are much more resource intensive than others.
-     */
-    public Map<StreetMode, Double> maxAccessEgressDurationSecondsForMode = new HashMap<>();
-
-    /**
-     * The access/egress/direct/transit modes allowed for this main request. The parameter
-     * "streetSubRequestModes" below is used for a single A Star sub request.
-     *
-     * // TODO OTP2 Street routing requests should eventually be split into its own request class.
-     */
-    public RequestModes modes = new RequestModes(
-        StreetMode.WALK,
-        StreetMode.WALK,
-        StreetMode.WALK,
-        StreetMode.WALK,
-        AllowedTransitMode.getAllTransitModes()
-    );
-
-    /**
-     * The set of TraverseModes allowed when doing creating sub requests and doing street routing.
-     * // TODO OTP2 Street routing requests should eventually be split into its own request class.
-     */
-    public TraverseModeSet streetSubRequestModes = new TraverseModeSet(TraverseMode.WALK); // defaults in constructor overwrite this
-
-    /**
-     * The set of characteristics that the user wants to optimize for -- defaults to SAFE.
-     */
-    public BicycleOptimizeType bicycleOptimizeType = BicycleOptimizeType.SAFE;
-
-    /**
-     * The epoch date/time in seconds that the trip should depart (or arrive, for requests where
-     * arriveBy is true)
-     */
-    private Instant dateTime = Instant.now();
-
-    /**
-     * This is the time/duration in seconds from the earliest-departure-time(EDT) to
-     * latest-departure-time(LDT). In case of a reverse search it will be the time from earliest
-     * to latest arrival time (LAT - EAT).
-     * <p>
-     * All optimal travels that depart within the search window is guarantied to be found.
-     * <p>
-     * This is sometimes referred to as the Range Raptor Search Window - but could be used in a none
-     * Transit search as well; Hence this is named search-window and not raptor-search-window. Do
-     * not confuse this with the travel-window, which is the time between EDT to LAT.
-     * <p>
-     * Use {@code null} to unset, and {@link Duration#ZERO} to do one Raptor iteration. The value
-     * is dynamically  assigned a suitable value, if not set. In a small to medium size operation
-     * you may use a fixed value, like 60 minutes. If you have a mixture of high frequency cities
-     * routes and infrequent long distant journeys, the best option is normally to use the dynamic
-     * auto assignment.
-     * <p>
-     * There is no need to set this when going to the next/previous page any more.
-     */
-    public Duration searchWindow;
-
-    /**
-     * The expected maximum time a journey can last across all possible journeys for the current deployment.
-     * Normally you would just do an estimate and add enough slack, so you are sure that there is no journeys that
-     * falls outside this window. The parameter is used find all possible dates for the journey and then search only
-     * the services which run on those dates. The duration must include access, egress, wait-time and transit time
-     * for the whole journey. It should also take low frequency days/periods like holidays into account. In other words,
-     * pick the two points within your area that has the worst connection and then try to travel on the worst possible
-     * day, and find the maximum journey duration. Using a value that is too high has the effect of including more
-     * patterns in the search, hence, making it a bit slower. Recommended values would be from 12 hours(small
-     * town/city), 1 day (region) to 2 days (country like Norway).
-     */
-    public Duration maxJourneyDuration = Duration.ofHours(24);
-
-    /**
-     * Use the cursor to go to the next or previous "page" of trips.
-     * You should pass in the original request as is.
-     * <p>
-     * The next page of itineraries will depart after the current results
-     * and the previous page of itineraries will depart before the current results.
-     * <p>
-     * The paging does not support timeTableView=false and arriveBy=true, this will result in
-     * none pareto-optimal results.
-     */
-    public PageCursor pageCursor;
-
-    /**
-     * Search for the best trip options within a time window. If {@code true} two itineraries are
-     * considered optimal if one is better on arrival time(earliest wins) and the other is better
-     * on departure time(latest wins).
-     * <p>
-     * In combination with {@code arriveBy} this parameter cover the following 3 use cases:
-     * <ul>
-     *   <li>
-     *     The traveler want to find the best alternative within a time window. Set
-     *     {@code timetableView=true} and {@code arriveBy=false}. This is the default, and if the
-     *     intention of the traveler is unknown, this gives the best result. This use-case includes
-     *     all itineraries in the two next use-cases. This option also work well with paging.
-     *
-     *     Setting the {@code arriveBy=false}, covers the same use-case, but the input time is
-     *     interpreted as latest-arrival-time, and not earliest-departure-time.
-     *   </li>
-     *   <li>
-     *     The traveler want to find the best alternative with departure after a specific time.
-     *     For example: I am at the station now and want to get home as quickly as possible.
-     *     Set {@code timetableView=true} and {@code arriveBy=false}. Do not support paging.
-     *   </li>
-     *   <li>
-     *     Traveler want to find the best alternative with arrival before specific time. For
-     *     example going to a meeting. Set {@code timetableView=true} and {@code arriveBy=false}.
-     *     Do not support paging.
-     *   </li>
-     * </ul>
-     * Default: true
-     */
-    public boolean timetableView = true;
-
-    /**
-     * Whether the trip should depart at dateTime (false, the default), or arrive at dateTime.
-     */
-    public boolean arriveBy = false;
-
-    /**
-     * Whether the trip must be wheelchair-accessible and how strictly this should be interpreted.
-     */
-    public WheelchairAccessibilityRequest accessibilityRequest = WheelchairAccessibilityRequest.DEFAULTS;
-
-    /**
-     * The maximum number of itineraries to return. In OTP1 this parameter terminates the search,
-     * but in OTP2 it crops the list of itineraries AFTER the search is complete. This parameter is
-     * a post search filter function. A side effect from reducing the result is that OTP2 cannot
-     * guarantee to find all pareto-optimal itineraries when paging. Also, a large search-window
-     * and a small {@code numItineraries} waste computer CPU calculation time.
-     * <p>
-     * The default value is 50. This is a reasonably high threshold to prevent large amount of data
-     * to be returned. Consider tuning the search-window instead of setting this to a small value.
-     */
-    public int numItineraries = 50;
-
-    /** The maximum slope of streets for wheelchair trips. */
-    public double maxWheelchairSlope = 0.0833333333333; // ADA max wheelchair ramp slope is a good default.
-
-    /** Whether the planner should return intermediate stops lists for transit legs. */
-    public boolean showIntermediateStops = false;
-
-    /**
-     * Human walk speed along streets, in meters per second.
-     *
-     * Default: 1.33 m/s ~ 3mph, <a href="http://en.wikipedia.org/wiki/Walking">avg. human walk speed</a>
-     */
-    public double walkSpeed = 1.33;
-
-    /**
-     * Default: 5 m/s, ~11 mph, a random bicycling speed
-     */
-    public double bikeSpeed = 5;
-
-    /**
-     * Default: 1.33 m/s ~ Same as walkSpeed
-     */
-    public double bikeWalkingSpeed = 1.33;
-
-    /**
-     * Max car speed along streets, in meters per second.
-     *
-     * Default: 40 m/s, 144 km/h, above the maximum (finite) driving speed limit worldwide.
-     */
-    public double carSpeed = 40.0;
-
-
-    public Locale locale = new Locale("en", "US");
-
-    /**
-     * An extra penalty added on transfers (i.e. all boardings except the first one).
-     * Not to be confused with bikeBoardCost and walkBoardCost, which are the cost of boarding a
-     * vehicle with and without a bicycle. The boardCosts are used to model the 'usual' perceived
-     * cost of using a transit vehicle, and the transferCost is used when a user requests even
-     * less transfers. In the latter case, we don't actually optimize for fewest transfers, as this
-     * can lead to absurd results. Consider a trip in New York from Grand Army
-     * Plaza (the one in Brooklyn) to Kalustyan's at noon. The true lowest transfers route is to
-     * wait until midnight, when the 4 train runs local the whole way. The actual fastest route is
-     * the 2/3 to the 4/5 at Nevins to the 6 at Union Square, which takes half an hour.
-     * Even someone optimizing for fewest transfers doesn't want to wait until midnight. Maybe they
-     * would be willing to walk to 7th Ave and take the Q to Union Square, then transfer to the 6.
-     * If this takes less than optimize_transfer_penalty seconds, then that's what we'll return.
-     */
-    public int transferCost = 0;
-
-    /**
-     * Penalty for using a non-preferred transfer
-     *
-     * @deprecated TODO OTP2 Regression. Not currently working in OTP2. We might not implement the
-     *                       old functionality the same way, but we will try to map this parameter
-     *                       so it does work similar as before.
-     */
-    @Deprecated
-    public int nonpreferredTransferCost = 180;
-
-
-    /** Configure the transfer optimization */
-    public final TransferOptimizationParameters transferOptimization = new TransferOptimizationRequest();
-
-    /**
-     * Transit reluctance per mode. Use this to add a advantage(<1.0) to specific modes, or to add
-     * a penalty to other modes (> 1.0). The type used here it the internal model
-     * {@link TransitMode} make sure to create a mapping for this before using it on the API.
-     * <p>
-     * If set, the alight-slack-for-mode override the default value {@code 1.0}.
-     * <p>
-     * This is a scalar multiplied with the time in second on board the transit vehicle. Default
-     * value is not-set(empty map).
-     */
-    private final Map<TransitMode, Double> transitReluctanceForMode = new HashMap<>();
-
-    /** A multiplier for how bad walking is, compared to being in transit for equal lengths of time.
-     *  Defaults to 2. Empirically, values between 10 and 20 seem to correspond well to the concept
-     *  of not wanting to walk too much without asking for totally ridiculous itineraries, but this
-     *  observation should in no way be taken as scientific or definitive. Your mileage may vary.
-     */
-    public double walkReluctance = 2.0;
-
-    public double bikeWalkingReluctance = 5.0;
-
-    public double bikeReluctance = 2.0;
-
-    public double carReluctance = 2.0;
-
-
-    /**
-     * How much more time does it take to walk a flight of stairs compared to walking a similar
-     * horizontal length
-     *
-     * Default value is based on:
-     * Fujiyama, T., & Tyler, N. (2010).
-     * Predicting the walking speed of pedestrians on stairs.
-     * Transportation Planning and Technology, 33(2), 177–202.
-     */
-    public double stairsTimeFactor = 3.0;
-
-    /** Used instead of walk reluctance for stairs */
-    public double stairsReluctance = 2.0;
-
-    /** Multiplicative factor on expected turning time. */
-    public double turnReluctance = 1.0;
-
-    /**
-     * How long does it take to get an elevator, on average (actually, it probably should be a bit *more* than average, to prevent optimistic trips)?
-     * Setting it to "seems like forever," while accurate, will probably prevent OTP from working correctly.
-     */
-    // TODO: how long does it /really/ take to get an elevator?
-    public int elevatorBoardTime = 90;
-
-    /** What is the cost of boarding an elevator? */
-    public int elevatorBoardCost = 90;
-
-    /** How long does it take to advance one floor on an elevator? */
-    public int elevatorHopTime = 20;
-
-    /** What is the cost of travelling one floor on an elevator? */
-    public int elevatorHopCost = 20;
-
-    // it is assumed that getting off an elevator is completely free
-
-    /** Time to get on and off your own bike */
-    public int bikeSwitchTime;
-
-    /** Cost of getting on and off your own bike */
-    public int bikeSwitchCost;
-
-    /** Time to rent a vehicle */
-    public int vehicleRentalPickupTime = 60;
-
-    /**
-     * Cost of renting a vehicle. The cost is a bit more than actual time to model the associated cost and trouble.
-     */
-    public int vehicleRentalPickupCost = 120;
-
-    /** Time to drop-off a rented vehicle */
-    public int vehicleRentalDropoffTime = 30;
-
-    /** Cost of dropping-off a rented vehicle */
-    public int vehicleRentalDropoffCost = 30;
-
-    /** The vehicle rental networks which may be used. If empty all networks may be used. */
-    public Set<String> allowedVehicleRentalNetworks = Set.of();
-
-    /** The vehicle rental networks which may not be used. If empty, no networks are banned. */
-    public Set<String> bannedVehicleRentalNetworks = Set.of();
-
-    /** Time to park a bike */
-    public int bikeParkTime = 60;
-
-    /** Cost of parking a bike. */
-    public int bikeParkCost = 120;
-
-    /** Time to park a car */
-    public int carParkTime = 60;
-
-    /** Cost of parking a car. */
-    public int carParkCost = 120;
-
-    /** Tags which are required to use a vehicle parking. If empty, no tags are required. */
-    public Set<String> requiredVehicleParkingTags = Set.of();
-
-    /** Tags with which a vehicle parking will not be used. If empty, no tags are banned. */
-    public Set<String> bannedVehicleParkingTags = Set.of();
-
-    /**
-     * Time to park a car in a park and ride, w/o taking into account driving and walking cost
-     * (time to park, switch off, pick your stuff, lock the car, etc...)
-     */
-    public int carDropoffTime = 120;
-
-    /** Time of getting in/out of a carPickup (taxi) */
-    public int carPickupTime = 60;
-
-    /** Cost of getting in/out of a carPickup (taxi) */
-    public int carPickupCost = 120;
-
-    /**
-     * How much worse is waiting for a transit vehicle than being on a transit vehicle, as a multiplier. The default value treats wait and on-vehicle
-     * time as the same.
-     *
-     * It may be tempting to set this higher than walkReluctance (as studies often find this kind of preferences among
-     * riders) but the planner will take this literally and walk down a transit line to avoid waiting at a stop.
-     * This used to be set less than 1 (0.95) which would make waiting offboard preferable to waiting onboard in an
-     * interlined trip. That is also undesirable.
-     *
-     * If we only tried the shortest possible transfer at each stop to neighboring stop patterns, this problem could disappear.
-     */
-    public double waitReluctance = 1.0;
-
-    /** How much less bad is waiting at the beginning of the trip (replaces waitReluctance on the first boarding)
-     *
-     * @deprecated TODO OTP2 Probably a regression, but I'm not sure it worked correctly in OTP 1.X
- *                          either. It could be a part of itinerary-filtering after a Raptor search.
-     * */
-    @Deprecated
-    public double waitAtBeginningFactor = 0.4;
-
-    /**
-     * This prevents unnecessary transfers by adding a cost for boarding a vehicle. This is in
-     * addition to the cost of the transfer(walking) and waiting-time. It is also in addition to
-     * the {@link #transferCost}.
-     */
-    public int walkBoardCost = 60 * 10;
-
-    /**
-     * Separate cost for boarding a vehicle with a bicycle, which is more difficult than on foot.
-     * This is in addition to the cost of the transfer(biking) and waiting-time. It is also in
-     * addition to the {@link #transferCost}.
-     */
-    public int bikeBoardCost = 60 * 10;
-
-    /**
-     * Do not use certain named agencies
-     */
-    private Set<FeedScopedId> bannedAgencies = Set.of();
-
-    /**
-     * Only use certain named agencies
-     */
-    private Set<FeedScopedId> whiteListedAgencies = Set.of();
-
-
-    /**
-     * Set of preferred agencies by user.
-     */
-    @Deprecated
-    private Set<FeedScopedId> preferredAgencies = Set.of();
-
-    /**
-     * Set of unpreferred agencies for given user.
-     */
-    @Deprecated
-    private Set<FeedScopedId> unpreferredAgencies = Set.of();
-
-    /**
-     * Do not use certain named routes.
-     * The paramter format is: feedId_routeId,feedId_routeId,feedId_routeId
-     * This parameter format is completely nonstandard and should be revised for the 2.0 API, see issue #1671.
-     */
-    private RouteMatcher bannedRoutes = RouteMatcher.emptyMatcher();
-
-    /** Only use certain named routes
-     */
-    private RouteMatcher whiteListedRoutes = RouteMatcher.emptyMatcher();
-
-    /** Set of preferred routes by user.
-     *
-     * @deprecated TODO OTP2 Needs to be implemented
-     */
-    @Deprecated
-    private RouteMatcher preferredRoutes = RouteMatcher.emptyMatcher();
-
-    /**
-     * Penalty added for using every route that is not preferred if user set any route as preferred.
-     * We return number of seconds that we are willing to wait for preferred route.
-     *
-     * @deprecated TODO OTP2 Needs to be implemented
-     */
-    @Deprecated
-    public int otherThanPreferredRoutesPenalty = 300;
-
-    /**
-     * Set of unpreferred routes for given user.
-     *
-     * @deprecated TODO OTP2: Needs to be implemented
-     */
-    @Deprecated
-    private RouteMatcher unpreferredRoutes = RouteMatcher.emptyMatcher();
-
-    /**
-     * Penalty added for using every unpreferred route. We return number of seconds that we are
-     * willing to wait for preferred route.
-     *
-     * @deprecated TODO OTP2: Needs to be implemented
-     */
-    @Deprecated
-    public int useUnpreferredRoutesPenalty = 300;
-
-    /**
-     * Do not use certain trips
-     */
-    public Set<FeedScopedId> bannedTrips = Set.of();
-
-    /**
-     * A global minimum transfer time (in seconds) that specifies the minimum amount of time that
-     * must pass between exiting one transit vehicle and boarding another. This time is in addition
-     * to time it might take to walk between transit stops, the {@link #alightSlack}, and the
-     * {@link #boardSlack}. This time should also be overridden by specific transfer timing
-     * information in transfers.txt
-     * <p>
-     * This only apply to transfers between two trips, it does not apply when boarding the first
-     * transit.
-     * <p>
-     * Unit is seconds. Default value is 2 minutes.
-     */
-    public int transferSlack = 120;
-
-    /**
-     * The number of seconds to add before boarding a transit leg. It is recommended to use the
-     * `boardTimes` in the `router-config.json` to set this for each mode.
-     * <p>
-     * Unit is seconds. Default value is 0.
-     */
-    public int boardSlack = 0;
-
-    /**
-     * Has information how much time boarding a vehicle takes. Can be significant eg in airplanes
-     * or ferries.
-     * <p>
-     * If set, the board-slack-for-mode override the more general {@link #boardSlack}. This
-     * enables configuring the board-slack for airplane boarding to be 30 minutes and a slack
-     * for bus of 2 minutes.
-     * <p>
-     * Unit is seconds. Default value is not-set(empty map).
-     */
-    public Map<TransitMode, Integer> boardSlackForMode = new EnumMap<>(TransitMode.class);
-
-    /**
-     * The number of seconds to add after alighting a transit leg. It is recommended to use the
-     * `alightTimes` in the `router-config.json` to set this for each mode.
-     * <p>
-     * Unit is seconds. Default value is 0.
-     */
-    public int alightSlack = 0;
-
-    /**
-     * Has information how much time alighting a vehicle takes. Can be significant eg in airplanes
-     * or ferries.
-     * <p>
-     * If set, the alight-slack-for-mode override the more general {@link #alightSlack}. This
-     * enables configuring the alight-slack for train alighting to be 4 minutes and a bus alight
-     * slack to be 0 minutes.
-     * <p>
-     * Unit is seconds. Default value is not-set(empty map).
-     */
-    public Map<TransitMode, Integer> alightSlackForMode = new EnumMap<>(TransitMode.class);
-
-    /**
-     * Ideally maxTransfers should be set in the router config, not here. Instead the client should
-     * be able to pass in a parameter for the max number of additional/extra transfers relative to
-     * the best trip (with the fewest possible transfers) within constraint of the other search
-     * parameters(TODO OTP2 Expose {@link org.opentripplanner.transit.raptor.api.request.SearchParams#numberOfAdditionalTransfers()}
-     * in APIs). This might be to complicated to explain to the customer, so we might stick to the
-     * old limit, but that have side-effects that you might not find any trips on a day where a
-     * critical part of the trip is not available, because of some real-time disruption.
-     *
-     * See https://github.com/opentripplanner/OpenTripPlanner/issues/2886
-     */
-    public Integer maxTransfers = 12;
-
-    /**
-     * For the bike triangle, how important time is.
-     * triangleTimeFactor+triangleSlopeFactor+triangleSafetyFactor == 1
-     */
-    public double bikeTriangleTimeFactor;
-
-    /** For the bike triangle, how important slope is */
-    public double bikeTriangleSlopeFactor;
-
-    /** For the bike triangle, how important safety is */
-    public double bikeTriangleSafetyFactor;
-
-    /**
-     * Whether or not vehicle rental availability information will be used to plan vehicle rental trips
-     */
-    public boolean useVehicleRentalAvailabilityInformation = false;
-
-    /**
-     * Whether arriving at the destination with a rented (station) bicycle is allowed without
-     * dropping it off.
-     *
-     * @see RoutingRequest#keepingRentedVehicleAtDestinationCost
-     * @see VehicleRentalStation#isKeepingVehicleRentalAtDestinationAllowed
-     */
-    public boolean allowKeepingRentedVehicleAtDestination = false;
-
-    /**
-     * The cost of arriving at the destination with the rented bicycle, to discourage doing so.
-     *
-     * @see RoutingRequest#allowKeepingRentedVehicleAtDestination
-     */
-    public double keepingRentedVehicleAtDestinationCost = 0;
-
-    /**
-     * The deceleration speed of an automobile, in meters per second per second.
-     */
-    // 2.9 m/s/s: 65 mph - 0 mph in 10 seconds
-    public double carDecelerationSpeed = 2.9;
-
-    /**
-     * The acceleration speed of an automobile, in meters per second per second.
-     */
-    // 2.9 m/s/s: 0 mph to 65 mph in 10 seconds
-    public double carAccelerationSpeed = 2.9;
-
-    /**
-     * When true, realtime updates are ignored during this search.
-     */
-    public boolean ignoreRealtimeUpdates = false;
-
-    /**
-     * When true, trips cancelled in scheduled data are included in this search.
-     */
-    public boolean includePlannedCancellations = false;
-
-    /**
-     * A transit stop that this trip must start from
-     *
-     * @deprecated TODO OTP2 Is this in use, what is is used for. It seems to overlap with
-     *                       the fromPlace parameter. Is is used for onBoard routing only?
-     */
-    @Deprecated
-    public FeedScopedId startingTransitStopId;
-
-    /**
-     * A trip where this trip must start from (depart-onboard routing)
-     *
-     * @deprecated TODO OTP2 Regression. Not currently working in OTP2. We might not implement the
-     *                       old functionality the same way, but we will try to map this parameter
-     *                       so it does work similar as before.
-     */
-    @Deprecated
-    public FeedScopedId startingTransitTripId;
-
-    /*
-      Additional flags affecting mode transitions.
-      This is a temporary solution, as it only covers parking and rental at the beginning of the trip.
-    */
-    public boolean vehicleRental = false;
-    public boolean parkAndRide  = false;
-    public boolean carPickup = false;
-
-    public Set<FormFactor> allowedRentalFormFactors = new HashSet<>();
-
-    /**
-     * If true vehicle parking availability information will be used to plan park and ride trips where it exists.
-     */
-    public boolean useVehicleParkingAvailabilityInformation = false;
-
-    /** The function that compares paths converging on the same vertex to decide which ones continue to be explored. */
-    public DominanceFunction dominanceFunction = new DominanceFunction.Pareto();
-
-    /**
-     * Accept only paths that use transit (no street-only paths).
-     *
-     * @Deprecated TODO OTP2 Regression. Not currently working in OTP2. This is only used in the
-     *                       deprecated Transmodel GraphQL API.
-     *
-     */
-    @Deprecated
-    public boolean onlyTransitTrips = false;
-
-    /** Option to disable the default filtering of GTFS-RT alerts by time. */
-    @Deprecated
-    public boolean disableAlertFiltering = false;
-
-    /** Whether to apply the ellipsoid→geoid offset to all elevations in the response */
-    public boolean geoidElevation = false;
-
-    /** Which path comparator to use
-     *
-     * @deprecated TODO OTP2 Regression. Not currently working in OTP2 at the moment.
-     */
-    @Deprecated
-    public String pathComparator = null;
-
-
-    @Nonnull
-    public ItineraryFilterParameters itineraryFilters = ItineraryFilterParameters.createDefault();
-
-    /**
-     * The filled request parameters for penalties and thresholds values
-     */
-    public DataOverlayParameters dataOverlay = null;
-
-
-    /**
-     * Raptor can print all events when arriving at stops to system error. For developers only.
-     */
-    public DebugRaptor raptorDebugging = new DebugRaptor();
-
-
-    /**
-     * Set of options to use with Raptor. These are available here for testing purposes.
-     */
-    public RaptorOptions raptorOptions = new RaptorOptions();
-
-    /**
-     * List of OTP request tags, these are used to cross-cutting concerns like logging and
-     * micrometer tags. Currently, all tags are added to all the timer instances for this request.
-     */
-    public Tags tags = Tags.of();
-
-
-    /* CONSTRUCTORS */
-
-    /** Constructor for options; modes defaults to walk and transit */
-    public RoutingRequest() {
-        // So that they are never null.
-        from = new GenericLocation(null, null);
-        to = new GenericLocation(null, null);
-    }
-
-    public RoutingRequest(TraverseModeSet streetSubRequestModes) {
-        this();
-        this.setStreetSubRequestModes(streetSubRequestModes);
-    }
-
-    public RoutingRequest(TraverseMode mode) {
-        this();
-        this.setStreetSubRequestModes(new TraverseModeSet(mode));
-    }
-
-    public RoutingRequest(TraverseMode mode, BicycleOptimizeType bicycleOptimizeType) {
-        this(new TraverseModeSet(mode), bicycleOptimizeType);
-    }
-
-    public RoutingRequest(TraverseModeSet modeSet, BicycleOptimizeType bicycleOptimizeType) {
-        this();
-        this.bicycleOptimizeType = bicycleOptimizeType;
-        this.setStreetSubRequestModes(modeSet);
-    }
-
-    public RoutingRequest(RequestModes modes) {
-        this();
-        this.modes = modes;
-    }
-
-    /* ACCESSOR/SETTER METHODS */
-
-    public void setArriveBy(boolean arriveBy) {
-        this.arriveBy = arriveBy;
-    }
-
-    public void setMode(TraverseMode mode) {
-        setStreetSubRequestModes(new TraverseModeSet(mode));
-    }
-
-    public void setStreetSubRequestModes(TraverseModeSet streetSubRequestModes) {
-        this.streetSubRequestModes = streetSubRequestModes;
-    }
-
-    public void setBicycleOptimizeType(BicycleOptimizeType bicycleOptimizeType) {
-        this.bicycleOptimizeType = bicycleOptimizeType;
-    }
-
-    public void setAccessibility(boolean wheelchair) {
-        this.accessibilityRequest = this.accessibilityRequest.withEnabled(wheelchair);
-    }
-
-    public void setTransitReluctanceForMode(Map<TransitMode, Double> reluctanceForMode) {
-        transitReluctanceForMode.clear();
-        transitReluctanceForMode.putAll(reluctanceForMode);
-    }
-
-    public Map<TransitMode, Double> transitReluctanceForMode() {
-        return Collections.unmodifiableMap(transitReluctanceForMode);
-    }
-
-    public void setWalkBoardCost(int walkBoardCost) {
-        if (walkBoardCost < 0) {
-            this.walkBoardCost = 0;
-        }
-        else {
-            this.walkBoardCost = walkBoardCost;
-        }
-    }
-
-    public void setBikeBoardCost(int bikeBoardCost) {
-        if (bikeBoardCost < 0) {
-            this.bikeBoardCost = 0;
-        }
-        else {
-            this.bikeBoardCost = bikeBoardCost;
-        }
-    }
-
-    public void setPreferredAgencies(Collection<FeedScopedId> ids) {
-        if(ids != null) {
-            preferredAgencies = Set.copyOf(ids);
-        }
-=======
   private static final long serialVersionUID = 1L;
 
   private static final Logger LOG = LoggerFactory.getLogger(RoutingRequest.class);
@@ -1008,9 +241,10 @@
    */
   public boolean arriveBy = false;
   /**
-   * Whether the trip must be wheelchair accessible.
-   */
-  public boolean wheelchairAccessible = false;
+   * Whether the trip must be wheelchair-accessible and how strictly this should be interpreted.
+   */
+  public WheelchairAccessibilityRequest accessibilityRequest =
+    WheelchairAccessibilityRequest.DEFAULTS;
   /**
    * The maximum number of itineraries to return. In OTP1 this parameter terminates the search, but
    * in OTP2 it crops the list of itineraries AFTER the search is complete. This parameter is a post
@@ -1486,10 +720,6 @@
     this.modes = modes;
   }
 
-  public boolean transitAllowed() {
-    return streetSubRequestModes.isTransit();
-  }
-
   public void setArriveBy(boolean arriveBy) {
     this.arriveBy = arriveBy;
   }
@@ -1506,8 +736,8 @@
     this.bicycleOptimizeType = bicycleOptimizeType;
   }
 
-  public void setWheelchairAccessible(boolean wheelchairAccessible) {
-    this.wheelchairAccessible = wheelchairAccessible;
+  public void setAccessibility(boolean wheelchair) {
+    this.accessibilityRequest = this.accessibilityRequest.withEnabled(wheelchair);
   }
 
   public void setTransitReluctanceForMode(Map<TransitMode, Double> reluctanceForMode) {
@@ -1538,7 +768,6 @@
   public void setPreferredAgencies(Collection<FeedScopedId> ids) {
     if (ids != null) {
       preferredAgencies = Set.copyOf(ids);
->>>>>>> 27c89a65
     }
   }
 
@@ -1605,394 +834,11 @@
     unpreferredRoutes = RouteMatcher.idMatcher(routeIds);
   }
 
-<<<<<<< HEAD
-    public void setUnpreferredRoutesFromString(String s) {
-        if (!s.isEmpty()) {
-            unpreferredRoutes = RouteMatcher.parse(s);
-        }
-        else {
-            unpreferredRoutes = RouteMatcher.emptyMatcher();
-        }
-    }
-
-    public void setBannedRoutes(List<FeedScopedId> routeIds) {
-        bannedRoutes = RouteMatcher.idMatcher(routeIds);
-    }
-
-    public void setBannedRoutesFromString(String s) {
-        if (!s.isEmpty()) {
-            bannedRoutes = RouteMatcher.parse(s);
-        }
-        else {
-            bannedRoutes = RouteMatcher.emptyMatcher();
-        }
-    }
-
-    public void setWhiteListedRoutesFromString(String s) {
-        if (!s.isEmpty()) {
-            whiteListedRoutes = RouteMatcher.parse(s);
-        }
-        else {
-            whiteListedRoutes = RouteMatcher.emptyMatcher();
-        }
-    }
-
-    public void setWhiteListedRoutes(List<FeedScopedId> routeIds) {
-        whiteListedRoutes = RouteMatcher.idMatcher(routeIds);
-    }
-
-    public void setBannedTrips(List<FeedScopedId> ids) {
-        if (ids != null) {
-            bannedTrips = Set.copyOf(ids);
-        }
-    }
-
-    public void setBannedTripsFromString(String ids) {
-        if (!ids.isEmpty()) {
-            bannedTrips = FeedScopedId.parseSetOfIds(ids);
-        }
-    }
-
-    public void setFromString(String from) {
-        this.from = LocationStringParser.fromOldStyleString(from);
-    }
-
-    public void setToString(String to) {
-        this.to = LocationStringParser.fromOldStyleString(to);
-    }
-
-    /**
-     * Add a TraverseMode to the set of allowed modes.
-     */
-    public void addMode(TraverseMode mode) {
-        streetSubRequestModes.setMode(mode, true);
-    }
-
-    /**
-     * The search time for the current request. If the client have moved to the next page
-     * then this is the adjusted search time - the dateTime passed in is ignored and replaced with
-     * by a time from the pageToken.
-     */
-    public Instant getDateTime() {
-        return dateTime;
-    }
-
-    public void setDateTime(Instant dateTime) {
-        this.dateTime = dateTime;
-    }
-
-    public void setDateTime(String date, String time, TimeZone tz) {
-        Date dateObject = DateUtils.toDate(date, time, tz);
-        setDateTime(dateObject == null ? Instant.now() : dateObject.toInstant());
-    }
-
-    /**
-     * Is the trip originally planned withing the previous/next 15h?
-     */
-    public boolean isTripPlannedForNow() {
-        return Duration.between(dateTime, Instant.now()).abs().toSeconds() < NOW_THRESHOLD_SEC;
-    }
-
-    public void setPageCursor(String pageCursor) {
-        this.pageCursor = PageCursor.decode(pageCursor);
-    }
-
-    public SortOrder getItinerariesSortOrder() {
-        if(pageCursor != null) {
-            return pageCursor.originalSortOrder;
-        }
-        return arriveBy
-                ? SortOrder.STREET_AND_DEPARTURE_TIME
-                : SortOrder.STREET_AND_ARRIVAL_TIME;
-    }
-
-    /**
-     * Adjust the 'dateTime' if the page cursor is set to "goto next/previous page".
-     * The date-time is used for many things, for example finding the days to search,
-     * but the transit search is using the cursor[if exist], not the date-time.
-     */
-    public void applyPageCursor() {
-        if(pageCursor != null) {
-            // We switch to "depart-after" search when paging next(lat==null). It does not make
-            // sense anymore to keep the latest-arrival-time when going to the "next page".
-            if(pageCursor.latestArrivalTime == null) {
-                arriveBy = false;
-            }
-            setDateTime(arriveBy ? pageCursor.latestArrivalTime : pageCursor.earliestDepartureTime);
-            modes.directMode = StreetMode.NOT_SET;
-            LOG.debug("Request dateTime={} set from pageCursor.", dateTime);
-        }
-    }
-
-
-    /**
-     * When paging we must crop the list of itineraries in the right end according to the
-     * sorting of the original search and according to the page cursor type (next or previous).
-     * <p>
-     * We need to flip the cropping and crop the head/start of the itineraries when:
-     * <ul>
-     * <li>Paging to the previous page for a {@code depart-after/sort-on-arrival-time} search.
-     * <li>Paging to the next page for a {@code arrive-by/sort-on-departure-time} search.
-     * </ul>
-     */
-    public boolean maxNumberOfItinerariesCropHead() {
-        if(pageCursor == null) { return false; }
-
-        var previousPage = pageCursor.type == PageType.PREVIOUS_PAGE;
-        return pageCursor.originalSortOrder.isSortedByArrivalTimeAcceding() == previousPage;
-    }
-
-    /**
-     * Related to {@link #maxNumberOfItinerariesCropHead()}, but is {@code true} if we should
-     * crop the search-window head(in the beginning) or tail(in the end).
-     * <p>
-     * For the first search we look if the sort is ascending(crop tail) or descending(crop head),
-     * and for paged results we look at the paging type: next(tail) and previous(head).
-     */
-    public boolean doCropSearchWindowAtTail() {
-        if(pageCursor == null) {
-            return getItinerariesSortOrder().isSortedByArrivalTimeAcceding();
-        }
-        return pageCursor.type == PageType.NEXT_PAGE;
-    }
-
-    public void setNumItineraries(int numItineraries) {
-        this.numItineraries = numItineraries;
-    }
-
-    public String toString() {
-        return toString(" ");
-    }
-
-    public String toString(String sep) {
-        return from + sep + to + sep + dateTime + sep
-                + arriveBy + sep + bicycleOptimizeType + sep + streetSubRequestModes.getAsStr();
-    }
-
-    public void removeMode(TraverseMode mode) {
-        streetSubRequestModes.setMode(mode, false);
-    }
-
-    /**
-     * Sets intermediatePlaces by parsing GenericLocations from a list of string.
-     */
-    public void setIntermediatePlacesFromStrings(List<String> intermediates) {
-        this.intermediatePlaces = new ArrayList<>(intermediates.size());
-        for (String place : intermediates) {
-            intermediatePlaces.add(LocationStringParser.fromOldStyleString(place));
-        }
-    }
-
-    /** Clears any intermediate places from this request. */
-    public void clearIntermediatePlaces() {
-        if (this.intermediatePlaces != null) {
-            this.intermediatePlaces.clear();
-        }
-    }
-
-    /**
-     * Returns true if there are any intermediate places set.
-     */
-    public boolean hasIntermediatePlaces() {
-        return this.intermediatePlaces != null && this.intermediatePlaces.size() > 0;
-    }
-
-    /**
-     * Adds a GenericLocation to the end of the intermediatePlaces list. Will initialize intermediatePlaces if it is null.
-     */
-    public void addIntermediatePlace(GenericLocation location) {
-        if (this.intermediatePlaces == null) {
-            this.intermediatePlaces = new ArrayList<>();
-        }
-        this.intermediatePlaces.add(location);
-    }
-
-    /* INSTANCE METHODS */
-
-    public RoutingRequest getStreetSearchRequest(StreetMode streetMode) {
-        RoutingRequest streetRequest = this.clone();
-        streetRequest.streetSubRequestModes = new TraverseModeSet();
-
-        if (streetMode != null) {
-            switch (streetMode) {
-                case WALK:
-                case FLEXIBLE:
-                    streetRequest.setStreetSubRequestModes(new TraverseModeSet(TraverseMode.WALK));
-                    break;
-                case BIKE:
-                    streetRequest.setStreetSubRequestModes(new TraverseModeSet(TraverseMode.BICYCLE));
-                    break;
-                case BIKE_TO_PARK:
-                    streetRequest.setStreetSubRequestModes(new TraverseModeSet(TraverseMode.BICYCLE, TraverseMode.WALK));
-                    streetRequest.parkAndRide = true;
-                    break;
-                case BIKE_RENTAL:
-                    streetRequest.setStreetSubRequestModes(new TraverseModeSet(TraverseMode.BICYCLE, TraverseMode.WALK));
-                    streetRequest.vehicleRental = true;
-                    streetRequest.allowedRentalFormFactors.add(FormFactor.BICYCLE);
-                    break;
-                case SCOOTER_RENTAL:
-                    streetRequest.setStreetSubRequestModes(new TraverseModeSet(TraverseMode.BICYCLE, TraverseMode.WALK));
-                    streetRequest.vehicleRental = true;
-                    streetRequest.allowedRentalFormFactors.add(FormFactor.SCOOTER);
-                    break;
-                case CAR:
-                    streetRequest.setStreetSubRequestModes(new TraverseModeSet(TraverseMode.CAR));
-                    break;
-                case CAR_TO_PARK:
-                    streetRequest.setStreetSubRequestModes(new TraverseModeSet(TraverseMode.CAR, TraverseMode.WALK));
-                    streetRequest.parkAndRide = true;
-                    break;
-                case CAR_PICKUP:
-                    streetRequest.setStreetSubRequestModes(new TraverseModeSet(TraverseMode.CAR, TraverseMode.WALK));
-                    streetRequest.carPickup = true;
-                    break;
-                case CAR_RENTAL:
-                    streetRequest.setStreetSubRequestModes(new TraverseModeSet(TraverseMode.CAR, TraverseMode.WALK));
-                    streetRequest.vehicleRental = true;
-                    streetRequest.allowedRentalFormFactors.add(FormFactor.CAR);
-            }
-        }
-
-        return streetRequest;
-    }
-
-    @Override
-    public RoutingRequest clone() {
-        try {
-            RoutingRequest clone = (RoutingRequest) super.clone();
-            clone.streetSubRequestModes = streetSubRequestModes.clone();
-
-            clone.allowedVehicleRentalNetworks = Set.copyOf(allowedVehicleRentalNetworks);
-            clone.bannedVehicleRentalNetworks = Set.copyOf(bannedVehicleRentalNetworks);
-
-            clone.requiredVehicleParkingTags = Set.copyOf(requiredVehicleParkingTags);
-            clone.bannedVehicleParkingTags = Set.copyOf(bannedVehicleParkingTags);
-
-            clone.preferredAgencies = Set.copyOf(preferredAgencies);
-            clone.unpreferredAgencies = Set.copyOf(unpreferredAgencies);
-            clone.whiteListedAgencies = Set.copyOf(whiteListedAgencies);
-            clone.bannedAgencies = Set.copyOf(bannedAgencies);
-
-            clone.bannedRoutes = bannedRoutes.clone();
-            clone.whiteListedRoutes = whiteListedRoutes.clone();
-            clone.preferredRoutes = preferredRoutes.clone();
-            clone.unpreferredRoutes = unpreferredRoutes.clone();
-
-            clone.bannedTrips = Set.copyOf(bannedTrips);
-
-            clone.allowedRentalFormFactors = new HashSet<>(allowedRentalFormFactors);
-
-            clone.raptorOptions = new RaptorOptions(this.raptorOptions);
-            clone.raptorDebugging = new DebugRaptor(this.raptorDebugging);
-
-            // is immutable so can safely use the same reference
-            clone.accessibilityRequest = accessibilityRequest;
-
-            return clone;
-        } catch (CloneNotSupportedException e) {
-            /* this will never happen since our super is the cloneable object */
-            throw new RuntimeException(e);
-        }
-    }
-
-    public RoutingRequest reversedClone() {
-        RoutingRequest ret = this.clone();
-        ret.setArriveBy(!ret.arriveBy);
-        ret.useVehicleRentalAvailabilityInformation = false;
-        return ret;
-    }
-
-    /**
-     * The road speed for a specific traverse mode.
-     */
-    public double getReluctance(TraverseMode mode, boolean walkingBike) {
-        switch (mode) {
-            case WALK:
-                return walkingBike ? bikeWalkingReluctance : walkReluctance;
-            case BICYCLE:
-                return bikeReluctance;
-            case CAR:
-                return carReluctance;
-            default:
-                throw new IllegalArgumentException("getReluctance(): Invalid mode " + mode);
-        }
-    }
-
-    /**
-     * The road speed for a specific traverse mode.
-     */
-    public double getSpeed(TraverseMode mode, boolean walkingBike) {
-        return switch (mode) {
-            case WALK -> walkingBike ? bikeWalkingSpeed : walkSpeed;
-            case BICYCLE -> bikeSpeed;
-            case CAR -> carSpeed;
-            default -> throw new IllegalArgumentException("getSpeed(): Invalid mode " + mode);
-        };
-    }
-
-    /** @return The highest speed for all possible road-modes. */
-    public double getStreetSpeedUpperBound() {
-        // Assume carSpeed > bikeSpeed > walkSpeed
-        if (streetSubRequestModes.getCar()) {
-            return carSpeed;
-        }
-        if (streetSubRequestModes.getBicycle()) {
-            return bikeSpeed;
-        }
-        return walkSpeed;
-    }
-
-    public void setBikeReluctance(double bikeReluctance) {
-        if (bikeReluctance > 0) {
-            this.bikeReluctance = bikeReluctance;
-        }
-    }
-
-    public void setBikeWalkingReluctance(double bikeWalkingReluctance) {
-        if (bikeWalkingReluctance > 0) {
-            this.bikeWalkingReluctance = bikeWalkingReluctance;
-        }
-    }
-
-    public void setCarReluctance(double carReluctance) {
-        if (carReluctance > 0) {
-            this.carReluctance = carReluctance;
-        }
-    }
-
-    public void setWalkReluctance(double walkReluctance) {
-        if (walkReluctance > 0) {
-            this.walkReluctance = walkReluctance;
-        }
-    }
-
-    public void setNonTransitReluctance(double nonTransitReluctance) {
-        if (nonTransitReluctance > 0) {
-            this.bikeReluctance = nonTransitReluctance;
-            this.walkReluctance = nonTransitReluctance;
-            this.carReluctance = nonTransitReluctance;
-            this.bikeWalkingReluctance = nonTransitReluctance * 2.7;
-        }
-    }
-
-    public void setWaitReluctance(double waitReluctance) {
-        if (waitReluctance > 0) {
-            this.waitReluctance = waitReluctance;
-        }
-    }
-
-    public void setWaitAtBeginningFactor(double waitAtBeginningFactor) {
-        if (waitAtBeginningFactor > 0) {
-            this.waitAtBeginningFactor = waitAtBeginningFactor;
-        }
-=======
   public void setUnpreferredRoutesFromString(String s) {
     if (!s.isEmpty()) {
       unpreferredRoutes = RouteMatcher.parse(s);
     } else {
       unpreferredRoutes = RouteMatcher.emptyMatcher();
->>>>>>> 27c89a65
     }
   }
 
@@ -2284,6 +1130,9 @@
       clone.raptorOptions = new RaptorOptions(this.raptorOptions);
       clone.raptorDebugging = new DebugRaptor(this.raptorDebugging);
 
+      // is immutable so can safely use the same reference
+      clone.accessibilityRequest = accessibilityRequest;
+
       return clone;
     } catch (CloneNotSupportedException e) {
       /* this will never happen since our super is the cloneable object */
