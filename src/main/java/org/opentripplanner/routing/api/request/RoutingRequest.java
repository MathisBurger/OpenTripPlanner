package org.opentripplanner.routing.api.request;

import java.io.ByteArrayOutputStream;
import java.io.IOException;
import java.io.Serializable;
import java.time.Duration;
import java.util.ArrayList;
import java.util.Collection;
import java.util.Collections;
import java.util.Comparator;
import java.util.Date;
import java.util.EnumSet;
import java.util.HashMap;
import java.util.HashSet;
import java.util.List;
import java.util.Locale;
import java.util.Map;
import java.util.Set;
import java.util.TimeZone;
import javax.annotation.Nonnull;
import org.geotools.geojson.geom.GeometryJSON;
import org.locationtech.jts.geom.Coordinate;
import org.locationtech.jts.geom.Envelope;
import org.locationtech.jts.geom.GeometryFactory;
import org.opentripplanner.api.common.LocationStringParser;
import org.opentripplanner.api.common.Message;
import org.opentripplanner.api.common.ParameterException;
import org.opentripplanner.common.geometry.SphericalDistanceLibrary;
import org.opentripplanner.model.FeedScopedId;
import org.opentripplanner.model.GenericLocation;
import org.opentripplanner.model.Route;
import org.opentripplanner.model.modes.TransitMainMode;
import org.opentripplanner.routing.algorithm.transferoptimization.api.TransferOptimizationParameters;
import org.opentripplanner.model.modes.AllowedTransitMode;
import org.opentripplanner.routing.core.BicycleOptimizeType;
import org.opentripplanner.routing.core.RouteMatcher;
import org.opentripplanner.routing.core.RoutingContext;
import org.opentripplanner.routing.core.State;
import org.opentripplanner.routing.core.TraverseMode;
import org.opentripplanner.routing.core.TraverseModeSet;
import org.opentripplanner.routing.core.intersection_model.IntersectionTraversalCostModel;
import org.opentripplanner.routing.graph.Edge;
import org.opentripplanner.routing.graph.Graph;
import org.opentripplanner.routing.graph.Vertex;
import org.opentripplanner.routing.impl.DurationComparator;
import org.opentripplanner.routing.impl.PathComparator;
import org.opentripplanner.routing.spt.DominanceFunction;
import org.opentripplanner.routing.spt.GraphPath;
import org.opentripplanner.routing.spt.ShortestPathTree;
import org.opentripplanner.util.time.DateUtils;
import org.slf4j.Logger;
import org.slf4j.LoggerFactory;

/**
 * A trip planning request. Some parameters may not be honored by the trip planner for some or all
 * itineraries. For example, maxWalkDistance may be relaxed if the alternative is to not provide a
 * route.
 *
 * All defaults should be specified here in the RoutingRequest, NOT as annotations on query
 * parameters in web services that create RoutingRequests. This establishes a priority chain for
 * default values:
 * RoutingRequest field initializers, then JSON router config, then query parameters.
 *
 * @Deprecated tag is added to all parameters that are not currently functional in either the Raptor router or other
 * non-transit routing (walk, bike, car etc.)
 *
 * TODO OTP2 Many fields are deprecated in this class, the reason is documented in the
 *           RoutingResource class, not here. Eventually the field will be removed from this
 *           class, but we want to keep it in the RoutingResource as long as we support the
 *           REST API.
 */
public class RoutingRequest implements AutoCloseable, Cloneable, Serializable {

    private static final long serialVersionUID = 1L;

    private static final Logger LOG = LoggerFactory.getLogger(RoutingRequest.class);

    /* FIELDS UNIQUELY IDENTIFYING AN SPT REQUEST */

    /** The complete list of incoming query parameters. */
    public final HashMap<String, String> parameters = new HashMap<String, String>();

    /** The start location */
    public GenericLocation from;

    /** The end location */
    public GenericLocation to;

    /**
     * If true, the tree will be allowed to grow in all directions, rather than being directed
     * toward a single target. This parameter only apply to access/egress AStar searches,
     * not transit searches in Raptor.
     *
     * @deprecated TODO OTP2 - This looks like an A Star implementation detail. Should be moved to
     *                       - an A Star specific request class
     */
    @Deprecated
    public boolean oneToMany = false;

    /**
     * An ordered list of intermediate locations to be visited.
     *
     * @deprecated TODO OTP2 - Regression. Not currently working in OTP2. Must be re-implemented
     *                       - using raptor.
     */
    @Deprecated
    public List<GenericLocation> intermediatePlaces;

    /**
     * This is the maximum duration in seconds for a direct street search. This is a performance
     * limit and should therefore be set high. Results close to the limit are not guaranteed to be
     * optimal. Use filters to limit what is presented to the client.
     *
     * @see org.opentripplanner.routing.algorithm.filterchain.ItineraryFilter
     */
    public double maxDirectStreetDurationSeconds = Duration.ofHours(4).toSeconds();

    /**
     * This is the maximum duration in seconds for access/egress street searches. This is a
     * performance limit and should therefore be set high. Results close to the limit are not
     * guaranteed to be optimal. Use filters to limit what is presented to the client.
     *
     * @see org.opentripplanner.routing.algorithm.filterchain.ItineraryFilter
     */
    public double maxAccessEgressDurationSeconds = Duration.ofMinutes(45).toSeconds();

    /**
     * Limits the number of closest stops to use for access/egress searches when using {@link
     * StreetMode#CAR_PICKUP}. This is for both for performance reasons and because we want car
     * to be used as a last resort and not replace large parts of a transit trip.
     */
    public int maxCarPickupAccessEgressStops = 5;

    /**
     * Limits the number of closest stops to use for access/egress searches when using {@link
     * StreetMode#CAR_TO_PARK}. This is for both for performance reasons and because we want car
     * to be used as a last resort and not replace large parts of a transit trip.
     */
    public int maxCarParkAccessEgressStops = 5;

    /**
<<<<<<< HEAD
     * Override the settings in maxAccessEgressDurationSeconds for specific street modes. This is
     * done because some street modes searches are much more resource intensive than others.
     */
    public Map<StreetMode, Double> maxAccessEgressDurationSecondsForMode = new HashMap<>();
=======
     * The factor to be multiplied by the closest stop distance to get the distance to filter by
     * when doing for access/egress searches for {@link StreetMode#CAR_TO_PARK} and
     * {@link StreetMode#CAR_PICKUP}. This is for both for performance reasons and because we want
     * car to be used as a last resort and not replace large parts of a transit trip.
     */
    public double accessEgressFilterDistanceFactor = 1.5;

    /**
     * The minimum distance to filter by when doing for access/egress searches for
     * {@link StreetMode#CAR_TO_PARK} and {@link StreetMode#CAR_PICKUP}. This is for both for
     * performance reasons and because we want car to be used as a last resort and not replace
     * large parts of a transit trip.
     */
    public double accessEgressFilterMinimumDistanceMeters = 1000;
>>>>>>> 2624e9c1

    /**
     * The access/egress/direct/transit modes allowed for this main request. The parameter
     * "streetSubRequestModes" below is used for a single A Star sub request.
     *
     * // TODO OTP2 Street routing requests should eventually be split into its own request class.
     */
    public RequestModes modes = new RequestModes(
        StreetMode.WALK,
        StreetMode.WALK,
        StreetMode.WALK,
        StreetMode.WALK,
        AllowedTransitMode.getAllTransitModes()
    );

    /**
     * The set of TraverseModes allowed when doing creating sub requests and doing street routing.
     * // TODO OTP2 Street routing requests should eventually be split into its own request class.
     */
    public TraverseModeSet streetSubRequestModes = new TraverseModeSet(TraverseMode.WALK); // defaults in constructor overwrite this

    /**
     * The set of characteristics that the user wants to optimize for -- defaults to QUICK, or
     * optimize for transit time.
     *
     * @deprecated TODO OTP2 this should be completely removed and done only with individual cost
     *                       parameters
     *                       Also: apparently OptimizeType only affects BICYCLE mode traversal of
     *                       street segments. If this is the case it should be very well
     *                       documented and carried over into the Enum name.
     */
    @Deprecated
    public BicycleOptimizeType optimize = BicycleOptimizeType.QUICK;

    /** The epoch date/time that the trip should depart (or arrive, for requests where arriveBy is true) */
    public long dateTime = new Date().getTime() / 1000;

    /**
     * This is the time/duration in seconds from the earliest-departure-time(EDT) to
     * latest-departure-time(LDT). In case of a reverse search it will be the time from earliest
     * to latest arrival time (LAT - EAT).
     * <p>
     * All optimal travels that depart within the search window is guarantied to be found.
     * <p>
     * This is sometimes referred to as the Range Raptor Search Window - but could be used in a none
     * Transit search as well; Hence this is named search-window and not raptor-search-window. Do
     * not confuse this with the travel-window, which is the time between EDT to LAT.
     * <p>
     * Use {@code null} to unset, and {@link Duration#ZERO} to do one Raptor iteration. The value is
     * dynamically  assigned a suitable value, if not set. In a small to medium size operation
     * you may use a fixed value, like 60 minutes. If you have a mixture of high frequency cities
     * routes and infrequent long distant journeys, the best option is normally to use the dynamic
     * auto assignment.
     */
    public Duration searchWindow;

    /**
     * Search for the best trip options within a time window. If {@code true} two itineraries are
     * considered optimal if one is better on arrival time(earliest wins) and the other is better
     * on departure time(latest wins).
     * <p>
     * In combination with {@code arriveBy} this parameter cover the following 3 use cases:
     * <ul>
     *   <li>
     *     The traveler want to find the best alternative within a time window. Set
     *     {@code timetableView=true} and {@code arriveBy=false}. This is the default, and if the
     *     intention of the traveler is unknown, this gives the best result. This use-case includes
     *     all itineraries in the two next use-cases. This option also work well with paging.
     *
     *     Setting the {@code arriveBy=false}, covers the same use-case, but the input time is
     *     interpreted as latest-arrival-time, and not earliest-departure-time.
     *   </li>
     *   <li>
     *     The traveler want to find the best alternative with departure after a specific time.
     *     For example: I am at the station now and want to get home as quickly as possible.
     *     Set {@code timetableView=true} and {@code arriveBy=false}. Do not support paging.
     *   </li>
     *   <li>
     *     Traveler want to find the best alternative with arrival before specific time. For
     *     example going to a meeting. Set {@code timetableView=true} and {@code arriveBy=false}.
     *     Do not support paging.
     *   </li>
     * </ul>
     * Default: true
     */
    public boolean timetableView = true;

    /**
     * Whether the trip should depart at dateTime (false, the default), or arrive at dateTime.
     */
    public boolean arriveBy = false;

    /**
     * Whether the trip must be wheelchair accessible.
     */
    public boolean wheelchairAccessible = false;

    /**
     * The maximum number of itineraries to return. In OTP1 this parameter terminates the search,
     * but in OTP2 it crops the list of itineraries AFTER the search is complete. This parameter is
     * a post search filter function. A side effect from reducing the result is that OTP2 cannot
     * guarantee to find all pareto-optimal itineraries when paging. Also, a large search-window
     * and a small {@code numItineraries} waste computer CPU calculation time.
     * <p>
     * The default value is 50. This is a reasonably high threshold to prevent large amount of data
     * to be returned. Consider tuning the search-window instead of setting this to a small value.
     */
    public int numItineraries = 50;

    /** The maximum slope of streets for wheelchair trips. */
    public double maxWheelchairSlope = 0.0833333333333; // ADA max wheelchair ramp slope is a good default.

    /** Whether the planner should return intermediate stops lists for transit legs. */
    // TODO OTP2 Maybe this should be up to the API?
    public boolean showIntermediateStops = false;

    /** max walk/bike speed along streets, in meters per second */
    public double walkSpeed;

    public double bikeSpeed;

    public double bikeWalkingSpeed;

    public double carSpeed;

    public Locale locale = new Locale("en", "US");

    /**
     * An extra penalty added on transfers (i.e. all boardings except the first one).
     * Not to be confused with bikeBoardCost and walkBoardCost, which are the cost of boarding a
     * vehicle with and without a bicycle. The boardCosts are used to model the 'usual' perceived
     * cost of using a transit vehicle, and the transferCost is used when a user requests even
     * less transfers. In the latter case, we don't actually optimize for fewest transfers, as this
     * can lead to absurd results. Consider a trip in New York from Grand Army
     * Plaza (the one in Brooklyn) to Kalustyan's at noon. The true lowest transfers route is to
     * wait until midnight, when the 4 train runs local the whole way. The actual fastest route is
     * the 2/3 to the 4/5 at Nevins to the 6 at Union Square, which takes half an hour.
     * Even someone optimizing for fewest transfers doesn't want to wait until midnight. Maybe they
     * would be willing to walk to 7th Ave and take the Q to Union Square, then transfer to the 6.
     * If this takes less than optimize_transfer_penalty seconds, then that's what we'll return.
     */
    public int transferCost = 0;

    /**
     * Penalty for using a non-preferred transfer
     *
     * @deprecated TODO OTP2 Regression. Not currently working in OTP2. We might not implement the
     *                       old functionality the same way, but we will try to map this parameter
     *                       so it does work similar as before.
     */
    @Deprecated
    public int nonpreferredTransferCost = 180;


    /** Configure the transfer optimization */
    public final TransferOptimizationParameters transferOptimization = new TransferOptimizationRequest(this);

    /**
     * Transit reluctance per mode. Use this to add a advantage(<1.0) to specific modes, or to add
     * a penalty to other modes (> 1.0). The type used here it the internal model
     * {@link TransitMainMode} make sure to create a mapping for this before using it on the API.
     * <p>
     * If set, the alight-slack-for-mode override the default value {@code 1.0}.
     * <p>
     * This is a scalar multiplied with the time in second on board the transit vehicle. Default
     * value is not-set(empty map).
     */
    private Map<TransitMainMode, Double> transitReluctanceForMode = new HashMap<>();

    /** A multiplier for how bad walking is, compared to being in transit for equal lengths of time.
     *  Defaults to 2. Empirically, values between 10 and 20 seem to correspond well to the concept
     *  of not wanting to walk too much without asking for totally ridiculous itineraries, but this
     *  observation should in no way be taken as scientific or definitive. Your mileage may vary.
     */
    public double walkReluctance = 2.0;

    public double bikeWalkingReluctance = 5.0;

    public double bikeReluctance = 2.0;

    public double carReluctance = 2.0;

    /** Used instead of walk reluctance for stairs */
    public double stairsReluctance = 2.0;

    /** Multiplicative factor on expected turning time. */
    public double turnReluctance = 1.0;

    /**
     * How long does it take to get an elevator, on average (actually, it probably should be a bit *more* than average, to prevent optimistic trips)?
     * Setting it to "seems like forever," while accurate, will probably prevent OTP from working correctly.
     */
    // TODO: how long does it /really/ take to get an elevator?
    public int elevatorBoardTime = 90;

    /** What is the cost of boarding an elevator? */
    public int elevatorBoardCost = 90;

    /** How long does it take to advance one floor on an elevator? */
    public int elevatorHopTime = 20;

    /** What is the cost of travelling one floor on an elevator? */
    public int elevatorHopCost = 20;

    // it is assumed that getting off an elevator is completely free

    /** Time to get on and off your own bike */
    public int bikeSwitchTime;

    /** Cost of getting on and off your own bike */
    public int bikeSwitchCost;

    /** Time to rent a bike */
    public int bikeRentalPickupTime = 60;

    /**
     * Cost of renting a bike. The cost is a bit more than actual time to model the associated cost and trouble.
     */
    public int bikeRentalPickupCost = 120;

    /** Time to drop-off a rented bike */
    public int bikeRentalDropoffTime = 30;

    /** Cost of dropping-off a rented bike */
    public int bikeRentalDropoffCost = 30;

    /** Time to park a bike */
    public int bikeParkTime = 60;

    /** Cost of parking a bike. */
    public int bikeParkCost = 120;

    /**
     * Time to park a car in a park and ride, w/o taking into account driving and walking cost
     * (time to park, switch off, pick your stuff, lock the car, etc...)
     */
    public int carDropoffTime = 120;

    /** Time of getting in/out of a carPickup (taxi) */
    public int carPickupTime = 60;

    /** Cost of getting in/out of a carPickup (taxi) */
    public int carPickupCost = 120;

    /**
     * How much worse is waiting for a transit vehicle than being on a transit vehicle, as a multiplier. The default value treats wait and on-vehicle
     * time as the same.
     *
     * It may be tempting to set this higher than walkReluctance (as studies often find this kind of preferences among
     * riders) but the planner will take this literally and walk down a transit line to avoid waiting at a stop.
     * This used to be set less than 1 (0.95) which would make waiting offboard preferable to waiting onboard in an
     * interlined trip. That is also undesirable.
     *
     * If we only tried the shortest possible transfer at each stop to neighboring stop patterns, this problem could disappear.
     */
    public double waitReluctance = 1.0;

    /** How much less bad is waiting at the beginning of the trip (replaces waitReluctance on the first boarding)
     *
     * @deprecated TODO OTP2 Probably a regression, but I'm not sure it worked correctly in OTP 1.X
 *                          either. It could be a part of itinerary-filtering after a Raptor search.
     * */
    @Deprecated
    public double waitAtBeginningFactor = 0.4;

    /**
     * This prevents unnecessary transfers by adding a cost for boarding a vehicle. This is in
     * addition to the cost of the transfer(walking) and waiting-time. It is also in addition to
     * the {@link #transferCost}.
     */
    public int walkBoardCost = 60 * 10;

    /**
     * Separate cost for boarding a vehicle with a bicycle, which is more difficult than on foot.
     * This is in addition to the cost of the transfer(biking) and waiting-time. It is also in
     * addition to the {@link #transferCost}.
     */
    public int bikeBoardCost = 60 * 10;

    /**
     * Do not use certain named agencies
     */
    private Set<FeedScopedId> bannedAgencies = Set.of();

    /**
     * Only use certain named agencies
     */
    private Set<FeedScopedId> whiteListedAgencies = Set.of();


    /**
     * Set of preferred agencies by user.
     */
    @Deprecated
    private Set<FeedScopedId> preferredAgencies = Set.of();

    /**
     * Set of unpreferred agencies for given user.
     */
    @Deprecated
    private Set<FeedScopedId> unpreferredAgencies = Set.of();

    /**
     * Do not use certain named routes.
     * The paramter format is: feedId_routeId,feedId_routeId,feedId_routeId
     * This parameter format is completely nonstandard and should be revised for the 2.0 API, see issue #1671.
     */
    private RouteMatcher bannedRoutes = RouteMatcher.emptyMatcher();

    /** Only use certain named routes
     */
    private RouteMatcher whiteListedRoutes = RouteMatcher.emptyMatcher();

    /** Set of preferred routes by user.
     *
     * @deprecated TODO OTP2 Needs to be implemented
     */
    @Deprecated
    private RouteMatcher preferredRoutes = RouteMatcher.emptyMatcher();

    /**
     * Penalty added for using every route that is not preferred if user set any route as preferred.
     * We return number of seconds that we are willing to wait for preferred route.
     *
     * @deprecated TODO OTP2 Needs to be implemented
     */
    @Deprecated
    public int otherThanPreferredRoutesPenalty = 300;

    /**
     * Set of unpreferred routes for given user.
     *
     * @deprecated TODO OTP2: Needs to be implemented
     */
    @Deprecated
    private RouteMatcher unpreferredRoutes = RouteMatcher.emptyMatcher();

    /**
     * Penalty added for using every unpreferred route. We return number of seconds that we are
     * willing to wait for preferred route.
     *
     * @deprecated TODO OTP2: Needs to be implemented
     */
    @Deprecated
    public int useUnpreferredRoutesPenalty = 300;

    /**
     * Do not use certain trips
     *
     * @deprecated TODO OTP2: Needs to be implemented
     */
    @Deprecated
    public HashMap<FeedScopedId, BannedStopSet> bannedTrips = new HashMap<FeedScopedId, BannedStopSet>();

    /**
     * A global minimum transfer time (in seconds) that specifies the minimum amount of time that
     * must pass between exiting one transit vehicle and boarding another. This time is in addition
     * to time it might take to walk between transit stops, the {@link #alightSlack}, and the
     * {@link #boardSlack}. This time should also be overridden by specific transfer timing
     * information in transfers.txt
     * <p>
     * This only apply to transfers between two trips, it does not apply when boarding the first
     * transit.
     * <p>
     * Unit is seconds. Default value is 2 minutes.
     */
    public int transferSlack = 120;

    /**
     * The number of seconds to add before boarding a transit leg. It is recommended to use the
     * `boardTimes` in the `router-config.json` to set this for each mode.
     * <p>
     * Unit is seconds. Default value is 0.
     */
    public int boardSlack = 0;

    /**
     * Has information how much time boarding a vehicle takes. Can be significant eg in airplanes
     * or ferries.
     * <p>
     * If set, the board-slack-for-mode override the more general {@link #boardSlack}. This
     * enables configuring the board-slack for airplane boarding to be 30 minutes and a slack
     * for bus of 2 minutes.
     * <p>
     * Unit is seconds. Default value is not-set(empty map).
     */
    public Map<TraverseMode, Integer> boardSlackForMode = new HashMap<>();

    /**
     * The number of seconds to add after alighting a transit leg. It is recommended to use the
     * `alightTimes` in the `router-config.json` to set this for each mode.
     * <p>
     * Unit is seconds. Default value is 0.
     */
    public int alightSlack = 0;

    /**
     * Has information how much time alighting a vehicle takes. Can be significant eg in airplanes
     * or ferries.
     * <p>
     * If set, the alight-slack-for-mode override the more general {@link #alightSlack}. This
     * enables configuring the alight-slack for train alighting to be 4 minutes and a bus alight
     * slack to be 0 minutes.
     * <p>
     * Unit is seconds. Default value is not-set(empty map).
     */
    public Map<TraverseMode, Integer> alightSlackForMode = new HashMap<>();

    /**
     * Ideally maxTransfers should be set in the router config, not here. Instead the client should
     * be able to pass in a parameter for the max number of additional/extra transfers relative to
     * the best trip (with the fewest possible transfers) within constraint of the other search
     * parameters(TODO OTP2 Expose {@link org.opentripplanner.transit.raptor.api.request.SearchParams#numberOfAdditionalTransfers()}
     * in APIs). This might be to complicated to explain to the customer, so we might stick to the
     * old limit, but that have side-effects that you might not find any trips on a day where a
     * critical part of the trip is not available, because of some real-time disruption.
     *
     * @see https://github.com/opentripplanner/OpenTripPlanner/issues/2886
     */
    public Integer maxTransfers = 12;

    /**
     * For the bike triangle, how important time is.
     * triangleTimeFactor+triangleSlopeFactor+triangleSafetyFactor == 1
     */
    public double bikeTriangleTimeFactor;

    /** For the bike triangle, how important slope is */
    public double bikeTriangleSlopeFactor;

    /** For the bike triangle, how important safety is */
    public double bikeTriangleSafetyFactor;

    /**
     * Whether or not bike rental availability information will be used to plan bike rental trips
     */
    public boolean useBikeRentalAvailabilityInformation = false;

    /**
     * Whether arriving at the destination with a rented (station) bicycle is allowed without
     * dropping it off.
     *
     * @see RoutingRequest#keepingRentedBicycleAtDestinationCost
     * @see org.opentripplanner.routing.bike_rental.BikeRentalStation#isKeepingBicycleRentalAtDestinationAllowed
     */
    public boolean allowKeepingRentedBicycleAtDestination = false;

    /**
     * The cost of arriving at the destination with the rented bicycle, to discourage doing so.
     *
     * @see RoutingRequest#allowKeepingRentedBicycleAtDestination
     */
    public double keepingRentedBicycleAtDestinationCost = 0;

    /**
     * The deceleration speed of an automobile, in meters per second per second.
     */
    // 2.9 m/s/s: 65 mph - 0 mph in 10 seconds
    public double carDecelerationSpeed = 2.9;

    /**
     * The acceleration speed of an automobile, in meters per second per second.
     */
    // 2.9 m/s/s: 0 mph to 65 mph in 10 seconds
    public double carAccelerationSpeed = 2.9;

    /**
     * When true, realtime updates are ignored during this search.
     */
    public boolean ignoreRealtimeUpdates = false;

    /**
     * When true, trips cancelled in scheduled data are included in this search.
     */
    public boolean includePlannedCancellations = false;

    /**
     * If true, the remaining weight heuristic is disabled. Currently only implemented for the long
     * distance path service.
     *
     * This is used by the Street search only.
     *
     * TODO OTP2 Can we merge this with the 'oneToMany' option?
     */
    public boolean disableRemainingWeightHeuristic = false;

    /**
     * The routing context used to actually carry out this search. It is important to build States from TraverseOptions
     * rather than RoutingContexts,and just keep a reference to the context in the TraverseOptions, rather than using
     * RoutingContexts for everything because in some testing and graph building situations we need to build a bunch of
     * initial states with different times and vertices from a single TraverseOptions, without setting all the transit
     * context or building temporary vertices (with all the exception-throwing checks that entails).
     *
     * While they are conceptually separate, TraverseOptions does maintain a reference to its accompanying
     * RoutingContext (and vice versa) so that both do not need to be passed/injected separately into tight inner loops
     * within routing algorithms. These references should be set to null when the request scope is torn down -- the
     * routing context becomes irrelevant at that point, since temporary graph elements have been removed and the graph
     * may have been reloaded.
     */
    public RoutingContext rctx;

    /**
     * A transit stop that this trip must start from
     *
     * @deprecated TODO OTP2 Is this in use, what is is used for. It seems to overlap with
     *                       the fromPlace parameter. Is is used for onBoard routing only?
     */
    @Deprecated
    public FeedScopedId startingTransitStopId;

    /**
     * A trip where this trip must start from (depart-onboard routing)
     *
     * @deprecated TODO OTP2 Regression. Not currently working in OTP2. We might not implement the
     *                       old functionality the same way, but we will try to map this parameter
     *                       so it does work similar as before.
     */
    @Deprecated
    public FeedScopedId startingTransitTripId;

    /*
      Additional flags affecting mode transitions.
      This is a temporary solution, as it only covers parking and rental at the beginning of the trip.
    */
    public boolean bikeRental = false;
    public boolean bikeParkAndRide = false;
    public boolean parkAndRide  = false;
    public boolean carPickup = false;

    /** The function that compares paths converging on the same vertex to decide which ones continue to be explored. */
    public DominanceFunction dominanceFunction = new DominanceFunction.Pareto();

    /**
     * Accept only paths that use transit (no street-only paths).
     *
     * @Deprecated TODO OTP2 Regression. Not currently working in OTP2. This is only used in the
     *                       deprecated Transmodel GraphQL API.
     *
     */
    @Deprecated
    public boolean onlyTransitTrips = false;

    /** Option to disable the default filtering of GTFS-RT alerts by time. */
    @Deprecated
    public boolean disableAlertFiltering = false;

    /** Whether to apply the ellipsoid→geoid offset to all elevations in the response */
    public boolean geoidElevation = false;

    /** Which path comparator to use
     *
     * @deprecated TODO OTP2 Regression. Not currently working in OTP2 at the moment.
     */
    @Deprecated
    public String pathComparator = null;


    @Nonnull
    public ItineraryFilterParameters itineraryFilters = ItineraryFilterParameters.createDefault();

    /**
     * The numbers of days before the search date to consider when filtering trips for this search.
     * This is set to 1 to account for trips starting yesterday and crossing midnight so that they
     * can be boarded today. If there are trips that last multiple days, this will need to be
     * increased.
     */
    public int additionalSearchDaysBeforeToday = 1;

    /**
     * The number of days after the search date to consider when filtering trips for this search.
     * This is set to 1 to account for searches today having a search window that crosses midnight
     * and would also need to board trips starting tomorrow. If a search window that lasts more than
     * a day is used, this will need to be increased.
     */
    public int additionalSearchDaysAfterToday = 2;

    /* CONSTRUCTORS */

    /** Constructor for options; modes defaults to walk and transit */
    public RoutingRequest() {
        // http://en.wikipedia.org/wiki/Walking
        walkSpeed = 1.33; // 1.33 m/s ~ 3mph, avg. human speed
        bikeSpeed = 5; // 5 m/s, ~11 mph, a random bicycling speed
        bikeWalkingSpeed = 1.33; // 1.33 m/s ~ 3mph, avg. human speed
        // http://en.wikipedia.org/wiki/Speed_limit
        carSpeed = 40; // 40 m/s, 144 km/h, above the maximum (finite) driving speed limit worldwide
        // Default to walk for access/egress/direct modes and all transit modes

        // So that they are never null.
        from = new GenericLocation(null, null);
        to = new GenericLocation(null, null);
    }

    public RoutingRequest(TraverseModeSet streetSubRequestModes) {
        this();
        this.setStreetSubRequestModes(streetSubRequestModes);
    }

    public RoutingRequest(TraverseMode mode) {
        this();
        this.setStreetSubRequestModes(new TraverseModeSet(mode));
    }

    public RoutingRequest(TraverseMode mode, BicycleOptimizeType optimize) {
        this(new TraverseModeSet(mode), optimize);
    }

    public RoutingRequest(TraverseModeSet modeSet, BicycleOptimizeType optimize) {
        this();
        this.optimize = optimize;
        this.setStreetSubRequestModes(modeSet);
    }

    public RoutingRequest(RequestModes modes) {
        this();
        this.modes = modes;
    }

    /* ACCESSOR/SETTER METHODS */

    public boolean transitAllowed() {
        return streetSubRequestModes.isTransit();
    }

    public long getSecondsSinceEpoch() {
        return dateTime;
    }

    public void setArriveBy(boolean arriveBy) {
        this.arriveBy = arriveBy;
    }

    public void setMode(TraverseMode mode) {
        setStreetSubRequestModes(new TraverseModeSet(mode));
    }

    public void setStreetSubRequestModes(TraverseModeSet streetSubRequestModes) {
        this.streetSubRequestModes = streetSubRequestModes;
    }

    public void setOptimize(BicycleOptimizeType optimize) {
        this.optimize = optimize;
    }

    public void setWheelchairAccessible(boolean wheelchairAccessible) {
        this.wheelchairAccessible = wheelchairAccessible;
    }

    public void setTransitReluctanceForMode(Map<TransitMainMode, Double> reluctanceForMode) {
        transitReluctanceForMode.clear();
        transitReluctanceForMode.putAll(reluctanceForMode);
    }

    public Map<TransitMainMode, Double> transitReluctanceForMode() {
        return Collections.unmodifiableMap(transitReluctanceForMode);
    }

    public void setWalkBoardCost(int walkBoardCost) {
        if (walkBoardCost < 0) {
            this.walkBoardCost = 0;
        }
        else {
            this.walkBoardCost = walkBoardCost;
        }
    }

    public void setBikeBoardCost(int bikeBoardCost) {
        if (bikeBoardCost < 0) {
            this.bikeBoardCost = 0;
        }
        else {
            this.bikeBoardCost = bikeBoardCost;
        }
    }

    public void setPreferredAgencies(Collection<FeedScopedId> ids) {
        if(ids != null) {
            preferredAgencies = Set.copyOf(ids);
        }
    }

    public void setPreferredAgenciesFromString(String s) {
        if (!s.isEmpty()) {
            preferredAgencies = FeedScopedId.parseListOfIds(s);
        }
    }

    public void setUnpreferredAgencies(Collection<FeedScopedId> ids) {
        if (ids != null) {
            unpreferredAgencies = Set.copyOf(ids);
        }
    }

    public void setUnpreferredAgenciesFromString(String s) {
        if (!s.isEmpty()) {
            unpreferredAgencies = FeedScopedId.parseListOfIds(s);
        }
    }

    public void setBannedAgencies(Collection<FeedScopedId> ids) {
        if (ids != null) {
            bannedAgencies = Set.copyOf(ids);
        }
    }

    public void setBannedAgenciesFromSting(String s) {
        if (!s.isEmpty()) {
            bannedAgencies = FeedScopedId.parseListOfIds(s);
        }
    }

    public void setWhiteListedAgencies(Collection<FeedScopedId> ids) {
        if (ids != null) {
            whiteListedAgencies = Set.copyOf(ids);
        }
    }

    public void setWhiteListedAgenciesFromSting(String s) {
        if (!s.isEmpty()) {
            whiteListedAgencies = FeedScopedId.parseListOfIds(s);
        }
    }

    public void setOtherThanPreferredRoutesPenalty(int penalty) {
        if(penalty < 0) penalty = 0;
        this.otherThanPreferredRoutesPenalty = penalty;
    }

    public void setPreferredRoutes(List<FeedScopedId> routeIds) {
        preferredRoutes = RouteMatcher.idMatcher(routeIds);
    }

    public void setPreferredRoutesFromSting(String s) {
        if (!s.isEmpty()) {
            preferredRoutes = RouteMatcher.parse(s);
        }
        else {
            preferredRoutes = RouteMatcher.emptyMatcher();
        }
    }

    public void setUnpreferredRoutes(List<FeedScopedId> routeIds) {
        unpreferredRoutes = RouteMatcher.idMatcher(routeIds);
    }

    public void setUnpreferredRoutesFromSting(String s) {
        if (!s.isEmpty()) {
            unpreferredRoutes = RouteMatcher.parse(s);
        }
        else {
            unpreferredRoutes = RouteMatcher.emptyMatcher();
        }
    }

    public void setBannedRoutes(List<FeedScopedId> routeIds) {
        bannedRoutes = RouteMatcher.idMatcher(routeIds);
    }

    public void setBannedRoutesFromSting(String s) {
        if (!s.isEmpty()) {
            bannedRoutes = RouteMatcher.parse(s);
        }
        else {
            bannedRoutes = RouteMatcher.emptyMatcher();
        }
    }

    public void setWhiteListedRoutesFromSting(String s) {
        if (!s.isEmpty()) {
            whiteListedRoutes = RouteMatcher.parse(s);
        }
        else {
            whiteListedRoutes = RouteMatcher.emptyMatcher();
        }
    }

    public void setWhiteListedRoutes(List<FeedScopedId> routeIds) {
        whiteListedRoutes = RouteMatcher.idMatcher(routeIds);
    }


    public void setFromString(String from) {
        this.from = LocationStringParser.fromOldStyleString(from);
    }

    public void setToString(String to) {
        this.to = LocationStringParser.fromOldStyleString(to);
    }

    /**
     * Add a TraverseMode to the set of allowed modes.
     */
    public void addMode(TraverseMode mode) {
        streetSubRequestModes.setMode(mode, true);
    }

    public Date getDateTime() {
        return new Date(dateTime * 1000);
    }

    public void setDateTime(Date dateTime) {
        this.dateTime = dateTime.getTime() / 1000;
    }

    public void setDateTime(String date, String time, TimeZone tz) {
        Date dateObject = DateUtils.toDate(date, time, tz);
        setDateTime(dateObject);
    }

    /**
     * Currently only one itinerary is returned for a direct street search
     */
    public int getNumItineraries() {
        return 1;
    }

    public void setNumItineraries(int numItineraries) {
        this.numItineraries = numItineraries;
    }

    public String toString() {
        return toString(" ");
    }

    public String toString(String sep) {
        return from + sep + to + sep + getDateTime() + sep
                + arriveBy + sep + optimize + sep + streetSubRequestModes.getAsStr() + sep
                + getNumItineraries();
    }

    public void removeMode(TraverseMode mode) {
        streetSubRequestModes.setMode(mode, false);
    }

    /**
     * Sets intermediatePlaces by parsing GenericLocations from a list of string.
     */
    public void setIntermediatePlacesFromStrings(List<String> intermediates) {
        this.intermediatePlaces = new ArrayList<GenericLocation>(intermediates.size());
        for (String place : intermediates) {
            intermediatePlaces.add(LocationStringParser.fromOldStyleString(place));
        }
    }

    /** Clears any intermediate places from this request. */
    public void clearIntermediatePlaces() {
        if (this.intermediatePlaces != null) {
            this.intermediatePlaces.clear();
        }
    }

    /**
     * Returns true if there are any intermediate places set.
     */
    public boolean hasIntermediatePlaces() {
        return this.intermediatePlaces != null && this.intermediatePlaces.size() > 0;
    }

    /**
     * Adds a GenericLocation to the end of the intermediatePlaces list. Will initialize intermediatePlaces if it is null.
     */
    public void addIntermediatePlace(GenericLocation location) {
        if (this.intermediatePlaces == null) {
            this.intermediatePlaces = new ArrayList<GenericLocation>();
        }
        this.intermediatePlaces.add(location);
    }

    public void setBikeTriangleSafetyFactor(double bikeTriangleSafetyFactor) {
        this.bikeTriangleSafetyFactor = bikeTriangleSafetyFactor;
    }

    public void setBikeTriangleSlopeFactor(double bikeTriangleSlopeFactor) {
        this.bikeTriangleSlopeFactor = bikeTriangleSlopeFactor;
    }

    public void setBikeTriangleTimeFactor(double bikeTriangleTimeFactor) {
        this.bikeTriangleTimeFactor = bikeTriangleTimeFactor;
    }


    /* INSTANCE METHODS */

    public RoutingRequest getStreetSearchRequest(StreetMode streetMode) {
        RoutingRequest streetRequest = this.clone();
        streetRequest.streetSubRequestModes = new TraverseModeSet();

        if (streetMode != null) {
            switch (streetMode) {
                case WALK:
                case FLEXIBLE:
                    streetRequest.setStreetSubRequestModes(new TraverseModeSet(TraverseMode.WALK));
                    break;
                case BIKE:
                    streetRequest.setStreetSubRequestModes(new TraverseModeSet(TraverseMode.BICYCLE));
                    break;
                case BIKE_TO_PARK:
                    streetRequest.setStreetSubRequestModes(new TraverseModeSet(TraverseMode.BICYCLE, TraverseMode.WALK));
                    streetRequest.bikeParkAndRide = true;
                    break;
                case BIKE_RENTAL:
                    streetRequest.setStreetSubRequestModes(new TraverseModeSet(TraverseMode.BICYCLE, TraverseMode.WALK));
                    streetRequest.bikeRental = true;
                    break;
                case CAR:
                    streetRequest.setStreetSubRequestModes(new TraverseModeSet(TraverseMode.CAR));
                    break;
                case CAR_TO_PARK:
                    streetRequest.setStreetSubRequestModes(new TraverseModeSet(TraverseMode.CAR, TraverseMode.WALK));
                    streetRequest.parkAndRide = true;
                    break;
                case CAR_PICKUP:
                    streetRequest.setStreetSubRequestModes(new TraverseModeSet(TraverseMode.CAR, TraverseMode.WALK));
                    streetRequest.carPickup = true;
                    break;
                case CAR_RENTAL:
                    streetRequest.setStreetSubRequestModes(new TraverseModeSet(TraverseMode.CAR, TraverseMode.WALK));
            }
        }

        streetRequest.resetRoutingContext();

        return streetRequest;
    }

    // TODO OTP2 This is needed in order to find the correct from/to vertices for the mode
    private void resetRoutingContext() {
        if (rctx != null) {
            Graph graph = rctx.graph;
            rctx = null;
            setRoutingContext(graph);
        }
    }

    @SuppressWarnings("unchecked")
    @Override
    public RoutingRequest clone() {
        try {
            RoutingRequest clone = (RoutingRequest) super.clone();
            clone.streetSubRequestModes = streetSubRequestModes.clone();

            clone.preferredAgencies = Set.copyOf(preferredAgencies);
            clone.unpreferredAgencies = Set.copyOf(unpreferredAgencies);
            clone.whiteListedAgencies = Set.copyOf(whiteListedAgencies);
            clone.bannedAgencies = Set.copyOf(bannedAgencies);

            clone.bannedRoutes = bannedRoutes.clone();
            clone.whiteListedRoutes = whiteListedRoutes.clone();
            clone.preferredRoutes = preferredRoutes.clone();
            clone.unpreferredRoutes = unpreferredRoutes.clone();

            clone.bannedTrips = (HashMap<FeedScopedId, BannedStopSet>) bannedTrips.clone();

            return clone;
        } catch (CloneNotSupportedException e) {
            /* this will never happen since our super is the cloneable object */
            throw new RuntimeException(e);
        }
    }

    public RoutingRequest reversedClone() {
        RoutingRequest ret = this.clone();
        ret.setArriveBy(!ret.arriveBy);
        ret.useBikeRentalAvailabilityInformation = false;
        return ret;
    }

    public void setRoutingContext(Graph graph) {
        if (rctx == null) {
            // graphService.getGraph(routerId)
            this.rctx = new RoutingContext(this, graph);
            // check after back reference is established, to allow temp edge cleanup on exceptions
            this.rctx.checkIfVerticesFound();
        } else {
            if (rctx.graph == graph) {
                LOG.debug("keeping existing routing context");
                return;
            } else {
                LOG.error("attempted to reset routing context using a different graph");
                return;
            }
        }
    }

    /**
     * For use in tests. Force RoutingContext to specific vertices rather than making temp edges.
     * TODO rename - this is not a "setter", it creates a new routingContext, which has side effects on Graph
     *               (Constructors with side effects on their parameters are a bad design).
     */
    public void setRoutingContext(Graph graph, Edge fromBackEdge, Vertex from, Vertex to) {
        if (rctx != null) {
            this.rctx.destroy();
        }
        this.rctx = new RoutingContext(this, graph, from, to);
        this.rctx.originBackEdge = fromBackEdge;
    }

    public void setRoutingContext(Graph graph, Vertex from, Vertex to) {
        setRoutingContext(graph, null, from, to);
    }

    public void setRoutingContext(Graph graph, Set<Vertex> from, Set<Vertex> to) {
        setRoutingContext(graph, null, from, to);
    }

    public void setRoutingContext(Graph graph, Edge fromBackEdge, Set<Vertex> from, Set<Vertex> to) {
        // normally you would want to tear down the routing context...
        // but this method is mostly used in tests, and teardown interferes with testHalfEdges
        // FIXME here, or in test, and/or in other places like TSP that use this method
        if (rctx != null)
            this.rctx.destroy();
        this.rctx = new RoutingContext(this, graph, from, to);
        this.rctx.originBackEdge = fromBackEdge;
    }

    /** For use in tests. Force RoutingContext to specific vertices rather than making temp edges. */
    public void setRoutingContext(Graph graph, String from, String to) {
        this.setRoutingContext(graph, graph.getVertex(from), graph.getVertex(to));
    }

    /** Used in internals API. Make a RoutingContext with no origin or destination vertices specified. */
    public void setDummyRoutingContext(Graph graph) {
        this.setRoutingContext(graph, "", "");
    }

    public RoutingContext getRoutingContext() {
        return this.rctx;
    }

    /** Tear down any routing context (remove temporary edges from edge lists) */
    public void cleanup() {
        if (this.rctx == null)
            LOG.warn("routing context was not set, cannot destroy it.");
        else {
            rctx.destroy();
            LOG.debug("routing context destroyed");
        }
    }

    @Override
    public void close() {
        cleanup();
    }

    /**
     * The road speed for a specific traverse mode.
     */
    public double getReluctance(TraverseMode mode, boolean walkingBike) {
        switch (mode) {
            case WALK:
                return walkingBike ? bikeWalkingReluctance : walkReluctance;
            case BICYCLE:
                return bikeReluctance;
            case CAR:
                return carReluctance;
            default:
                throw new IllegalArgumentException("getReluctance(): Invalid mode " + mode);
        }
    }

    /**
     * The road speed for a specific traverse mode.
     */
    public double getSpeed(TraverseMode mode, boolean walkingBike) {
        switch (mode) {
        case WALK:
            return walkingBike ? bikeWalkingSpeed : walkSpeed;
        case BICYCLE:
            return bikeSpeed;
        case CAR:
            return carSpeed;
        default:
            throw new IllegalArgumentException("getSpeed(): Invalid mode " + mode);
        }
    }

    /** @return The highest speed for all possible road-modes. */
    public double getStreetSpeedUpperBound() {
        // Assume carSpeed > bikeSpeed > walkSpeed
        if (streetSubRequestModes.getCar()) {
            return carSpeed;
        }
        if (streetSubRequestModes.getBicycle()) {
            return bikeSpeed;
        }
        return walkSpeed;
    }

    public void setBikeReluctance(double bikeReluctance) {
        if (bikeReluctance > 0) {
            this.bikeReluctance = bikeReluctance;
        }
    }

    public void setBikeWalkingReluctance(double bikeWalkingReluctance) {
        if (bikeWalkingReluctance > 0) {
            this.bikeWalkingReluctance = bikeWalkingReluctance;
        }
    }

    public void setCarReluctance(double carReluctance) {
        if (carReluctance > 0) {
            this.carReluctance = carReluctance;
        }
    }

    public void setWalkReluctance(double walkReluctance) {
        if (walkReluctance > 0) {
            this.walkReluctance = walkReluctance;
        }
    }

    public void setNonTransitReluctance(double nonTransitReluctance) {
        if (nonTransitReluctance > 0) {
            this.bikeReluctance = nonTransitReluctance;
            this.walkReluctance = nonTransitReluctance;
            this.carReluctance = nonTransitReluctance;
            this.bikeWalkingReluctance = nonTransitReluctance * 2.7;
        }
    }

    public void setWaitReluctance(double waitReluctance) {
        if (waitReluctance > 0) {
            this.waitReluctance = waitReluctance;
        }
    }

    public void setWaitAtBeginningFactor(double waitAtBeginningFactor) {
        if (waitAtBeginningFactor > 0) {
            this.waitAtBeginningFactor = waitAtBeginningFactor;
        }
    }

    public Set<FeedScopedId> getBannedRoutes(Collection<Route> routes) {
        Set<FeedScopedId> bannedRoutes = new HashSet<>();
        for (Route route : routes) {
            if (routeIsBanned(route)) {
                bannedRoutes.add(route.getId());
            }
        }
        return bannedRoutes;
    }

    public double getMaxAccessEgressDurationSecondsForMode(StreetMode mode) {
        return maxAccessEgressDurationSecondsForMode.getOrDefault(
            mode,
            maxAccessEgressDurationSeconds
        );
    }

    /**
     * Checks if the route is banned. Also, if whitelisting is used, the route (or its agency) has
     * to be whitelisted in order to not count as banned.
     *
     * @return True if the route is banned
     */
    private boolean routeIsBanned(Route route) {
        /* check if agency is banned for this plan */
        if (bannedAgencies != null) {
            if (bannedAgencies.contains(route.getAgency().getId())) {
                return true;
            }
        }

        /* check if route banned for this plan */
        if (bannedRoutes != null) {
            if (bannedRoutes.matches(route)) {
                return true;
            }
        }

        boolean whiteListed = false;
        boolean whiteListInUse = false;

        /* check if agency is whitelisted for this plan */
        if (whiteListedAgencies != null && whiteListedAgencies.size() > 0) {
            whiteListInUse = true;
            if (whiteListedAgencies.contains(route.getAgency().getId())) {
                whiteListed = true;
            }
        }

        /* check if route is whitelisted for this plan */
        if (whiteListedRoutes != null && !whiteListedRoutes.isEmpty()) {
            whiteListInUse = true;
            if (whiteListedRoutes.matches(route)) {
                whiteListed = true;
            }
        }

        if (whiteListInUse && !whiteListed) {
            return true;
        }

        return false;
    }

    /** Check if route is preferred according to this request. */
    public long preferencesPenaltyForRoute(Route route) {
        long preferences_penalty = 0;
        FeedScopedId agencyID = route.getAgency().getId();
        if (!preferredRoutes.equals(RouteMatcher.emptyMatcher()) || !preferredAgencies.isEmpty()) {
            boolean isPreferedRoute = preferredRoutes.matches(route);
            boolean isPreferedAgency = preferredAgencies.contains(agencyID);

            if (!isPreferedRoute && !isPreferedAgency) {
                preferences_penalty += otherThanPreferredRoutesPenalty;
            }
        }
        boolean isUnpreferedRoute  = unpreferredRoutes.matches(route);
        boolean isUnpreferedAgency = unpreferredAgencies.contains(agencyID);
        if (isUnpreferedRoute || isUnpreferedAgency) {
            preferences_penalty += useUnpreferredRoutesPenalty;
        }
        return preferences_penalty;
    }

    /**
     * Sets the bicycle triangle routing parameters -- the relative importance of safety, flatness, and speed.
     * These three fields of the RoutingRequest should have values between 0 and 1, and should add up to 1.
     * This setter function accepts any three numbers and will normalize them to add up to 1.
     */
    public void setTriangleNormalized (double safe, double slope, double time) {
        double total = safe + slope + time;
        safe /= total;
        slope /= total;
        time /= total;
        this.bikeTriangleSafetyFactor = safe;
        this.bikeTriangleSlopeFactor = slope;
        this.bikeTriangleTimeFactor = time;
    }

    public static void assertTriangleParameters(
            Double triangleSafetyFactor,
            Double triangleTimeFactor,
            Double triangleSlopeFactor
    )
            throws ParameterException
    {
        if (triangleSafetyFactor == null && triangleSlopeFactor == null && triangleTimeFactor == null) {
            throw new ParameterException(Message.TRIANGLE_VALUES_NOT_SET);
        }
        if (triangleSafetyFactor == null || triangleSlopeFactor == null || triangleTimeFactor == null) {
            throw new ParameterException(Message.UNDERSPECIFIED_TRIANGLE);
        }
        // FIXME couldn't this be simplified by only specifying TWO of the values?
        if (Math.abs(triangleSafetyFactor + triangleSlopeFactor + triangleTimeFactor - 1) > Math.ulp(1) * 3) {
            throw new ParameterException(Message.TRIANGLE_NOT_AFFINE);
        }
    }

    /** Create a new ShortestPathTree instance using the DominanceFunction specified in this RoutingRequest. */
    public ShortestPathTree getNewShortestPathTree() {
        return this.dominanceFunction.getNewShortestPathTree(this);
    }

    public Comparator<GraphPath> getPathComparator(boolean compareStartTimes) {
        if ("duration".equals(pathComparator)) {
            return new DurationComparator();
        }
        return new PathComparator(compareStartTimes);
    }

    /**
     * How close to do you have to be to the start or end to be considered "close".
     *
     * @see RoutingRequest#isCloseToStartOrEnd(Vertex)
     * @see DominanceFunction#betterOrEqualAndComparable(State, State)
     */
    private static final int MAX_CLOSENESS_METERS = 500;
    private Envelope fromEnvelope;
    private Envelope toEnvelope;

    /**
     * Returns if the vertex is considered "close" to the start or end point of the request.
     * This is useful if you want to allow loops in car routes under certain conditions.
     *
     * Note: If you are doing Raptor access/egress searches this method does not take the possible
     * intermediate points (stations) into account. This means that stations might be skipped
     * because a car route to it cannot be found and a suboptimal route to another station is
     * returned instead.
     *
     * If you encounter a case of this, you can adjust this code to take this into account.
     *
     * @see RoutingRequest.MAX_CLOSENESS_METERS
     * @see DominanceFunction#betterOrEqualAndComparable(State, State)
     */
    public boolean isCloseToStartOrEnd(Vertex vertex) {
        if(from == null || to == null || from.getCoordinate() == null || to.getCoordinate() == null) {
            return false;
        }
        if (fromEnvelope == null) {
            fromEnvelope = getEnvelope(from.getCoordinate(), MAX_CLOSENESS_METERS);
        }
        if (toEnvelope == null) {
            toEnvelope = getEnvelope(to.getCoordinate(), MAX_CLOSENESS_METERS);
        }
        return fromEnvelope.intersects(vertex.getCoordinate()) || toEnvelope.intersects(
                vertex.getCoordinate());
    }

    private static Envelope getEnvelope(Coordinate c, int meters) {
        double lat = SphericalDistanceLibrary.metersToDegrees(meters);
        double lon = SphericalDistanceLibrary.metersToLonDegrees(meters, c.y);

        Envelope env = new Envelope(c);
        env.expandBy(lon, lat);

        if (LOG.isDebugEnabled()) {

            var geom = new GeometryFactory().toGeometry(env);
            var geoJson = new GeometryJSON();

            try {
                var stream = new ByteArrayOutputStream();
                geoJson.write(geom, stream);
                LOG.debug(
                        "Computing {}m envelope around coordinate {}. GeoJSON: {}", meters, c,
                        stream.toString()
                );
            }
            catch (IOException e) {
                LOG.error("Could not build debug GeoJSON", e);
            }
        }

        return env;
    }

    /**
     * This method is needed because we sometimes traverse edges with no graph. It returns a
     * default intersection traversal model if no graph is present.
     */
    public IntersectionTraversalCostModel getIntersectionTraversalCostModel() {
        if (this.rctx != null && this.rctx.graph != null) {
            return this.rctx.graph.getIntersectionTraversalModel();
        } else {
            // This is only to maintain compatibility with existing tests
            return Graph.DEFAULT_INTERSECTION_TRAVERSAL_COST_MODEL;
        }
    }
}<|MERGE_RESOLUTION|>--- conflicted
+++ resolved
@@ -139,12 +139,6 @@
     public int maxCarParkAccessEgressStops = 5;
 
     /**
-<<<<<<< HEAD
-     * Override the settings in maxAccessEgressDurationSeconds for specific street modes. This is
-     * done because some street modes searches are much more resource intensive than others.
-     */
-    public Map<StreetMode, Double> maxAccessEgressDurationSecondsForMode = new HashMap<>();
-=======
      * The factor to be multiplied by the closest stop distance to get the distance to filter by
      * when doing for access/egress searches for {@link StreetMode#CAR_TO_PARK} and
      * {@link StreetMode#CAR_PICKUP}. This is for both for performance reasons and because we want
@@ -159,7 +153,12 @@
      * large parts of a transit trip.
      */
     public double accessEgressFilterMinimumDistanceMeters = 1000;
->>>>>>> 2624e9c1
+
+    /**
+     * Override the settings in maxAccessEgressDurationSeconds for specific street modes. This is
+     * done because some street modes searches are much more resource intensive than others.
+     */
+    public Map<StreetMode, Double> maxAccessEgressDurationSecondsForMode = new HashMap<>();
 
     /**
      * The access/egress/direct/transit modes allowed for this main request. The parameter
