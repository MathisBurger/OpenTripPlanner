/* This program is free software: you can redistribute it and/or
 modify it under the terms of the GNU Lesser General Public License
 as published by the Free Software Foundation, either version 3 of
 the License, or (at your option) any later version.

 This program is distributed in the hope that it will be useful,
 but WITHOUT ANY WARRANTY; without even the implied warranty of
 MERCHANTABILITY or FITNESS FOR A PARTICULAR PURPOSE.  See the
 GNU General Public License for more details.

 You should have received a copy of the GNU General Public License
 along with this program.  If not, see <http://www.gnu.org/licenses/>. */

package org.opentripplanner.graph_builder;

import com.fasterxml.jackson.databind.JsonNode;
import com.google.common.collect.Lists;
import org.opentripplanner.graph_builder.model.GtfsBundle;
import org.opentripplanner.netex.loader.NetexBundle;
import org.opentripplanner.graph_builder.module.DirectTransferGenerator;
import org.opentripplanner.graph_builder.module.EmbedConfig;
import org.opentripplanner.graph_builder.module.GtfsModule;
import org.opentripplanner.graph_builder.module.NetexModule;
import org.opentripplanner.graph_builder.module.PruneFloatingIslands;
import org.opentripplanner.graph_builder.module.StreetLinkerModule;
import org.opentripplanner.graph_builder.module.TransitToTaggedStopsModule;
import org.opentripplanner.graph_builder.module.map.BusRouteStreetMatcher;
import org.opentripplanner.graph_builder.module.ned.DegreeGridNEDTileSource;
import org.opentripplanner.graph_builder.module.ned.ElevationModule;
import org.opentripplanner.graph_builder.module.ned.GeotiffGridCoverageFactoryImpl;
import org.opentripplanner.graph_builder.module.ned.NEDGridCoverageFactoryImpl;
import org.opentripplanner.graph_builder.module.osm.OpenStreetMapModule;
import org.opentripplanner.graph_builder.services.DefaultStreetEdgeFactory;
import org.opentripplanner.graph_builder.services.GraphBuilderModule;
import org.opentripplanner.graph_builder.services.ned.ElevationGridCoverageFactory;
import org.opentripplanner.openstreetmap.impl.AnyFileBasedOpenStreetMapProviderImpl;
import org.opentripplanner.openstreetmap.services.OpenStreetMapProvider;
import org.opentripplanner.reflect.ReflectionLibrary;
import org.opentripplanner.routing.core.RoutingRequest;
import org.opentripplanner.routing.graph.Graph;
import org.opentripplanner.routing.graph.Graph.LoadLevel;
import org.opentripplanner.standalone.CommandLineParameters;
import org.opentripplanner.standalone.GraphBuilderParameters;
import org.opentripplanner.standalone.OTPMain;
import org.opentripplanner.standalone.Router;
import org.opentripplanner.standalone.S3BucketConfig;
import org.slf4j.Logger;
import org.slf4j.LoggerFactory;

import java.io.File;
import java.io.IOException;
import java.util.ArrayList;
import java.util.HashMap;
import java.util.List;
import java.util.zip.ZipEntry;
import java.util.zip.ZipFile;

/**
 * This makes a Graph out of various inputs like GTFS and OSM.
 * It is modular: GraphBuilderModules are placed in a list and run in sequence.
 */
public class GraphBuilder implements Runnable {
    
    private static Logger LOG = LoggerFactory.getLogger(GraphBuilder.class);

    public static final String BUILDER_CONFIG_FILENAME = "build-config.json";

    public static final String GRAPH_FILENAME = "Graph.obj";

    public static final String BASE_GRAPH_FILENAME = "baseGraph.obj";

    private List<GraphBuilderModule> _graphBuilderModules = new ArrayList<GraphBuilderModule>();

    private File graphFile;
    
    private boolean _alwaysRebuild = true;

    private List<RoutingRequest> _modeList;

    private String _baseGraph = null;
    
    private Graph graph = new Graph();

    /** Should the graph be serialized to disk after being created or not? */
    public boolean serializeGraph = true;

    public boolean loadPartialGraph = false;

    public void addModule(GraphBuilderModule loader) {
        _graphBuilderModules.add(loader);
    }

    public void setGraphBuilders(List<GraphBuilderModule> graphLoaders) {
        _graphBuilderModules = graphLoaders;
    }

    public void setAlwaysRebuild(boolean alwaysRebuild) {
        _alwaysRebuild = alwaysRebuild;
    }
    
    public void setBaseGraph(String baseGraph, File dir) {
        this._baseGraph = baseGraph;
        try {
            graph = Graph.load(new File(dir, baseGraph), LoadLevel.FULL);
        } catch (Exception e) {
            throw new RuntimeException("error loading base graph");
        }
    }

    public void addMode(RoutingRequest mo) {
        _modeList.add(mo);
    }

    public void setModes(List<RoutingRequest> modeList) {
        _modeList = modeList;
    }
    
    public void setPath (String path) {
        graphFile = new File(path.concat("/Graph.obj"));
    }
    
    public void setPath (File path, String filename) {
        graphFile = new File(path, filename);
    }

    public Graph getGraph() {
        return this.graph;
    }

    public void run() {
        /* Record how long it takes to build the graph, purely for informational purposes. */
        long startTime = System.currentTimeMillis();

        if (serializeGraph) {
        	
            if (graphFile == null) {
                throw new RuntimeException("graphBuilderTask has no attribute graphFile.");
            }

            if( graphFile.exists() && ! _alwaysRebuild) {
                LOG.info("graph already exists and alwaysRebuild=false => skipping graph build");
                return;
            }
        	
            try {
                if (!graphFile.getParentFile().exists()) {
                    if (!graphFile.getParentFile().mkdirs()) {
                        LOG.error("Failed to create directories for graph bundle at " + graphFile);
                    }
                }
                graphFile.createNewFile();
            } catch (IOException e) {
                throw new RuntimeException("Cannot create or overwrite graph at path " + graphFile);
            }
        }

        // Check all graph builder inputs, and fail fast to avoid waiting until the build process advances.
        for (GraphBuilderModule builder : _graphBuilderModules) {
            builder.checkInputs();
        }
        
        HashMap<Class<?>, Object> extra = new HashMap<Class<?>, Object>();
        for (GraphBuilderModule load : _graphBuilderModules)
            load.buildGraph(graph, extra);

        graph.summarizeBuilderAnnotations();
        if (serializeGraph) {
            try {
                graph.save(graphFile);
            } catch (Exception ex) {
                throw new IllegalStateException(ex);
            }
        } else {
            LOG.info("Not saving graph to disk, as requested.");
        }

        long endTime = System.currentTimeMillis();
        LOG.info(String.format("Graph building took %.1f minutes.", (endTime - startTime) / 1000 / 60.0));
    }

    /**
     * Factory method to create and configure a GraphBuilder with all the appropriate modules to build a graph from
     * the files in the given directory, accounting for any configuration files located there.
     *
     * TODO parameterize with the router ID and call repeatedly to make multiple builders
     * note of all command line options this is only using  params.inMemory params.preFlight and params.build directory
     */
    public static GraphBuilder forDirectory(CommandLineParameters params, File dir) {
        LOG.info("Wiring up and configuring graph builder task.");
        GraphBuilder graphBuilder = new GraphBuilder();
        List<File> gtfsFiles = Lists.newArrayList();
        List<File> netexFiles = Lists.newArrayList();
        List<File> osmFiles =  Lists.newArrayList();
        JsonNode builderConfig = null;
        JsonNode routerConfig = null;
        File demFile = null;
        LOG.info("Searching for graph builder input files in {}", dir);
        if ( ! dir.isDirectory() && dir.canRead()) {
            LOG.error("'{}' is not a readable directory.", dir);
            return null;
        }
        graphBuilder.setPath(dir, params.skipTransit ? BASE_GRAPH_FILENAME : GRAPH_FILENAME);
        // Find and parse config files first to reveal syntax errors early without waiting for graph build.
        builderConfig = OTPMain.loadJson(new File(dir, BUILDER_CONFIG_FILENAME));
        GraphBuilderParameters builderParams = new GraphBuilderParameters(builderConfig);
        // Load the router config JSON to fail fast, but we will only apply it later when a router starts up
        routerConfig = OTPMain.loadJson(new File(dir, Router.ROUTER_CONFIG_FILENAME));
        LOG.info(ReflectionLibrary.dumpFields(builderParams));
        for (File file : dir.listFiles()) {
            switch (InputFileType.forFile(file, builderParams)) {
                case GTFS:
                    LOG.info("Found GTFS file {}", file);
                    gtfsFiles.add(file);
                    break;
                case OSM:
                    LOG.info("Found OSM file {}", file);
                    osmFiles.add(file);
                    break;
                case DEM:
                    if (!builderParams.fetchElevationUS && demFile == null) {
                        LOG.info("Found DEM file {}", file);
                        demFile = file;
                    } else {
                        LOG.info("Skipping DEM file {}", file);
                    }
                    break;
                case NETEX_NO:
                    LOG.info("Found NETEX file {}", file);
                    netexFiles.add(file);
                    break;
                case OTHER:
                    LOG.warn("Skipping unrecognized file '{}'", file);
            }
        }
        boolean hasOSM  = builderParams.streets && !osmFiles.isEmpty();
        boolean hasGTFS = builderParams.transit && !gtfsFiles.isEmpty();
        boolean hasNETEX = builderParams.transit && !netexFiles.isEmpty();
        if ( ! ( hasOSM || hasGTFS || hasNETEX)) {
            LOG.error("Found no input files from which to build a graph in {}", dir);
            return null;
        }

        if (!params.loadBaseGraph) {
            if (hasOSM) {
                List<OpenStreetMapProvider> osmProviders = Lists.newArrayList();
                for (File osmFile : osmFiles) {
                    OpenStreetMapProvider osmProvider = new AnyFileBasedOpenStreetMapProviderImpl(osmFile);
                    osmProviders.add(osmProvider);
                }
                OpenStreetMapModule osmModule = new OpenStreetMapModule(osmProviders);
                DefaultStreetEdgeFactory streetEdgeFactory = new DefaultStreetEdgeFactory();
                streetEdgeFactory.useElevationData = builderParams.fetchElevationUS || (demFile != null);
                osmModule.edgeFactory = streetEdgeFactory;
                osmModule.customNamer = builderParams.customNamer;
                osmModule.setDefaultWayPropertySetSource(builderParams.wayPropertySet);
                osmModule.skipVisibility = !builderParams.areaVisibility;
                osmModule.platformEntriesLinking = builderParams.platformEntriesLinking;
                osmModule.staticBikeRental = builderParams.staticBikeRental;
                osmModule.staticBikeParkAndRide = builderParams.staticBikeParkAndRide;
                osmModule.staticParkAndRide = builderParams.staticParkAndRide;
                osmModule.banDiscouragedWalking = builderParams.banDiscouragedWalking;
                osmModule.banDiscouragedBiking = builderParams.banDiscouragedBiking;
                graphBuilder.addModule(osmModule);
                PruneFloatingIslands pruneFloatingIslands = new PruneFloatingIslands();
                pruneFloatingIslands.setPruningThresholdIslandWithoutStops(builderParams.pruningThresholdIslandWithoutStops);
                pruneFloatingIslands.setPruningThresholdIslandWithStops(builderParams.pruningThresholdIslandWithStops);
                graphBuilder.addModule(pruneFloatingIslands);
            }
            // Load elevation data and apply it to the streets.
            // We want to do run this module after loading the OSM street network but before finding transfers.
            if (builderParams.elevationBucket != null) {
                // Download the elevation tiles from an Amazon S3 bucket
                S3BucketConfig bucketConfig = builderParams.elevationBucket;
                File cacheDirectory = new File(params.cacheDirectory, "ned");
                DegreeGridNEDTileSource awsTileSource = new DegreeGridNEDTileSource();
                awsTileSource = new DegreeGridNEDTileSource();
                awsTileSource.awsAccessKey = bucketConfig.accessKey;
                awsTileSource.awsSecretKey = bucketConfig.secretKey;
                awsTileSource.awsBucketName = bucketConfig.bucketName;
                NEDGridCoverageFactoryImpl gcf = new NEDGridCoverageFactoryImpl(cacheDirectory);
                gcf.tileSource = awsTileSource;
                GraphBuilderModule elevationBuilder = new ElevationModule(gcf);
                graphBuilder.addModule(elevationBuilder);
            } else if (builderParams.fetchElevationUS) {
                // Download the elevation tiles from the official web service
                File cacheDirectory = new File(params.cacheDirectory, "ned");
                ElevationGridCoverageFactory gcf = new NEDGridCoverageFactoryImpl(cacheDirectory);
                GraphBuilderModule elevationBuilder = new ElevationModule(gcf);
                graphBuilder.addModule(elevationBuilder);
            } else if (demFile != null) {
                // Load the elevation from a file in the graph inputs directory
                ElevationGridCoverageFactory gcf = new GeotiffGridCoverageFactoryImpl(demFile);
                GraphBuilderModule elevationBuilder = new ElevationModule(gcf);
                graphBuilder.addModule(elevationBuilder);
            }
        }

        if (!params.skipTransit) {
            if (hasGTFS) {
                List<GtfsBundle> gtfsBundles = Lists.newArrayList();
                for (File gtfsFile : gtfsFiles) {
                    GtfsBundle gtfsBundle = new GtfsBundle(gtfsFile);
                    gtfsBundle.setTransfersTxtDefinesStationPaths(builderParams.useTransfersTxt);
                    if (builderParams.parentStopLinking) {
                        gtfsBundle.linkStopsToParentStations = true;
                    }
                    gtfsBundle.parentStationTransfers = builderParams.stationTransfers;
                    gtfsBundle.subwayAccessTime = (int) (builderParams.subwayAccessTime * 60);
                    gtfsBundle.maxInterlineDistance = builderParams.maxInterlineDistance;
                    gtfsBundles.add(gtfsBundle);
                }
                GtfsModule gtfsModule = new GtfsModule(gtfsBundles);
                gtfsModule.setFareServiceFactory(builderParams.fareServiceFactory);
                graphBuilder.addModule(gtfsModule);
                if (hasOSM) {
                    if (builderParams.matchBusRoutesToStreets) {
                        graphBuilder.addModule(new BusRouteStreetMatcher());
                    }
                    graphBuilder.addModule(new TransitToTaggedStopsModule());
                }
            }
            // This module is outside the hasGTFS conditional block because it also links things like bike rental
            // which need to be handled even when there's no transit.
            graphBuilder.addModule(new StreetLinkerModule());
            if (hasGTFS) {
                // The stops can be linked to each other once they are already linked to the street network.
                if (!builderParams.useTransfersTxt) {
                    // This module will use streets or straight line distance depending on whether OSM data is found in the graph.
                    graphBuilder.addModule(new DirectTransferGenerator(builderParams.maxTransferDistance));
                }
            }
<<<<<<< HEAD
        }else if(hasNETEX){
            List<NetexBundle> netexBundles = Lists.newArrayList();
            for(File netexFile : netexFiles){
                NetexBundle netexBundle = new NetexBundle(netexFile, builderParams);
                netexBundles.add(netexBundle);
            }
            NetexModule netexModule = new NetexModule(netexBundles);
            graphBuilder.addModule(netexModule);
            if ( hasOSM ) {
                if (builderParams.matchBusRoutesToStreets) {
                    graphBuilder.addModule(new BusRouteStreetMatcher());
                }
                graphBuilder.addModule(new TransitToTaggedStopsModule());
            }
        }

        // This module is outside the hasGTFS conditional block because it also links things like bike rental
        // which need to be handled even when there's no transit.
        StreetLinkerModule streetLinkerModule = new StreetLinkerModule();
        streetLinkerModule.setAddExtraEdgesToAreas(builderParams.extraEdgesStopPlatformLink);
        graphBuilder.addModule(streetLinkerModule);

        // Load elevation data and apply it to the streets.
        // We want to do run this module after loading the OSM street network but before finding transfers.
        if (builderParams.elevationBucket != null) {
            // Download the elevation tiles from an Amazon S3 bucket
            S3BucketConfig bucketConfig = builderParams.elevationBucket;
            File cacheDirectory = new File(params.cacheDirectory, "ned");
            DegreeGridNEDTileSource awsTileSource = new DegreeGridNEDTileSource();
            awsTileSource = new DegreeGridNEDTileSource();
            awsTileSource.awsAccessKey = bucketConfig.accessKey;
            awsTileSource.awsSecretKey = bucketConfig.secretKey;
            awsTileSource.awsBucketName = bucketConfig.bucketName;
            NEDGridCoverageFactoryImpl gcf = new NEDGridCoverageFactoryImpl(cacheDirectory);
            gcf.tileSource = awsTileSource;
            GraphBuilderModule elevationBuilder = new ElevationModule(gcf);
            graphBuilder.addModule(elevationBuilder);
        } else if (builderParams.fetchElevationUS) {
            // Download the elevation tiles from the official web service
            File cacheDirectory = new File(params.cacheDirectory, "ned");
            ElevationGridCoverageFactory gcf = new NEDGridCoverageFactoryImpl(cacheDirectory);
            GraphBuilderModule elevationBuilder = new ElevationModule(gcf);
            graphBuilder.addModule(elevationBuilder);
        } else if (demFile != null) {
            // Load the elevation from a file in the graph inputs directory
            ElevationGridCoverageFactory gcf = new GeotiffGridCoverageFactoryImpl(demFile);
            GraphBuilderModule elevationBuilder = new ElevationModule(gcf);
            graphBuilder.addModule(elevationBuilder);
        }
        if ( hasGTFS || hasNETEX) {
            // The stops can be linked to each other once they are already linked to the street network.
            if ( ! builderParams.useTransfersTxt) {
                // This module will use streets or straight line distance depending on whether OSM data is found in the graph.
                graphBuilder.addModule(new DirectTransferGenerator(builderParams.maxTransferDistance));
=======

            graphBuilder.addModule(new EmbedConfig(builderConfig, routerConfig));
            if (builderParams.htmlAnnotations) {
                graphBuilder.addModule(new AnnotationsToHTML(params.build, builderParams.maxHtmlAnnotationsPerFile));
>>>>>>> 2999d5b8
            }
        }

        graphBuilder.serializeGraph = ( ! params.inMemory ) || params.preFlight;
        return graphBuilder;
    }

    /**
     * Represents the different types of files that might be present in a router / graph build directory.
     * We want to detect even those that are not graph builder inputs so we can effectively warn when unrecognized file
     * types are present. This helps point out when config files have been misnamed (builder-config vs. build-config).
     */
<<<<<<< HEAD
    private enum InputFileType {
        GTFS, OSM, DEM, CONFIG, GRAPH, NETEX_NO, OTHER;
        public static InputFileType forFile(File file, GraphBuilderParameters buildConfig) {
=======
    private static enum InputFileType {
        GTFS, OSM, DEM, CONFIG, GRAPH, PARTIAL_GRAPH, OTHER;
        public static InputFileType forFile(File file) {
>>>>>>> 2999d5b8
            String name = file.getName();
            if (name.endsWith(".zip")) {
                try {
                    ZipFile zip = new ZipFile(file);
                    ZipEntry stopTimesEntry = zip.getEntry("stop_times.txt");
                    zip.close();
                    if (stopTimesEntry != null) return GTFS;
                } catch (Exception e) { /* fall through */ }
            }
            if (buildConfig.netex.moduleFileMatches(name)) return NETEX_NO;
            if (name.endsWith(".pbf")) return OSM;
            if (name.endsWith(".osm")) return OSM;
            if (name.endsWith(".osm.xml")) return OSM;
            if (name.endsWith(".tif") || name.endsWith(".tiff")) return DEM; // Digital elevation model (elevation raster)
            if (name.equals(GraphBuilder.GRAPH_FILENAME)) return GRAPH;
            if (name.equals(GraphBuilder.BASE_GRAPH_FILENAME)) return PARTIAL_GRAPH;
            if (name.equals(GraphBuilder.BUILDER_CONFIG_FILENAME) || name.equals(Router.ROUTER_CONFIG_FILENAME)) {
                return CONFIG;
            }
            return OTHER;
        }
    }

}
<|MERGE_RESOLUTION|>--- conflicted
+++ resolved
@@ -76,7 +76,7 @@
     private boolean _alwaysRebuild = true;
 
     private List<RoutingRequest> _modeList;
-
+    
     private String _baseGraph = null;
     
     private Graph graph = new Graph();
@@ -177,6 +177,7 @@
         long endTime = System.currentTimeMillis();
         LOG.info(String.format("Graph building took %.1f minutes.", (endTime - startTime) / 1000 / 60.0));
     }
+
 
     /**
      * Factory method to create and configure a GraphBuilder with all the appropriate modules to build a graph from
@@ -318,81 +319,37 @@
                     }
                     graphBuilder.addModule(new TransitToTaggedStopsModule());
                 }
+            }else if(hasNETEX) {
+                List<NetexBundle> netexBundles = Lists.newArrayList();
+                for (File netexFile : netexFiles) {
+                    NetexBundle netexBundle = new NetexBundle(netexFile, builderParams);
+                    netexBundles.add(netexBundle);
+                }
+                NetexModule netexModule = new NetexModule(netexBundles);
+                graphBuilder.addModule(netexModule);
+                if (hasOSM) {
+                    if (builderParams.matchBusRoutesToStreets) {
+                        graphBuilder.addModule(new BusRouteStreetMatcher());
+                    }
+                    graphBuilder.addModule(new TransitToTaggedStopsModule());
+                }
             }
             // This module is outside the hasGTFS conditional block because it also links things like bike rental
             // which need to be handled even when there's no transit.
             graphBuilder.addModule(new StreetLinkerModule());
-            if (hasGTFS) {
+            if ( hasGTFS || hasNETEX) {
                 // The stops can be linked to each other once they are already linked to the street network.
                 if (!builderParams.useTransfersTxt) {
                     // This module will use streets or straight line distance depending on whether OSM data is found in the graph.
                     graphBuilder.addModule(new DirectTransferGenerator(builderParams.maxTransferDistance));
                 }
             }
-<<<<<<< HEAD
-        }else if(hasNETEX){
-            List<NetexBundle> netexBundles = Lists.newArrayList();
-            for(File netexFile : netexFiles){
-                NetexBundle netexBundle = new NetexBundle(netexFile, builderParams);
-                netexBundles.add(netexBundle);
-            }
-            NetexModule netexModule = new NetexModule(netexBundles);
-            graphBuilder.addModule(netexModule);
-            if ( hasOSM ) {
-                if (builderParams.matchBusRoutesToStreets) {
-                    graphBuilder.addModule(new BusRouteStreetMatcher());
-                }
-                graphBuilder.addModule(new TransitToTaggedStopsModule());
-            }
-        }
-
-        // This module is outside the hasGTFS conditional block because it also links things like bike rental
-        // which need to be handled even when there's no transit.
-        StreetLinkerModule streetLinkerModule = new StreetLinkerModule();
-        streetLinkerModule.setAddExtraEdgesToAreas(builderParams.extraEdgesStopPlatformLink);
-        graphBuilder.addModule(streetLinkerModule);
-
-        // Load elevation data and apply it to the streets.
-        // We want to do run this module after loading the OSM street network but before finding transfers.
-        if (builderParams.elevationBucket != null) {
-            // Download the elevation tiles from an Amazon S3 bucket
-            S3BucketConfig bucketConfig = builderParams.elevationBucket;
-            File cacheDirectory = new File(params.cacheDirectory, "ned");
-            DegreeGridNEDTileSource awsTileSource = new DegreeGridNEDTileSource();
-            awsTileSource = new DegreeGridNEDTileSource();
-            awsTileSource.awsAccessKey = bucketConfig.accessKey;
-            awsTileSource.awsSecretKey = bucketConfig.secretKey;
-            awsTileSource.awsBucketName = bucketConfig.bucketName;
-            NEDGridCoverageFactoryImpl gcf = new NEDGridCoverageFactoryImpl(cacheDirectory);
-            gcf.tileSource = awsTileSource;
-            GraphBuilderModule elevationBuilder = new ElevationModule(gcf);
-            graphBuilder.addModule(elevationBuilder);
-        } else if (builderParams.fetchElevationUS) {
-            // Download the elevation tiles from the official web service
-            File cacheDirectory = new File(params.cacheDirectory, "ned");
-            ElevationGridCoverageFactory gcf = new NEDGridCoverageFactoryImpl(cacheDirectory);
-            GraphBuilderModule elevationBuilder = new ElevationModule(gcf);
-            graphBuilder.addModule(elevationBuilder);
-        } else if (demFile != null) {
-            // Load the elevation from a file in the graph inputs directory
-            ElevationGridCoverageFactory gcf = new GeotiffGridCoverageFactoryImpl(demFile);
-            GraphBuilderModule elevationBuilder = new ElevationModule(gcf);
-            graphBuilder.addModule(elevationBuilder);
-        }
-        if ( hasGTFS || hasNETEX) {
-            // The stops can be linked to each other once they are already linked to the street network.
-            if ( ! builderParams.useTransfersTxt) {
-                // This module will use streets or straight line distance depending on whether OSM data is found in the graph.
-                graphBuilder.addModule(new DirectTransferGenerator(builderParams.maxTransferDistance));
-=======
 
             graphBuilder.addModule(new EmbedConfig(builderConfig, routerConfig));
             if (builderParams.htmlAnnotations) {
                 graphBuilder.addModule(new AnnotationsToHTML(params.build, builderParams.maxHtmlAnnotationsPerFile));
->>>>>>> 2999d5b8
-            }
-        }
-
+            }
+        }
         graphBuilder.serializeGraph = ( ! params.inMemory ) || params.preFlight;
         return graphBuilder;
     }
@@ -402,15 +359,9 @@
      * We want to detect even those that are not graph builder inputs so we can effectively warn when unrecognized file
      * types are present. This helps point out when config files have been misnamed (builder-config vs. build-config).
      */
-<<<<<<< HEAD
     private enum InputFileType {
-        GTFS, OSM, DEM, CONFIG, GRAPH, NETEX_NO, OTHER;
+        GTFS, OSM, DEM, CONFIG, GRAPH, PARTIAL_GRAPH, NETEX_NO, OTHER;
         public static InputFileType forFile(File file, GraphBuilderParameters buildConfig) {
-=======
-    private static enum InputFileType {
-        GTFS, OSM, DEM, CONFIG, GRAPH, PARTIAL_GRAPH, OTHER;
-        public static InputFileType forFile(File file) {
->>>>>>> 2999d5b8
             String name = file.getName();
             if (name.endsWith(".zip")) {
                 try {
