--- conflicted
+++ resolved
@@ -16,11 +16,7 @@
 import com.fasterxml.jackson.databind.JsonNode;
 import com.google.common.collect.Lists;
 import org.opentripplanner.graph_builder.model.GtfsBundle;
-<<<<<<< HEAD
-import org.opentripplanner.graph_builder.model.NetexBundle;
-=======
 import org.opentripplanner.netex.loader.NetexBundle;
->>>>>>> 8ae40c8c
 import org.opentripplanner.graph_builder.module.DirectTransferGenerator;
 import org.opentripplanner.graph_builder.module.EmbedConfig;
 import org.opentripplanner.graph_builder.module.GtfsModule;
@@ -274,7 +270,6 @@
                 gtfsBundle.parentStationTransfers = builderParams.stationTransfers;
                 gtfsBundle.subwayAccessTime = (int)(builderParams.subwayAccessTime * 60);
                 gtfsBundle.maxInterlineDistance = builderParams.maxInterlineDistance;
-                gtfsBundle.allowDuplicateStops = builderParams.allowDuplicateStops;
                 gtfsBundles.add(gtfsBundle);
             }
             GtfsModule gtfsModule = new GtfsModule(gtfsBundles);
@@ -308,12 +303,6 @@
         streetLinkerModule.setAddExtraEdgesToAreas(builderParams.extraEdgesStopPlatformLink);
         graphBuilder.addModule(streetLinkerModule);
 
-        
-        //if(hasOSM) {
-            // Do not prune before transit stops are read
-        //    graphBuilder.addModule(new PruneFloatingIslands());
-        //}
-        
         // Load elevation data and apply it to the streets.
         // We want to do run this module after loading the OSM street network but before finding transfers.
         if (builderParams.elevationBucket != null) {
