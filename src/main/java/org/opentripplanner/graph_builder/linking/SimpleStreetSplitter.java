--- conflicted
+++ resolved
@@ -20,12 +20,9 @@
 import org.opentripplanner.graph_builder.annotation.BikeRentalStationUnlinked;
 import org.opentripplanner.graph_builder.annotation.StopUnlinked;
 import org.opentripplanner.graph_builder.annotation.StopLinkedTooFar;
-<<<<<<< HEAD
 import org.opentripplanner.graph_builder.services.DefaultStreetEdgeFactory;
 import org.opentripplanner.graph_builder.services.StreetEdgeFactory;
 import org.opentripplanner.openstreetmap.model.OSMWithTags;
-=======
->>>>>>> 2999d5b8
 import org.opentripplanner.routing.core.RoutingRequest;
 import org.opentripplanner.routing.core.TraverseMode;
 import org.opentripplanner.routing.core.TraverseModeSet;
@@ -86,13 +83,10 @@
 
     public static final int MIN_SNAP_DISTANCE_WARNING = 20;
 
-<<<<<<< HEAD
     private Boolean addExtraEdgesToAreas = false;
 
     private StreetEdgeFactory edgeFactory;
 
-=======
->>>>>>> 2999d5b8
     /** if there are two ways and the distances to them differ by less than this value, we link to both of them */
     public static final double DUPLICATE_WAY_EPSILON_METERS = 0.001;
 
@@ -149,9 +143,8 @@
     }
 
     /** Link all relevant vertices to the street network */
-    public void link () {	
-<<<<<<< HEAD
-        for (Vertex v : graph.getVertices()) {
+    public void link () {
+        for (Vertex v :new ArrayList<>(graph.getVertices())) {
             if (v instanceof TransitStop || v instanceof BikeRentalStationVertex || v instanceof BikeParkVertex || v instanceof ParkAndRideVertex) {
                 boolean alreadyLinked = v.getOutgoing().stream().anyMatch(e -> e instanceof StreetTransitLink);
                 if (alreadyLinked) continue;
@@ -159,10 +152,6 @@
                 // Make sure park and ride is also linked to car network
                 if (v instanceof ParkAndRideVertex) { link(v, TraverseMode.CAR); }
 
-=======
-        for (Vertex v : new ArrayList<>(graph.getVertices())) {
-            if (v instanceof TransitStop || v instanceof BikeRentalStationVertex || v instanceof BikeParkVertex)
->>>>>>> 2999d5b8
                 if (!link(v)) {
                     if (v instanceof TransitStop)
                         LOG.warn(graph.addBuilderAnnotation(new StopUnlinked((TransitStop) v)));
