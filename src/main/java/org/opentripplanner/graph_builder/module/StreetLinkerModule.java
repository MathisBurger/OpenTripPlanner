--- conflicted
+++ resolved
@@ -64,19 +64,14 @@
     graph.calculateConvexHull();
   }
 
-<<<<<<< HEAD
+
   public long linkTransitStops(Graph graph) {
-    LOG.info("Linking transit stops to graph...");
     long count = 0;
-    for (TransitStopVertex tStop : graph.getVerticesOfType(TransitStopVertex.class)) {
-=======
-  private void linkTransitStops(Graph graph) {
     List<TransitStopVertex> vertices = graph.getVerticesOfType(TransitStopVertex.class);
     var progress = ProgressTracker.track("Linking transit stops to graph", 5000, vertices.size());
     LOG.info(progress.startMessage());
 
     for (TransitStopVertex tStop : vertices) {
->>>>>>> fef82863
 
       // Stops with pathways do not need to be connected to the street network, since there are explicit entraces defined for that
       if (tStop.hasPathways()) {
@@ -105,16 +100,12 @@
               new StreetTransitStopLink(streetVertex, (TransitStopVertex) vertex)
           )
       );
-<<<<<<< HEAD
       count++;
-    }
-    return count;
-=======
       //noinspection Convert2MethodRef
       progress.step(m -> LOG.info(m));
     }
     LOG.info(progress.completeMessage());
->>>>>>> fef82863
+    return count;
   }
 
   public void linkTransitEntrances(Graph graph) {
