--- conflicted
+++ resolved
@@ -124,27 +124,19 @@
   }
 
   private void linkVehicleParks(Graph graph, DataImportIssueStore issueStore) {
-<<<<<<< HEAD
     // If vehicle parks have already been linked on the previous round, skip them
     if (graph.hasLinkedBikeParks) {
       LOG.info("vehicle parks have already been linked to the graph, skipping.");
-=======
-    if (graph.hasLinkedBikeParks) {
-      LOG.info("Already linked vehicle parks to graph...");
->>>>>>> 62149878
       return;
     }
     LOG.info("Linking vehicle parks to graph...");
     for (VehicleParkingEntranceVertex vehicleParkingEntranceVertex : graph.getVerticesOfType(
         VehicleParkingEntranceVertex.class)) {
 
-<<<<<<< HEAD
-=======
       if (vehicleParkingEntranceHasLinks(vehicleParkingEntranceVertex)) {
         continue;
       }
 
->>>>>>> 62149878
       if (vehicleParkingEntranceVertex.getParkingEntrance().getVertex() == null) {
         linkVehicleParkingWithLinker(graph, vehicleParkingEntranceVertex);
         continue;
@@ -162,7 +154,11 @@
     graph.hasLinkedBikeParks = true;
   }
 
-<<<<<<< HEAD
+  private boolean vehicleParkingEntranceHasLinks(VehicleParkingEntranceVertex vehicleParkingEntranceVertex) {
+    return !(vehicleParkingEntranceVertex.getIncoming().stream().allMatch(VehicleParkingEdge.class::isInstance)
+            && vehicleParkingEntranceVertex.getOutgoing().stream().allMatch(VehicleParkingEdge.class::isInstance));
+  }
+
   private static void linkVehicleParkingWithLinker(Graph graph, VehicleParkingEntranceVertex vehicleParkingVertex) {
     if (vehicleParkingVertex.isWalkAccessible()) {
       graph.getLinker().linkVertexPermanently(
@@ -183,19 +179,6 @@
               new TraverseModeSet(TraverseMode.CAR),
               LinkingDirection.BOTH_WAYS,
               (vertex, streetVertex) -> List.of(
-=======
-  private boolean vehicleParkingEntranceHasLinks(VehicleParkingEntranceVertex vehicleParkingEntranceVertex) {
-    return !(vehicleParkingEntranceVertex.getIncoming().stream().allMatch(VehicleParkingEdge.class::isInstance)
-            && vehicleParkingEntranceVertex.getOutgoing().stream().allMatch(VehicleParkingEdge.class::isInstance));
-  }
-
-  private static void linkVehicleParkingWithLinker(Graph graph, VehicleParkingEntranceVertex vehicleParkingVertex) {
-    if (vehicleParkingVertex.isWalkAccessible()) {
-      graph.getLinker().linkVertexPermanently(
-              vehicleParkingVertex,
-              new TraverseModeSet(TraverseMode.WALK),
-              LinkingDirection.BOTH_WAYS, (vertex, streetVertex) -> List.of(
->>>>>>> 62149878
                       new StreetVehicleParkingLink(
                               (VehicleParkingEntranceVertex) vertex, streetVertex),
                       new StreetVehicleParkingLink(
@@ -203,23 +186,6 @@
               )
       );
     }
-<<<<<<< HEAD
-=======
-
-    if (vehicleParkingVertex.isCarAccessible()) {
-      graph.getLinker().linkVertexPermanently(
-              vehicleParkingVertex,
-              new TraverseModeSet(TraverseMode.CAR),
-              LinkingDirection.BOTH_WAYS,
-              (vertex, streetVertex) -> List.of(
-                      new StreetVehicleParkingLink(
-                              (VehicleParkingEntranceVertex) vertex, streetVertex),
-                      new StreetVehicleParkingLink(
-                              streetVertex, (VehicleParkingEntranceVertex) vertex)
-              )
-      );
-    }
->>>>>>> 62149878
   }
 
   private void removeVehicleParkingEntranceVertexFromGraph(VehicleParkingEntranceVertex vehicleParkingEntranceVertex, Graph graph) {
