package org.opentripplanner.graph_builder.module.osm;

import com.google.common.collect.Iterables;
import gnu.trove.iterator.TLongIterator;
import gnu.trove.list.TLongList;
import java.util.ArrayList;
import java.util.Arrays;
import java.util.Collection;
import java.util.HashMap;
import java.util.HashSet;
import java.util.Iterator;
import java.util.List;
import java.util.Map;
import java.util.OptionalInt;
import java.util.Set;
import java.util.stream.Collectors;
import org.locationtech.jts.geom.Coordinate;
import org.locationtech.jts.geom.Envelope;
import org.locationtech.jts.geom.Geometry;
import org.locationtech.jts.geom.LineString;
import org.opentripplanner.common.TurnRestriction;
import org.opentripplanner.common.geometry.GeometryUtils;
import org.opentripplanner.common.geometry.SphericalDistanceLibrary;
import org.opentripplanner.common.model.P2;
import org.opentripplanner.common.model.T2;
import org.opentripplanner.graph_builder.DataImportIssueStore;
import org.opentripplanner.graph_builder.Issue;
import org.opentripplanner.graph_builder.issues.Graphwide;
import org.opentripplanner.graph_builder.issues.InvalidVehicleParkingCapacity;
import org.opentripplanner.graph_builder.issues.ParkAndRideUnlinked;
import org.opentripplanner.graph_builder.issues.StreetCarSpeedZero;
import org.opentripplanner.graph_builder.issues.TurnRestrictionBad;
import org.opentripplanner.graph_builder.module.extra_elevation_data.ElevationPoint;
import org.opentripplanner.graph_builder.services.GraphBuilderModule;
import org.opentripplanner.graph_builder.services.osm.CustomNamer;
import org.opentripplanner.model.StreetNote;
import org.opentripplanner.model.WheelchairAccessibility;
import org.opentripplanner.openstreetmap.OpenStreetMapProvider;
import org.opentripplanner.openstreetmap.model.OSMLevel;
import org.opentripplanner.openstreetmap.model.OSMNode;
import org.opentripplanner.openstreetmap.model.OSMWay;
import org.opentripplanner.openstreetmap.model.OSMWithTags;
import org.opentripplanner.routing.api.request.RoutingRequest;
import org.opentripplanner.routing.core.TraverseMode;
import org.opentripplanner.routing.edgetype.AreaEdge;
import org.opentripplanner.routing.edgetype.AreaEdgeList;
import org.opentripplanner.routing.edgetype.ElevatorAlightEdge;
import org.opentripplanner.routing.edgetype.ElevatorBoardEdge;
import org.opentripplanner.routing.edgetype.ElevatorHopEdge;
import org.opentripplanner.routing.edgetype.FreeEdge;
import org.opentripplanner.routing.edgetype.NamedArea;
import org.opentripplanner.routing.edgetype.StreetEdge;
import org.opentripplanner.routing.edgetype.StreetTraversalPermission;
import org.opentripplanner.routing.edgetype.VehicleParkingEdge;
import org.opentripplanner.routing.graph.Edge;
import org.opentripplanner.routing.graph.Graph;
import org.opentripplanner.routing.graph.Vertex;
import org.opentripplanner.routing.services.notes.NoteMatcher;
import org.opentripplanner.routing.util.ElevationUtils;
import org.opentripplanner.routing.vehicle_parking.VehicleParking;
import org.opentripplanner.routing.vehicle_parking.VehicleParking.VehicleParkingEntranceCreator;
import org.opentripplanner.routing.vehicle_parking.VehicleParkingHelper;
import org.opentripplanner.routing.vehicle_parking.VehicleParkingService;
import org.opentripplanner.routing.vehicle_parking.VehicleParkingSpaces;
import org.opentripplanner.routing.vertextype.BarrierVertex;
import org.opentripplanner.routing.vertextype.ElevatorOffboardVertex;
import org.opentripplanner.routing.vertextype.ElevatorOnboardVertex;
import org.opentripplanner.routing.vertextype.ExitVertex;
import org.opentripplanner.routing.vertextype.IntersectionVertex;
import org.opentripplanner.routing.vertextype.OsmBoardingLocationVertex;
import org.opentripplanner.routing.vertextype.OsmVertex;
import org.opentripplanner.routing.vertextype.VehicleParkingEntranceVertex;
import org.opentripplanner.transit.model.basic.FeedScopedId;
import org.opentripplanner.util.I18NString;
import org.opentripplanner.util.LocalizedStringFormat;
import org.opentripplanner.util.NonLocalizedString;
import org.opentripplanner.util.logging.ProgressTracker;
import org.slf4j.Logger;
import org.slf4j.LoggerFactory;

/**
 * Builds a street graph from OpenStreetMap data.
 */
public class OpenStreetMapModule implements GraphBuilderModule {

  private static final Logger LOG = LoggerFactory.getLogger(OpenStreetMapModule.class);

  private static final String VEHICLE_PARKING_OSM_FEED_ID = "OSM";
  private final HashMap<Vertex, Double> elevationData = new HashMap<>();

  // Private members that are only read or written internally.
  /**
   * Providers of OSM data.
   */
  private final List<OpenStreetMapProvider> providers;
  private final Set<String> boardingAreaRefTags;
<<<<<<< HEAD
  private DataImportIssueStore issueStore;
=======
>>>>>>> 88a17c0a
  public boolean skipVisibility = false;
  // Members that can be set by clients.
  public boolean platformEntriesLinking = false;
  /**
   * WayPropertySet computes edge properties from OSM way data.
   */
  public WayPropertySet wayPropertySet = new WayPropertySet();
  /**
   * Allows for arbitrary custom naming of edges.
   */
  public CustomNamer customNamer;
  /**
   * Ignore wheelchair accessibility information.
   */
  public boolean ignoreWheelchairAccessibility = false;
  /**
   * Whether we should create car P+R stations from OSM data. The default value is true. In normal
   * operation it is set by the JSON graph build configuration, but it is also initialized to "true"
   * here to provide the default behavior in tests.
   */
  public boolean staticParkAndRide = true;
  /**
   * Whether we should create bike P+R stations from OSM data. (default false)
   */
  public boolean staticBikeParkAndRide;
<<<<<<< HEAD
  private WayPropertySetSource wayPropertySetSource = new DefaultWayPropertySetSource();
=======
>>>>>>> 88a17c0a
  public int maxAreaNodes = 500;

  /**
   * Whether ways tagged foot/bicycle=discouraged should be marked as inaccessible
   */
  public boolean banDiscouragedWalking = false;
  public boolean banDiscouragedBiking = false;
<<<<<<< HEAD
=======
  private DataImportIssueStore issueStore;
  private WayPropertySetSource wayPropertySetSource = new DefaultWayPropertySetSource();
>>>>>>> 88a17c0a

  /**
   * Construct and set providers all at once.
   */
  public OpenStreetMapModule(
    List<OpenStreetMapProvider> providers,
    Set<String> boardingAreaRefTags
  ) {
    this.providers = List.copyOf(providers);
    this.boardingAreaRefTags = boardingAreaRefTags;
  }

  public OpenStreetMapModule(OpenStreetMapProvider provider) {
    this(List.of(provider), Set.of());
  }

  /**
   * Set the way properties from a {@link WayPropertySetSource} source.
   *
   * @param source the way properties source
   */
  public void setDefaultWayPropertySetSource(WayPropertySetSource source) {
    wayPropertySet = new WayPropertySet();
    source.populateProperties(wayPropertySet);
    wayPropertySetSource = source;
  }

  @Override
  public void buildGraph(
    Graph graph,
    HashMap<Class<?>, Object> extra,
    DataImportIssueStore issueStore
  ) {
    this.issueStore = issueStore;
    OSMDatabase osmdb = new OSMDatabase(issueStore, boardingAreaRefTags);
    Handler handler = new Handler(graph, osmdb);
    for (OpenStreetMapProvider provider : providers) {
      LOG.info("Gathering OSM from provider: " + provider);
      provider.readOSM(osmdb);
    }
    osmdb.postLoad();

    LOG.info(
      "Using OSM way configuration from {}. Setting driving direction of the graph to {}.",
      wayPropertySetSource.getClass().getSimpleName(),
      wayPropertySetSource.drivingDirection()
    );
    graph.setDrivingDirection(wayPropertySetSource.drivingDirection());
    graph.setIntersectionTraversalCostModel(
      wayPropertySetSource.getIntersectionTraversalCostModel()
    );

    LOG.info("Building street graph from OSM");
    handler.buildGraph(extra);
    graph.hasStreets = true;
    //Calculates envelope for OSM
    graph.calculateEnvelope();
  }

  @Override
  public void checkInputs() {
    for (OpenStreetMapProvider provider : providers) {
      provider.checkInputs();
    }
  }

  private Issue invalidDuration(OSMWithTags element, String v) {
    return Issue.issue(
      "InvalidDuration",
      "Duration for osm node %d is not a number: '%s'; it's replaced with '-1' (unknown).",
      element.getId(),
      v
    );
  }

  protected class Handler {

    private static final String nodeLabelFormat = "osm:node:%d";

    private static final String levelnodeLabelFormat = nodeLabelFormat + ":level:%s";

    private final Graph graph;

    private final OSMDatabase osmdb;
    // track OSM nodes which are decomposed into multiple graph vertices because they are
    // elevators. later they will be iterated over to build ElevatorEdges between them.
    private final HashMap<Long, HashMap<OSMLevel, OsmVertex>> multiLevelNodes = new HashMap<>();
    // track OSM nodes that will become graph vertices because they appear in multiple OSM ways
    private final Map<Long, IntersectionVertex> intersectionNodes = new HashMap<>();
    /**
     * The bike safety factor of the safest street
     */
    private float bestBikeSafety = 1.0f;

    public Handler(Graph graph, OSMDatabase osmdb) {
      this.graph = graph;
      this.osmdb = osmdb;
    }

    public void buildGraph(HashMap<Class<?>, Object> extra) {
      if (staticParkAndRide) {
        processParkAndRideNodes(osmdb.getCarParkingNodes(), true);
      }
      if (staticBikeParkAndRide) {
        processParkAndRideNodes(osmdb.getBikeParkingNodes(), false);
      }

      for (Area area : Iterables.concat(
        osmdb.getWalkableAreas(),
        osmdb.getParkAndRideAreas(),
        osmdb.getBikeParkingAreas()
      )) setWayName(area.parent);

      // figure out which nodes that are actually intersections
      initIntersectionNodes();

      buildBasicGraph();
      buildWalkableAreas(skipVisibility, platformEntriesLinking);

      if (staticParkAndRide) {
        buildParkAndRideAreas();
      }
      if (staticBikeParkAndRide) {
        buildBikeParkAndRideAreas();
      }

      buildElevatorEdges(graph);

      unifyTurnRestrictions();

      if (customNamer != null) {
        customNamer.postprocess(graph);
      }

      // generate elevation profiles
      extra.put(ElevationPoint.class, elevationData);

      applyBikeSafetyFactor(graph);
    } // END buildGraph()

    // TODO Set this to private once WalkableAreaBuilder is gone
    protected void applyWayProperties(
      StreetEdge street,
      StreetEdge backStreet,
      WayProperties wayData,
      OSMWithTags way
    ) {
      Set<T2<StreetNote, NoteMatcher>> notes = wayPropertySet.getNoteForWay(way);
      boolean motorVehicleNoThrough = wayPropertySetSource.isMotorVehicleThroughTrafficExplicitlyDisallowed(
        way
      );
      boolean bicycleNoThrough = wayPropertySetSource.isBicycleNoThroughTrafficExplicitlyDisallowed(
        way
      );
      boolean walkNoThrough = wayPropertySetSource.isWalkNoThroughTrafficExplicitlyDisallowed(way);

      if (street != null) {
        double safety = wayData.getSafetyFeatures().first;
        street.setBicycleSafetyFactor((float) safety);
        if (safety < bestBikeSafety) {
          bestBikeSafety = (float) safety;
        }
        if (notes != null) {
          for (T2<StreetNote, NoteMatcher> note : notes) graph.streetNotesService.addStaticNote(
            street,
            note.first,
            note.second
          );
        }
        street.setMotorVehicleNoThruTraffic(motorVehicleNoThrough);
        street.setBicycleNoThruTraffic(bicycleNoThrough);
        street.setWalkNoThruTraffic(walkNoThrough);
      }

      if (backStreet != null) {
        double safety = wayData.getSafetyFeatures().second;
        if (safety < bestBikeSafety) {
          bestBikeSafety = (float) safety;
        }
        backStreet.setBicycleSafetyFactor((float) safety);
        if (notes != null) {
          for (T2<StreetNote, NoteMatcher> note : notes) graph.streetNotesService.addStaticNote(
            backStreet,
            note.first,
            note.second
          );
        }
        backStreet.setMotorVehicleNoThruTraffic(motorVehicleNoThrough);
        backStreet.setBicycleNoThruTraffic(bicycleNoThrough);
        backStreet.setWalkNoThruTraffic(walkNoThrough);
      }
    }

    // TODO Set this to private once WalkableAreaBuilder is gone
    protected I18NString getNameForWay(OSMWithTags way, String id) {
      I18NString name = way.getAssumedName();

      if (customNamer != null && name != null) {
        name = new NonLocalizedString(customNamer.name(way, name.toString()));
      }

      if (name == null) {
        name = new NonLocalizedString(id);
      }
      return name;
    }

    /**
     * Make or get a shared vertex for flat intersections, or one vertex per level for multilevel
     * nodes like elevators. When there is an elevator or other Z-dimension discontinuity, a single
     * node can appear in several ways at different levels.
     *
     * @param node The node to fetch a label for.
     * @param way  The way it is connected to (for fetching level information).
     * @return vertex The graph vertex. This is not always an OSM vertex; it can also be a
     * {@link OsmBoardingLocationVertex}
     */
    protected IntersectionVertex getVertexForOsmNode(OSMNode node, OSMWithTags way) {
      // If the node should be decomposed to multiple levels,
      // use the numeric level because it is unique, the human level may not be (although
      // it will likely lead to some head-scratching if it is not).
      IntersectionVertex iv = null;
      if (node.isMultiLevel()) {
        // make a separate node for every level
        return recordLevel(node, way);
      }
      // single-level case
      long nid = node.getId();
      iv = intersectionNodes.get(nid);
      if (iv == null) {
        Coordinate coordinate = getCoordinate(node);
        String label = getNodeLabel(node);
        String highway = node.getTag("highway");
        if ("motorway_junction".equals(highway)) {
          String ref = node.getTag("ref");
          if (ref != null) {
            ExitVertex ev = new ExitVertex(graph, label, coordinate.x, coordinate.y, nid);
            ev.setExitName(ref);
            iv = ev;
          }
        }

        /* If the OSM node represents a transit stop and has a ref=(stop_code) tag, make a special vertex for it. */
        if (node.isBoardingLocation()) {
          var refs = node.getMultiTagValues(boardingAreaRefTags);
          if (!refs.isEmpty()) {
            String name = node.getTag("name");
            iv =
              new OsmBoardingLocationVertex(
                graph,
                label,
                coordinate.x,
                coordinate.y,
                NonLocalizedString.ofNullable(name),
                refs
              );
          }
        }

        if (node.isBarrier()) {
          BarrierVertex bv = new BarrierVertex(graph, label, coordinate.x, coordinate.y, nid);
          bv.setBarrierPermissions(
            OSMFilter.getPermissionsForEntity(node, BarrierVertex.defaultBarrierPermissions)
          );
          iv = bv;
        }

        if (iv == null) {
          iv =
            new OsmVertex(
              graph,
              label,
              coordinate.x,
              coordinate.y,
              node.getId(),
              new NonLocalizedString(label)
            );
          if (node.hasTrafficLight()) {
            iv.trafficLight = true;
          }
        }

        intersectionNodes.put(nid, iv);
      }

      return iv;
    }

    private OptionalInt parseCapacity(OSMWithTags element) {
      return parseCapacity(element, "capacity");
    }

    private OptionalInt parseCapacity(OSMWithTags element, String capacityTag) {
      return element.getTagAsInt(
        capacityTag,
        v -> issueStore.add(new InvalidVehicleParkingCapacity(element.getId(), v))
      );
    }

    private OptionalInt parseDuration(OSMWithTags element) {
      return element.getTagAsInt("duration", v -> issueStore.add(invalidDuration(element, v)));
    }

    private void processParkAndRideNodes(Collection<OSMNode> nodes, boolean isCarParkAndRide) {
      LOG.info("Processing {} P+R nodes.", isCarParkAndRide ? "car" : "bike");
      int n = 0;
      VehicleParkingService vehicleParkingService = graph.getService(
        VehicleParkingService.class,
        true
      );

      for (OSMNode node : nodes) {
        n++;

        I18NString creativeName = nameParkAndRideEntity(node);

        VehicleParkingEntranceCreator entrance = builder ->
          builder
            .entranceId(
              new FeedScopedId(
                VEHICLE_PARKING_OSM_FEED_ID,
                String.format("%s/%s/entrance", node.getClass().getSimpleName(), node.getId())
              )
            )
            .name(creativeName)
            .x(node.lon)
            .y(node.lat)
            .walkAccessible(true)
            .carAccessible(isCarParkAndRide);

        var vehicleParking = createVehicleParkingObjectFromOsmEntity(
          isCarParkAndRide,
          node.lon,
          node.lat,
          node,
          creativeName,
          List.of(entrance)
        );

        vehicleParkingService.addVehicleParking(vehicleParking);

        VehicleParkingEntranceVertex parkVertex = new VehicleParkingEntranceVertex(
          graph,
          vehicleParking.getEntrances().get(0)
        );
        new VehicleParkingEdge(parkVertex);
      }

      LOG.info("Created {} {} P+R nodes.", n, isCarParkAndRide ? "car" : "bike");
    }

    private void buildBikeParkAndRideAreas() {
      LOG.info("Building bike P+R areas");
      List<AreaGroup> areaGroups = groupAreas(osmdb.getBikeParkingAreas());
      int n = 0;
      for (AreaGroup group : areaGroups) {
        if (buildParkAndRideAreasForGroup(group, false)) n++;
      }
      if (n > 0) {
        graph.hasBikeRide = true;
      }
      LOG.info("Created {} bike P+R areas.", n);
    }

    private void buildWalkableAreas(boolean skipVisibility, boolean platformEntriesLinking) {
      if (skipVisibility) {
        LOG.info(
          "Skipping visibility graph construction for walkable areas and using just area rings for edges."
        );
      } else {
        LOG.info("Building visibility graphs for walkable areas.");
      }
      List<AreaGroup> areaGroups = groupAreas(osmdb.getWalkableAreas());
      WalkableAreaBuilder walkableAreaBuilder = new WalkableAreaBuilder(
        graph,
        osmdb,
        wayPropertySet,
        this,
        issueStore,
        maxAreaNodes,
        platformEntriesLinking,
        boardingAreaRefTags
      );
      if (skipVisibility) {
        for (AreaGroup group : areaGroups) {
          walkableAreaBuilder.buildWithoutVisibility(group);
        }
      } else {
        ProgressTracker progress = ProgressTracker.track(
          "Build visibility graph for areas",
          50,
          areaGroups.size()
        );
        for (AreaGroup group : areaGroups) {
          walkableAreaBuilder.buildWithVisibility(group);
          //Keep lambda! A method-ref would log incorrect class and line number
          //noinspection Convert2MethodRef
          progress.step(m -> LOG.info(m));
        }
        LOG.info(progress.completeMessage());
      }

      // running a request caches the timezone; we need to clear it now so that when agencies are loaded
      // the graph time zone is set to the agency time zone.
      graph.clearTimeZone();
      if (skipVisibility) {
        LOG.info("Done building rings for walkable areas.");
      } else {
        LOG.info("Done building visibility graphs for walkable areas.");
      }
    }

    private void buildParkAndRideAreas() {
      LOG.info("Building car P+R areas");
      List<AreaGroup> areaGroups = groupAreas(osmdb.getParkAndRideAreas());
      int n = 0;
      for (AreaGroup group : areaGroups) {
        if (buildParkAndRideAreasForGroup(group, true)) n++;
      }
      if (n > 0) {
        graph.hasParkRide = true;
      }
      LOG.info("Created {} car P+R areas.", n);
    }

    private boolean buildParkAndRideAreasForGroup(AreaGroup group, boolean isCarParkAndRide) {
      Envelope envelope = new Envelope();
      Set<VertexAndName> accessVertices = new HashSet<>();

      OSMWithTags entity = null;

      // Process all nodes from outer rings
      // These are IntersectionVertices not OsmVertices because there can be both OsmVertices and TransitStopStreetVertices.
      for (Area area : group.areas) {
        entity = area.parent;

        var areaAccessVertices = processVehicleParkingArea(area, envelope);
        accessVertices.addAll(areaAccessVertices);
      }

      if (entity == null) {
        return false;
      }

      var creativeName = nameParkAndRideEntity(entity);

      // Check P+R accessibility by walking and driving.
      RoutingRequest walkReq = new RoutingRequest(TraverseMode.WALK);
      RoutingRequest driveReq = new RoutingRequest(TraverseMode.CAR);
      boolean walkAccessibleIn = false;
      boolean carAccessibleIn = false;
      boolean walkAccessibleOut = false;
      boolean carAccessibleOut = false;
      for (VertexAndName access : accessVertices) {
        var accessVertex = access.getVertex();
        for (Edge incoming : accessVertex.getIncoming()) {
          if (incoming instanceof StreetEdge streetEdge) {
            if (streetEdge.canTraverse(TraverseMode.WALK)) {
              walkAccessibleIn = true;
            }
            if (streetEdge.canTraverse(TraverseMode.CAR)) {
              carAccessibleIn = true;
            }
          }
        }
        for (Edge outgoing : accessVertex.getOutgoing()) {
          if (outgoing instanceof StreetEdge streetEdge) {
            if (streetEdge.canTraverse(TraverseMode.WALK)) {
              walkAccessibleOut = true;
            }
            if (streetEdge.canTraverse(TraverseMode.CAR)) {
              carAccessibleOut = true;
            }
          }
        }
      }

      if (walkAccessibleIn != walkAccessibleOut) {
        LOG.error(
          "P+R walk IN/OUT accessibility mismatch! Please have a look as this should not happen."
        );
      }

      if (isCarParkAndRide) {
        if (!walkAccessibleOut || !carAccessibleIn || !walkAccessibleIn || !carAccessibleOut) {
          // This will prevent the P+R to be useful.
          issueStore.add(new ParkAndRideUnlinked(creativeName.toString(), entity));
          return false;
        }
      } else {
        if (!walkAccessibleOut || !walkAccessibleIn) {
          // This will prevent the P+R to be useful.
          issueStore.add(new ParkAndRideUnlinked(creativeName.toString(), entity));
          return false;
        }
      }

      List<VehicleParking.VehicleParkingEntranceCreator> entrances = createParkingEntrancesFromAccessVertices(
        accessVertices,
        creativeName,
        entity
      );

      var vehicleParking = createVehicleParkingObjectFromOsmEntity(
        isCarParkAndRide,
        (envelope.getMinX() + envelope.getMaxX()) / 2,
        (envelope.getMinY() + envelope.getMaxY()) / 2,
        entity,
        creativeName,
        entrances
      );

      VehicleParkingService vehicleParkingService = graph.getService(
        VehicleParkingService.class,
        true
      );
      vehicleParkingService.addVehicleParking(vehicleParking);

      VehicleParkingHelper.linkVehicleParkingToGraph(graph, vehicleParking);

      return true;
    }

    private VehicleParking createVehicleParkingObjectFromOsmEntity(
      boolean isCarParkAndRide,
      double lon,
      double lat,
      OSMWithTags entity,
      I18NString creativeName,
      List<VehicleParking.VehicleParkingEntranceCreator> entrances
    ) {
      OptionalInt bicycleCapacity, carCapacity, wheelchairAccessibleCarCapacity;
      if (isCarParkAndRide) {
        carCapacity = parseCapacity(entity);
        bicycleCapacity = parseCapacity(entity, "capacity:bike");
        wheelchairAccessibleCarCapacity = parseCapacity(entity, "capacity:disabled");
      } else {
        bicycleCapacity = parseCapacity(entity);
        carCapacity = OptionalInt.empty();
        wheelchairAccessibleCarCapacity = OptionalInt.empty();
      }

      VehicleParkingSpaces vehicleParkingSpaces = null;
      if (
        bicycleCapacity.isPresent() ||
        carCapacity.isPresent() ||
        wheelchairAccessibleCarCapacity.isPresent()
      ) {
        vehicleParkingSpaces =
          VehicleParkingSpaces
            .builder()
            .bicycleSpaces(bicycleCapacity.isPresent() ? bicycleCapacity.getAsInt() : null)
            .carSpaces(carCapacity.isPresent() ? carCapacity.getAsInt() : null)
            .wheelchairAccessibleCarSpaces(
              wheelchairAccessibleCarCapacity.isPresent()
                ? wheelchairAccessibleCarCapacity.getAsInt()
                : null
            )
            .build();
      }

      var bicyclePlaces = !isCarParkAndRide || bicycleCapacity.orElse(0) > 0;
      var carPlaces =
        (isCarParkAndRide && wheelchairAccessibleCarCapacity.isEmpty() && carCapacity.isEmpty()) ||
        carCapacity.orElse(0) > 0;
      var wheelchairAccessibleCarPlaces = wheelchairAccessibleCarCapacity.orElse(0) > 0;

      var id = new FeedScopedId(
        VEHICLE_PARKING_OSM_FEED_ID,
        String.format("%s/%d", entity.getClass().getSimpleName(), entity.getId())
      );

      var tags = new ArrayList<String>();

      tags.add(isCarParkAndRide ? "osm:amenity=parking" : "osm:amenity=bicycle_parking");

      if (entity.isTagTrue("fee")) {
        tags.add("osm:fee");
      }
      if (entity.hasTag("supervised") && !entity.isTagTrue("supervised")) {
        tags.add("osm:supervised");
      }
      if (entity.hasTag("covered") && !entity.isTagFalse("covered")) {
        tags.add("osm:covered");
      }
      if (entity.hasTag("surveillance") && !entity.isTagFalse("surveillance")) {
        tags.add("osm:surveillance");
      }

      return VehicleParking
        .builder()
        .id(id)
        .name(creativeName)
        .x(lon)
        .y(lat)
        .tags(tags)
        .detailsUrl(entity.getTag("website"))
        .bicyclePlaces(bicyclePlaces)
        .carPlaces(carPlaces)
        .wheelchairAccessibleCarPlaces(wheelchairAccessibleCarPlaces)
        .capacity(vehicleParkingSpaces)
        .entrances(entrances)
        .build();
    }

    private I18NString nameParkAndRideEntity(OSMWithTags osmWithTags) {
      // If there is an explicit name user that. The explicit name is used so that tag-based
      // translations are used, which are not handled by "CreativeNamer"s.
      I18NString creativeName = osmWithTags.getAssumedName();
      if (creativeName == null) {
        // ... otherwise resort to "CreativeNamer"s
        creativeName = wayPropertySet.getCreativeNameForWay(osmWithTags);
      }
      return creativeName;
    }

    private List<VertexAndName> processVehicleParkingArea(Area area, Envelope envelope) {
      return area.outermostRings
        .stream()
        .flatMap(ring -> processVehicleParkingArea(ring, area.parent, envelope).stream())
        .collect(Collectors.toList());
    }

    private List<VertexAndName> processVehicleParkingArea(
      Ring ring,
      OSMWithTags entity,
      Envelope envelope
    ) {
      List<VertexAndName> accessVertices = new ArrayList<>();
      for (OSMNode node : ring.nodes) {
        envelope.expandToInclude(new Coordinate(node.lon, node.lat));
        var accessVertex = getVertexForOsmNode(node, entity);
        if (accessVertex.getIncoming().isEmpty() || accessVertex.getOutgoing().isEmpty()) continue;
        accessVertices.add(new VertexAndName(node.getAssumedName(), accessVertex));
      }

      accessVertices.addAll(
        ring
          .getHoles()
          .stream()
          .flatMap(innerRing -> processVehicleParkingArea(innerRing, entity, envelope).stream())
          .collect(Collectors.toList())
      );

      return accessVertices;
    }

    private List<VehicleParking.VehicleParkingEntranceCreator> createParkingEntrancesFromAccessVertices(
      Set<VertexAndName> accessVertices,
      I18NString vehicleParkingName,
      OSMWithTags entity
    ) {
      List<VehicleParking.VehicleParkingEntranceCreator> entrances = new ArrayList<>();

      for (var access : accessVertices) {
        I18NString suffix = null;
        if (access.getName() != null) {
          suffix = access.getName();
        }

        if (suffix == null) {
          suffix = new NonLocalizedString(String.format("#%d", entrances.size() + 1));
        }

        var entranceName = new LocalizedStringFormat("%s (%s)", vehicleParkingName, suffix);

        entrances.add(builder ->
          builder
            .entranceId(
              new FeedScopedId(
                VEHICLE_PARKING_OSM_FEED_ID,
                String.format(
                  "%s/%d/%s",
                  entity.getClass().getSimpleName(),
                  entity.getId(),
                  access.getVertex().getLabel()
                )
              )
            )
            .name(entranceName)
            .x(access.getVertex().getX())
            .y(access.getVertex().getY())
            .vertex(access.getVertex())
            .walkAccessible(access.getVertex().isConnectedToWalkingEdge())
            .carAccessible(access.getVertex().isConnectedToDriveableEdge())
        );
      }

      return entrances;
    }

    private List<AreaGroup> groupAreas(Collection<Area> areas) {
      Map<Area, OSMLevel> areasLevels = new HashMap<>(areas.size());
      for (Area area : areas) {
        areasLevels.put(area, osmdb.getLevelForWay(area.parent));
      }
      return AreaGroup.groupAreas(areasLevels);
    }

    private void buildBasicGraph() {
      /* build the street segment graph from OSM ways */
      long wayIndex = 0;
      long wayCount = osmdb.getWays().size();
      ProgressTracker progress = ProgressTracker.track("Build street graph", 5_000, wayCount);
      LOG.info(progress.startMessage());

      WAY:for (OSMWay way : osmdb.getWays()) {
        if (wayIndex % 10000 == 0) LOG.debug("ways=" + wayIndex + "/" + wayCount);
        wayIndex++;

        WayProperties wayData = wayPropertySet.getDataForWay(way);

        setWayName(way);

        StreetTraversalPermission permissions = OSMFilter.getPermissionsForWay(
          way,
          wayData.getPermission(),
          banDiscouragedWalking,
          banDiscouragedBiking,
          issueStore
        );
        if (!OSMFilter.isWayRoutable(way) || permissions.allowsNothing()) continue;

        // handle duplicate nodes in OSM ways
        // this is a workaround for crappy OSM data quality
        ArrayList<Long> nodes = new ArrayList<>(way.getNodeRefs().size());
        long last = -1;
        double lastLat = -1, lastLon = -1;
        String lastLevel = null;
        for (TLongIterator iter = way.getNodeRefs().iterator(); iter.hasNext();) {
          long nodeId = iter.next();
          OSMNode node = osmdb.getNode(nodeId);
          if (node == null) continue WAY;
          boolean levelsDiffer = false;
          String level = node.getTag("level");
          if (lastLevel == null) {
            if (level != null) {
              levelsDiffer = true;
            }
          } else {
            if (!lastLevel.equals(level)) {
              levelsDiffer = true;
            }
          }
          if (
            nodeId != last && (node.lat != lastLat || node.lon != lastLon || levelsDiffer)
          ) nodes.add(nodeId);
          last = nodeId;
          lastLon = node.lon;
          lastLat = node.lat;
          lastLevel = level;
        }

        IntersectionVertex startEndpoint = null;
        IntersectionVertex endEndpoint = null;

        ArrayList<Coordinate> segmentCoordinates = new ArrayList<>();

        /*
         * Traverse through all the nodes of this edge. For nodes which are not shared with any other edge, do not create endpoints -- just
         * accumulate them for geometry and ele tags. For nodes which are shared, create endpoints and StreetVertex instances. One exception:
         * if the next vertex also appears earlier in the way, we need to split the way, because otherwise we have a way that loops from a
         * vertex to itself, which could cause issues with splitting.
         */
        Long startNode = null;
        // where the current edge should start
        OSMNode osmStartNode = null;

        for (int i = 0; i < nodes.size() - 1; i++) {
          OSMNode segmentStartOSMNode = osmdb.getNode(nodes.get(i));

          if (segmentStartOSMNode == null) {
            continue;
          }

          Long endNode = nodes.get(i + 1);

          if (osmStartNode == null) {
            startNode = nodes.get(i);
            osmStartNode = segmentStartOSMNode;
          }
          // where the current edge might end
          OSMNode osmEndNode = osmdb.getNode(endNode);

          LineString geometry;

          /*
           * We split segments at intersections, self-intersections, nodes with ele tags, and transit stops;
           * the only processing we do on other nodes is to accumulate their geometry
           */
          if (segmentCoordinates.size() == 0) {
            segmentCoordinates.add(getCoordinate(osmStartNode));
          }

          if (
            intersectionNodes.containsKey(endNode) ||
            i == nodes.size() - 2 ||
            nodes.subList(0, i).contains(nodes.get(i)) ||
            osmEndNode.hasTag("ele") ||
            osmEndNode.isBoardingLocation() ||
            osmEndNode.isBarrier()
          ) {
            segmentCoordinates.add(getCoordinate(osmEndNode));

            geometry =
              GeometryUtils
                .getGeometryFactory()
                .createLineString(segmentCoordinates.toArray(new Coordinate[0]));
            segmentCoordinates.clear();
          } else {
            segmentCoordinates.add(getCoordinate(osmEndNode));
            continue;
          }

          /* generate endpoints */
          if (startEndpoint == null) { // first iteration on this way
            // make or get a shared vertex for flat intersections,
            // one vertex per level for multilevel nodes like elevators
            startEndpoint = getVertexForOsmNode(osmStartNode, way);
            String ele = segmentStartOSMNode.getTag("ele");
            if (ele != null) {
              Double elevation = ElevationUtils.parseEleTag(ele);
              if (elevation != null) {
                elevationData.put(startEndpoint, elevation);
              }
            }
          } else { // subsequent iterations
            startEndpoint = endEndpoint;
          }

          endEndpoint = getVertexForOsmNode(osmEndNode, way);
          String ele = osmEndNode.getTag("ele");
          if (ele != null) {
            Double elevation = ElevationUtils.parseEleTag(ele);
            if (elevation != null) {
              elevationData.put(endEndpoint, elevation);
            }
          }
          P2<StreetEdge> streets = getEdgesForStreet(
            startEndpoint,
            endEndpoint,
            way,
            i,
            osmStartNode.getId(),
            osmEndNode.getId(),
            permissions,
            geometry
          );

          StreetEdge street = streets.first;
          StreetEdge backStreet = streets.second;
          applyWayProperties(street, backStreet, wayData, way);

          applyEdgesToTurnRestrictions(way, startNode, endNode, street, backStreet);
          startNode = endNode;
          osmStartNode = osmdb.getNode(startNode);
        }

        //Keep lambda! A method-ref would log incorrect class and line number
        //noinspection Convert2MethodRef
        progress.step(m -> LOG.info(m));
      } // END loop over OSM ways

      LOG.info(progress.completeMessage());
    }

    private void setWayName(OSMWithTags way) {
      if (!way.hasTag("name")) {
        I18NString creativeName = wayPropertySet.getCreativeNameForWay(way);
        if (creativeName != null) {
          //way.addTag("otp:gen_name", creativeName);
          way.setCreativeName(creativeName);
        }
      }
    }

    private void buildElevatorEdges(Graph graph) {
      /* build elevator edges */
      for (Long nodeId : multiLevelNodes.keySet()) {
        OSMNode node = osmdb.getNode(nodeId);
        // this allows skipping levels, e.g., an elevator that stops
        // at floor 0, 2, 3, and 5.
        // Converting to an Array allows us to
        // subscript it so we can loop over it in twos. Assumedly, it will stay
        // sorted when we convert it to an Array.
        // The objects are Integers, but toArray returns Object[]
        HashMap<OSMLevel, OsmVertex> vertices = multiLevelNodes.get(nodeId);

        /*
         * first, build FreeEdges to disconnect from the graph, GenericVertices to serve as attachment points, and ElevatorBoard and
         * ElevatorAlight edges to connect future ElevatorHop edges to. After this iteration, graph will look like (side view): +==+~~X
         *
         * +==+~~X
         *
         * +==+~~X
         *
         * + GenericVertex, X EndpointVertex, ~~ FreeEdge, == ElevatorBoardEdge/ElevatorAlightEdge Another loop will fill in the
         * ElevatorHopEdges.
         */
        OSMLevel[] levels = vertices.keySet().toArray(new OSMLevel[0]);
        Arrays.sort(levels);
        ArrayList<Vertex> onboardVertices = new ArrayList<>();
        for (OSMLevel level : levels) {
          // get the node to build the elevator out from
          OsmVertex sourceVertex = vertices.get(level);
          String sourceVertexLabel = sourceVertex.getLabel();
          String levelName = level.longName;

          createElevatorVertices(
            graph,
            onboardVertices,
            sourceVertex,
            sourceVertexLabel,
            levelName
          );
        }
        int travelTime = parseDuration(node).orElse(-1);

        var wheelchair = node.getWheelchairAccessibility();

        createElevatorHopEdges(
          onboardVertices,
          wheelchair,
          node.isTagTrue("bicycle"),
          levels.length,
          travelTime
        );
      } // END elevator edge loop

      // Add highway=elevators to graph as elevators
      Iterator<OSMWay> elevators = osmdb.getWays().stream().filter(this::isElevatorWay).iterator();

      while (elevators.hasNext()) {
        OSMWay elevatorWay = elevators.next();

        List<Long> nodes = Arrays
          .stream(elevatorWay.getNodeRefs().toArray())
          .filter(nodeRef ->
            intersectionNodes.containsKey(nodeRef) && intersectionNodes.get(nodeRef) != null
          )
          .boxed()
          .toList();

        ArrayList<Vertex> onboardVertices = new ArrayList<>();
        for (int i = 0; i < nodes.size(); i++) {
          Long node = nodes.get(i);
          var sourceVertex = intersectionNodes.get(node);
          String sourceVertexLabel = sourceVertex.getLabel();
          String levelName = elevatorWay.getId() + " / " + i;
          createElevatorVertices(
            graph,
            onboardVertices,
            sourceVertex,
            elevatorWay.getId() + "_" + sourceVertexLabel,
            levelName
          );
        }

        int travelTime = parseDuration(elevatorWay).orElse(-1);
        int levels = nodes.size();
        var wheelchair = elevatorWay.getWheelchairAccessibility();

        createElevatorHopEdges(
          onboardVertices,
          wheelchair,
          elevatorWay.isTagTrue("bicycle"),
          levels,
          travelTime
        );
        LOG.debug("Created elevatorHopEdges for way {}", elevatorWay.getId());
      }
    }

    private boolean isElevatorWay(OSMWay way) {
      if (!way.hasTag("highway")) {
        return false;
      }
      if (!"elevator".equals(way.getTag("highway"))) {
        return false;
      }
      if (osmdb.isAreaWay(way.getId())) {
        return false;
      }

      TLongList nodeRefs = way.getNodeRefs();
      // A way whose first and last node are the same is probably an area, skip that.
      // https://www.openstreetmap.org/way/503412863
      // https://www.openstreetmap.org/way/187719215
      return nodeRefs.get(0) != nodeRefs.get(nodeRefs.size() - 1);
    }

    private void createElevatorVertices(
      Graph graph,
      ArrayList<Vertex> onboardVertices,
      IntersectionVertex sourceVertex,
      String sourceVertexLabel,
      String levelName
    ) {
      ElevatorOffboardVertex offboardVertex = new ElevatorOffboardVertex(
        graph,
        sourceVertexLabel + "_offboard",
        sourceVertex.getX(),
        sourceVertex.getY(),
        new NonLocalizedString(levelName)
      );

      new FreeEdge(sourceVertex, offboardVertex);
      new FreeEdge(offboardVertex, sourceVertex);

      ElevatorOnboardVertex onboardVertex = new ElevatorOnboardVertex(
        graph,
        sourceVertexLabel + "_onboard",
        sourceVertex.getX(),
        sourceVertex.getY(),
        new NonLocalizedString(levelName)
      );

      new ElevatorBoardEdge(offboardVertex, onboardVertex);
      new ElevatorAlightEdge(onboardVertex, offboardVertex, new NonLocalizedString(levelName));

      // accumulate onboard vertices to so they can be connected by hop edges later
      onboardVertices.add(onboardVertex);
    }

    private void createElevatorHopEdges(
      ArrayList<Vertex> onboardVertices,
      WheelchairAccessibility wheelchair,
      boolean bicycleAllowed,
      int levels,
      int travelTime
    ) {
      // -1 because we loop over onboardVertices two at a time
      for (int i = 0, vSize = onboardVertices.size() - 1; i < vSize; i++) {
        Vertex from = onboardVertices.get(i);
        Vertex to = onboardVertices.get(i + 1);

        // default permissions: pedestrian, wheelchair, check tag bicycle=yes
        StreetTraversalPermission permission = bicycleAllowed
          ? StreetTraversalPermission.PEDESTRIAN_AND_BICYCLE
          : StreetTraversalPermission.PEDESTRIAN;

        if (travelTime > -1 && levels > 0) {
          ElevatorHopEdge.bidirectional(from, to, permission, wheelchair, levels, travelTime);
        } else {
          ElevatorHopEdge.bidirectional(from, to, permission, wheelchair);
        }
      }
    }

    private void unifyTurnRestrictions() {
      // Note that usually when the from or to way is not found, it's because OTP has already
      // filtered that way. So many missing edges are not really problems worth issuing warnings on.
      for (Long fromWay : osmdb.getTurnRestrictionWayIds()) {
        for (TurnRestrictionTag restrictionTag : osmdb.getFromWayTurnRestrictions(fromWay)) {
          if (restrictionTag.possibleFrom.isEmpty()) {
            issueStore.add(
              new TurnRestrictionBad(restrictionTag.relationOSMID, "No from edge found")
            );
            continue;
          }
          if (restrictionTag.possibleTo.isEmpty()) {
            issueStore.add(
              new TurnRestrictionBad(restrictionTag.relationOSMID, "No to edge found")
            );
            continue;
          }
          for (StreetEdge from : restrictionTag.possibleFrom) {
            if (from == null) {
              issueStore.add(
                new TurnRestrictionBad(restrictionTag.relationOSMID, "from-edge is null")
              );
              continue;
            }
            for (StreetEdge to : restrictionTag.possibleTo) {
              if (to == null) {
                issueStore.add(
                  new TurnRestrictionBad(restrictionTag.relationOSMID, "to-edge is null")
                );
                continue;
              }
              int angleDiff = from.getOutAngle() - to.getInAngle();
              if (angleDiff < 0) {
                angleDiff += 360;
              }
              switch (restrictionTag.direction) {
                case LEFT:
                  if (angleDiff >= 160) {
                    issueStore.add(
                      new TurnRestrictionBad(
                        restrictionTag.relationOSMID,
                        "Left turn restriction is not on edges which turn left"
                      )
                    );
                    continue; // not a left turn
                  }
                  break;
                case RIGHT:
                  if (angleDiff <= 200) {
                    issueStore.add(
                      new TurnRestrictionBad(
                        restrictionTag.relationOSMID,
                        "Right turn restriction is not on edges which turn right"
                      )
                    );
                    continue; // not a right turn
                  }
                  break;
                case U:
                  if ((angleDiff <= 150 || angleDiff > 210)) {
                    issueStore.add(
                      new TurnRestrictionBad(
                        restrictionTag.relationOSMID,
                        "U-turn restriction is not on U-turn"
                      )
                    );
                    continue; // not a U turn
                  }
                  break;
                case STRAIGHT:
                  if (angleDiff >= 30 && angleDiff < 330) {
                    issueStore.add(
                      new TurnRestrictionBad(
                        restrictionTag.relationOSMID,
                        "Straight turn restriction is not on edges which go straight"
                      )
                    );
                    continue; // not straight
                  }
                  break;
              }
              TurnRestriction restriction = new TurnRestriction(
                from,
                to,
                restrictionTag.type,
                restrictionTag.modes,
                restrictionTag.time
              );
              from.addTurnRestriction(restriction);
            }
          }
        }
      }
    }

    private void applyEdgesToTurnRestrictions(
      OSMWay way,
      long startNode,
      long endNode,
      StreetEdge street,
      StreetEdge backStreet
    ) {
      /* Check if there are turn restrictions starting on this segment */
      Collection<TurnRestrictionTag> restrictionTags = osmdb.getFromWayTurnRestrictions(
        way.getId()
      );

      if (restrictionTags != null) {
        for (TurnRestrictionTag tag : restrictionTags) {
          if (tag.via == startNode) {
            tag.possibleFrom.add(backStreet);
          } else if (tag.via == endNode) {
            tag.possibleFrom.add(street);
          }
        }
      }

      restrictionTags = osmdb.getToWayTurnRestrictions(way.getId());
      if (restrictionTags != null) {
        for (TurnRestrictionTag tag : restrictionTags) {
          if (tag.via == startNode) {
            tag.possibleTo.add(street);
          } else if (tag.via == endNode) {
            tag.possibleTo.add(backStreet);
          }
        }
      }
    }

    private void initIntersectionNodes() {
      Set<Long> possibleIntersectionNodes = new HashSet<>();
      for (OSMWay way : osmdb.getWays()) {
        TLongList nodes = way.getNodeRefs();
        nodes.forEach(node -> {
          if (possibleIntersectionNodes.contains(node)) {
            intersectionNodes.put(node, null);
          } else {
            possibleIntersectionNodes.add(node);
          }
          return true;
        });
      }
      // Intersect ways at area boundaries if needed.
      for (Area area : Iterables.concat(
        osmdb.getWalkableAreas(),
        osmdb.getParkAndRideAreas(),
        osmdb.getBikeParkingAreas()
      )) {
        for (Ring outerRing : area.outermostRings) {
          intersectAreaRingNodes(possibleIntersectionNodes, outerRing);
        }
      }
    }

    private void intersectAreaRingNodes(Set<Long> possibleIntersectionNodes, Ring outerRing) {
      for (OSMNode node : outerRing.nodes) {
        long nodeId = node.getId();
        if (possibleIntersectionNodes.contains(nodeId)) {
          intersectionNodes.put(nodeId, null);
        } else {
          possibleIntersectionNodes.add(nodeId);
        }
      }

      outerRing.getHoles().forEach(hole -> intersectAreaRingNodes(possibleIntersectionNodes, hole));
    }

    /**
     * The safest bike lane should have a safety weight no lower than the time weight of a flat
     * street. This method divides the safety lengths by the length ratio of the safest street,
     * ensuring this property.
     * <p>
     * TODO Move this away, this is common to all street builders.
     */
    private void applyBikeSafetyFactor(Graph graph) {
      issueStore.add(
        new Graphwide("Multiplying all bike safety values by " + (1 / bestBikeSafety))
      );
      HashSet<Edge> seenEdges = new HashSet<>();
      HashSet<AreaEdgeList> seenAreas = new HashSet<>();
      for (Vertex vertex : graph.getVertices()) {
        for (Edge e : vertex.getOutgoing()) {
          if (e instanceof AreaEdge) {
            AreaEdgeList areaEdgeList = ((AreaEdge) e).getArea();
            if (seenAreas.contains(areaEdgeList)) continue;
            seenAreas.add(areaEdgeList);
            for (NamedArea area : areaEdgeList.getAreas()) {
              area.setBicycleSafetyMultiplier(area.getBicycleSafetyMultiplier() / bestBikeSafety);
            }
          }
          if (!(e instanceof StreetEdge)) {
            continue;
          }
          StreetEdge pse = (StreetEdge) e;

          if (!seenEdges.contains(e)) {
            seenEdges.add(e);
            pse.setBicycleSafetyFactor(pse.getBicycleSafetyFactor() / bestBikeSafety);
          }
        }
        for (Edge e : vertex.getIncoming()) {
          if (!(e instanceof StreetEdge)) {
            continue;
          }
          StreetEdge pse = (StreetEdge) e;

          if (!seenEdges.contains(e)) {
            seenEdges.add(e);
            pse.setBicycleSafetyFactor(pse.getBicycleSafetyFactor() / bestBikeSafety);
          }
        }
      }
    }

    private Coordinate getCoordinate(OSMNode osmNode) {
      return new Coordinate(osmNode.lon, osmNode.lat);
    }

    private String getNodeLabel(OSMNode node) {
      return String.format(nodeLabelFormat, node.getId());
    }

    private String getLevelNodeLabel(OSMNode node, OSMLevel level) {
      return String.format(levelnodeLabelFormat, node.getId(), level.shortName);
    }

    /**
     * Returns the length of the geometry in meters.
     */
    private double getGeometryLengthMeters(Geometry geometry) {
      Coordinate[] coordinates = geometry.getCoordinates();
      double d = 0;
      for (int i = 1; i < coordinates.length; ++i) {
        d += SphericalDistanceLibrary.distance(coordinates[i - 1], coordinates[i]);
      }
      return d;
    }

    /**
     * Handle oneway streets, cycleways, and other per-mode and universal access controls. See
     * http://wiki.openstreetmap.org/wiki/Bicycle for various scenarios, along with
     * http://wiki.openstreetmap.org/wiki/OSM_tags_for_routing#Oneway.
     */
    private P2<StreetEdge> getEdgesForStreet(
      IntersectionVertex startEndpoint,
      IntersectionVertex endEndpoint,
      OSMWay way,
      int index,
      long startNode,
      long endNode,
      StreetTraversalPermission permissions,
      LineString geometry
    ) {
      // No point in returning edges that can't be traversed by anyone.
      if (permissions.allowsNothing()) {
        return new P2<>(null, null);
      }

      LineString backGeometry = geometry.reverse();
      StreetEdge street = null, backStreet = null;
      double length = this.getGeometryLengthMeters(geometry);

      P2<StreetTraversalPermission> permissionPair = OSMFilter.getPermissions(permissions, way);
      StreetTraversalPermission permissionsFront = permissionPair.first;
      StreetTraversalPermission permissionsBack = permissionPair.second;

      if (permissionsFront.allowsAnything()) {
        street =
          getEdgeForStreet(
            startEndpoint,
            endEndpoint,
            way,
            index,
            length,
            permissionsFront,
            geometry,
            false
          );
      }
      if (permissionsBack.allowsAnything()) {
        backStreet =
          getEdgeForStreet(
            endEndpoint,
            startEndpoint,
            way,
            index,
            length,
            permissionsBack,
            backGeometry,
            true
          );
      }
      if (street != null && backStreet != null) {
        backStreet.shareData(street);
      }

      /* mark edges that are on roundabouts */
      if (way.isRoundabout()) {
        if (street != null) street.setRoundabout(true);
        if (backStreet != null) backStreet.setRoundabout(true);
      }

      return new P2<>(street, backStreet);
    }

    private StreetEdge getEdgeForStreet(
      IntersectionVertex startEndpoint,
      IntersectionVertex endEndpoint,
      OSMWay way,
      int index,
      double length,
      StreetTraversalPermission permissions,
      LineString geometry,
      boolean back
    ) {
      String label = "way " + way.getId() + " from " + index;
      label = label.intern();
      I18NString name = getNameForWay(way, label);

      float carSpeed = wayPropertySet.getCarSpeedForWay(way, back);

      StreetEdge street = new StreetEdge(
        startEndpoint,
        endEndpoint,
        geometry,
        name,
        length,
        permissions,
        back
      );
      street.setCarSpeed(carSpeed);

      String highway = way.getTag("highway");
      int cls;
      if ("crossing".equals(highway) && !way.isTag("bicycle", "designated")) {
        cls = StreetEdge.CLASS_CROSSING;
      } else if (
        "footway".equals(highway) &&
        way.isTag("footway", "crossing") &&
        !way.isTag("bicycle", "designated")
      ) {
        cls = StreetEdge.CLASS_CROSSING;
      } else if (
        "residential".equals(highway) ||
        "tertiary".equals(highway) ||
        "secondary".equals(highway) ||
        "secondary_link".equals(highway) ||
        "primary".equals(highway) ||
        "primary_link".equals(highway) ||
        "trunk".equals(highway) ||
        "trunk_link".equals(highway)
      ) {
        cls = StreetEdge.CLASS_STREET;
      } else {
        cls = StreetEdge.CLASS_OTHERPATH;
      }

      cls |= OSMFilter.getStreetClasses(way);
      street.setStreetClass(cls);

      if (!way.hasTag("name") && !way.hasTag("ref")) {
        street.setHasBogusName(true);
      }

      boolean steps = way.isSteps();
      street.setStairs(steps);

      /* TODO: This should probably generalized somehow? */
      if (
        !ignoreWheelchairAccessibility &&
        (way.isTagFalse("wheelchair") || (steps && !way.isTagTrue("wheelchair")))
      ) {
        street.setWheelchairAccessible(false);
      }

      street.setSlopeOverride(wayPropertySet.getSlopeOverride(way));

      // < 0.04: account for
      if (carSpeed < 0.04) {
        issueStore.add(new StreetCarSpeedZero(way.getId()));
      }

      if (customNamer != null) {
        customNamer.nameWithEdge(way, street);
      }

      return street;
    }

    /**
     * Record the level of the way for this node, e.g. if the way is at level 5, mark that this node
     * is active at level 5.
     *
     * @param way  the way that has the level
     * @param node the node to record for
     * @author mattwigway
     */
    private OsmVertex recordLevel(OSMNode node, OSMWithTags way) {
      OSMLevel level = osmdb.getLevelForWay(way);
      HashMap<OSMLevel, OsmVertex> vertices;
      long nodeId = node.getId();
      if (multiLevelNodes.containsKey(nodeId)) {
        vertices = multiLevelNodes.get(nodeId);
      } else {
        vertices = new HashMap<>();
        multiLevelNodes.put(nodeId, vertices);
      }
      if (!vertices.containsKey(level)) {
        Coordinate coordinate = getCoordinate(node);
        String label = this.getLevelNodeLabel(node, level);
        OsmVertex vertex = new OsmVertex(
          graph,
          label,
          coordinate.x,
          coordinate.y,
          node.getId(),
          new NonLocalizedString(label)
        );
        vertices.put(level, vertex);

        return vertex;
      }
      return vertices.get(level);
    }
  }
}<|MERGE_RESOLUTION|>--- conflicted
+++ resolved
@@ -94,10 +94,6 @@
    */
   private final List<OpenStreetMapProvider> providers;
   private final Set<String> boardingAreaRefTags;
-<<<<<<< HEAD
-  private DataImportIssueStore issueStore;
-=======
->>>>>>> 88a17c0a
   public boolean skipVisibility = false;
   // Members that can be set by clients.
   public boolean platformEntriesLinking = false;
@@ -123,10 +119,6 @@
    * Whether we should create bike P+R stations from OSM data. (default false)
    */
   public boolean staticBikeParkAndRide;
-<<<<<<< HEAD
-  private WayPropertySetSource wayPropertySetSource = new DefaultWayPropertySetSource();
-=======
->>>>>>> 88a17c0a
   public int maxAreaNodes = 500;
 
   /**
@@ -134,11 +126,8 @@
    */
   public boolean banDiscouragedWalking = false;
   public boolean banDiscouragedBiking = false;
-<<<<<<< HEAD
-=======
   private DataImportIssueStore issueStore;
   private WayPropertySetSource wayPropertySetSource = new DefaultWayPropertySetSource();
->>>>>>> 88a17c0a
 
   /**
    * Construct and set providers all at once.
