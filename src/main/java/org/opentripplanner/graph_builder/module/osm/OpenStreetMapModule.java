--- conflicted
+++ resolved
@@ -886,19 +886,9 @@
                             levelName
                     );
                 }
-<<<<<<< HEAD
-                int travelTime = node.hasTag("duration") ?
-                        Integer.parseInt(node.getTag("duration")) :
-                        -1;
-                boolean wheelchairAccessible = true;
-                if (node.isTagFalse("wheelchair")) {
-                    wheelchairAccessible = false;
-                }
-=======
                 int travelTime = parseDuration(node).orElse(-1);
 
                 boolean wheelchairAccessible = !node.isTagFalse("wheelchair");
->>>>>>> c78b1163
 
                 createElevatorHopEdges(
                         onboardVertices, wheelchairAccessible, node.isTagTrue("bicycle"),
@@ -908,19 +898,11 @@
 
             // Add highway=elevators to graph as elevators
             Iterator<OSMWay> elevators = osmdb.getWays().stream()
-<<<<<<< HEAD
-                    .filter(way -> isElevatorWay(way))
-                    .iterator();
-
-            for (Iterator<OSMWay> it = elevators; it.hasNext(); ) {
-                OSMWay elevatorWay = it.next();
-=======
                     .filter(this::isElevatorWay)
                     .iterator();
 
             while (elevators.hasNext()) {
                 OSMWay elevatorWay = elevators.next();
->>>>>>> c78b1163
 
                 List<Long> nodes = Arrays.stream(elevatorWay.getNodeRefs().toArray())
                         .filter(nodeRef -> intersectionNodes.containsKey(nodeRef)
@@ -928,11 +910,7 @@
                         .boxed()
                         .collect(Collectors.toList());
 
-<<<<<<< HEAD
-                ArrayList<Vertex> onboardVertices = new ArrayList<Vertex>();
-=======
                 ArrayList<Vertex> onboardVertices = new ArrayList<>();
->>>>>>> c78b1163
                 for (int i = 0; i < nodes.size(); i++) {
                     Long node = nodes.get(i);
                     OsmVertex sourceVertex = intersectionNodes.get(node);
@@ -943,21 +921,10 @@
                     );
                 }
 
-<<<<<<< HEAD
-                int travelTime = elevatorWay.hasTag("duration") ?
-                        Integer.parseInt(elevatorWay.getTag("duration")) :
-                        -1;
-                int levels = nodes.size();
-                boolean wheelchairAccessible = true;
-                if (elevatorWay.isTagFalse("wheelchair")) {
-                    wheelchairAccessible = false;
-                }
-=======
                 int travelTime = parseDuration(elevatorWay).orElse(-1);
                 int levels = nodes.size();
                 boolean wheelchairAccessible = !elevatorWay.isTagFalse("wheelchair");
 
->>>>>>> c78b1163
                 createElevatorHopEdges(
                         onboardVertices,
                         wheelchairAccessible,
@@ -973,7 +940,6 @@
             if (!way.hasTag("highway")) { return false; }
             if (!"elevator".equals(way.getTag("highway"))) { return false; }
             if (osmdb.isAreaWay(way.getId())) { return false; }
-<<<<<<< HEAD
 
             TLongList nodeRefs = way.getNodeRefs();
             // A way whose first and last node are the same is probably an area, skip that.
@@ -982,16 +948,6 @@
             return nodeRefs.get(0) != nodeRefs.get(nodeRefs.size() - 1);
         }
 
-=======
-
-            TLongList nodeRefs = way.getNodeRefs();
-            // A way whose first and last node are the same is probably an area, skip that.
-            // https://www.openstreetmap.org/way/503412863
-            // https://www.openstreetmap.org/way/187719215
-            return nodeRefs.get(0) != nodeRefs.get(nodeRefs.size() - 1);
-        }
-
->>>>>>> c78b1163
         private void createElevatorVertices(
                 Graph graph,
                 ArrayList<Vertex> onboardVertices,
@@ -1027,11 +983,7 @@
                 int travelTime
         ) {
             // -1 because we loop over onboardVertices two at a time
-<<<<<<< HEAD
-            for (Integer i = 0, vSize = onboardVertices.size() - 1; i < vSize; i++) {
-=======
             for (int i = 0, vSize = onboardVertices.size() - 1; i < vSize; i++) {
->>>>>>> c78b1163
                 Vertex from = onboardVertices.get(i);
                 Vertex to = onboardVertices.get(i + 1);
 
