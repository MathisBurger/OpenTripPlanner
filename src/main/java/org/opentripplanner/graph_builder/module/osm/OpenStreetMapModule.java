--- conflicted
+++ resolved
@@ -435,21 +435,12 @@
 
                 var areaAccessVertices = processVehicleParkingArea(area, envelope);
                 accessVertices.addAll(areaAccessVertices);
-<<<<<<< HEAD
             }
 
             if (entity == null) {
                 return false;
             }
 
-=======
-            }
-
-            if (entity == null) {
-                return false;
-            }
-
->>>>>>> 62149878
             var creativeName = nameParkAndRideEntity(entity);
 
             // Check P+R accessibility by walking and driving.
@@ -600,11 +591,7 @@
             }
 
             accessVertices.addAll(
-<<<<<<< HEAD
-                    ring.holes.stream()
-=======
                     ring.getHoles().stream()
->>>>>>> 62149878
                             .flatMap(innerRing -> processVehicleParkingArea(innerRing, entity, envelope).stream())
                             .collect(Collectors.toList())
             );
@@ -1076,11 +1063,7 @@
                 }
             }
 
-<<<<<<< HEAD
-            outerRing.holes.forEach(hole -> intersectAreaRingNodes(possibleIntersectionNodes, hole));
-=======
             outerRing.getHoles().forEach(hole -> intersectAreaRingNodes(possibleIntersectionNodes, hole));
->>>>>>> 62149878
         }
 
         /**
