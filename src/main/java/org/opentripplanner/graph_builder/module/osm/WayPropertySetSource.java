--- conflicted
+++ resolved
@@ -13,9 +13,6 @@
 
 package org.opentripplanner.graph_builder.module.osm;
 
-import com.fasterxml.jackson.databind.JsonNode;
-import com.fasterxml.jackson.databind.node.MissingNode;
-
 /**
  * Interface for populating a {@link WayPropertySet} that determine how OSM
  * streets can be traversed in various modes and named.
@@ -24,43 +21,5 @@
  */
 public interface WayPropertySetSource {
 
-<<<<<<< HEAD
-    public WayPropertySet getWayPropertySet();
-    
-    public class WayPropertySetSourceFactory {
-
-        /**
-         * Return default way properties if not configured or if 
-         */
-        public static WayPropertySetSource fromConfig(JsonNode config) {
-            String type = null;
-            if (config == null || config instanceof MissingNode) {
-                /* Empty block, fallback to default */
-                return new DefaultWayPropertySetSource();
-            } else if (config.isTextual()) {
-                /* Simplest form: { wayPropertySet : "norway" } */
-                type = config.asText();
-            }
-
-            WayPropertySetSource retval;
-            switch (type) {
-            // Support "default" as well
-            case "default":
-                retval = new DefaultWayPropertySetSource();
-                break;
-            case "norway":
-                retval = new NorwayWayPropertySetSource();
-                break;
-            default:
-                throw new IllegalArgumentException(String.format("Unknown osmWayPropertySet: '%s'",
-                        type));
-            }
-
-            return retval;
-        }
-    }
-
-=======
     public void populateProperties(WayPropertySet wayPropertySet);
->>>>>>> f2fe5376
 }