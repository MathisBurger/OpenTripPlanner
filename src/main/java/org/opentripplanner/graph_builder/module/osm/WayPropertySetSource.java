--- conflicted
+++ resolved
@@ -53,13 +53,27 @@
 
         IntersectionTraversalCostModel getIntersectionTraversalCostModel();
 
-<<<<<<< HEAD
+        default boolean doesTagValueDisallowThroughTraffic(String tagValue) {
+                return "destination".equals(tagValue) || "private".equals(tagValue)
+                        || "customers".equals(tagValue) || "delivery".equals(tagValue);
+        }
+
+        default boolean isGeneralNoThroughTraffic(OSMWithTags way) {
+                String access = way.getTag("access");
+                return doesTagValueDisallowThroughTraffic(access);
+        }
+
+        default boolean isVehicleThroughTrafficExplicitlyDisallowed(OSMWithTags way) {
+                String vehicle = way.getTag("vehicle");
+                return isGeneralNoThroughTraffic(way) || doesTagValueDisallowThroughTraffic(vehicle);
+        }
+
         /**
          * Returns true if through traffic for motor vehicles is not allowed.
          */
         default boolean isMotorVehicleThroughTrafficExplicitlyDisallowed(OSMWithTags way) {
                 String motorVehicle = way.getTag("motor_vehicle");
-                return isGeneralNoThroughTraffic(way) || "destination".equals(motorVehicle);
+                return isVehicleThroughTrafficExplicitlyDisallowed(way) || doesTagValueDisallowThroughTraffic(motorVehicle);
         }
 
         /**
@@ -67,7 +81,7 @@
          */
         default boolean isBicycleNoThroughTrafficExplicitlyDisallowed(OSMWithTags way) {
                 String bicycle = way.getTag("bicycle");
-                return isGeneralNoThroughTraffic(way) || "destination".equals(bicycle);
+                return isVehicleThroughTrafficExplicitlyDisallowed(way) || doesTagValueDisallowThroughTraffic(bicycle);
         }
 
         /**
@@ -75,45 +89,6 @@
          */
         default boolean isWalkNoThroughTrafficExplicitlyDisallowed(OSMWithTags way) {
                 String foot = way.getTag("foot");
-                return isGeneralNoThroughTraffic(way) || "destination".equals(foot);
+                return isGeneralNoThroughTraffic(way) || doesTagValueDisallowThroughTraffic(foot);
         }
-
-        default boolean isGeneralNoThroughTraffic(OSMWithTags way) {
-                String access = way.getTag("access");
-                return "destination".equals(access) || "private".equals(access)
-                                || "customers".equals(access) || "delivery".equals(access);
-        }
-=======
-	default boolean doesTagValueDisallowThroughTraffic(String tagValue) {
-		return "destination".equals(tagValue) || "private".equals(tagValue)
-				|| "customers".equals(tagValue) || "delivery".equals(tagValue);
-	}
-
-	default boolean isGeneralNoThroughTraffic(OSMWithTags way) {
-		String access = way.getTag("access");
-		return doesTagValueDisallowThroughTraffic(access);
-	}
-
-	default boolean isVehicleThroughTrafficExplicitlyDisallowed(OSMWithTags way) {
-		String vehicle = way.getTag("vehicle");
-		return isGeneralNoThroughTraffic(way) || doesTagValueDisallowThroughTraffic(vehicle);
-	}
-
-	/**
-	 * Returns true if through traffic for motor vehicles is not allowed.
-	 */
-	default boolean isMotorVehicleThroughTrafficExplicitlyDisallowed(OSMWithTags way) {
-		String motorVehicle = way.getTag("motor_vehicle");
-		return isVehicleThroughTrafficExplicitlyDisallowed(way) || doesTagValueDisallowThroughTraffic(motorVehicle);
-	}
-
-	/**
-	 * Returns true if through traffic for bicycle is not allowed.
-	 */
-	default boolean isBicycleNoThroughTrafficExplicitlyDisallowed(OSMWithTags way) {
-		String bicycle = way.getTag("bicycle");
-		return isVehicleThroughTrafficExplicitlyDisallowed(way) || doesTagValueDisallowThroughTraffic(bicycle);
-	}
-
->>>>>>> 2e80d97e
 }