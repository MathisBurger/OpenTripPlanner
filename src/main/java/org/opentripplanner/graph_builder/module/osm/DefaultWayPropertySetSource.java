--- conflicted
+++ resolved
@@ -43,40 +43,6 @@
  */
 public class DefaultWayPropertySetSource implements WayPropertySetSource {
 
-<<<<<<< HEAD
-    private static Logger LOG = LoggerFactory.getLogger(DefaultWayPropertySetSource.class);
-
-    private Locale locale = Locale.getDefault();
-
-    ResourceBundle resources;
-
-    /* properties and permissions for ways */
-    @Override
-    public WayPropertySet getWayPropertySet() {
-        WayPropertySet props = new WayPropertySet();
-        populateProperties(props);
-        return props;
-        
-    }
-    
-    /* Populate properties on existing WayPropertySet. Makes it easer to override any properties by sub classes. */
-    protected void populateProperties(WayPropertySet props) {
-        /* no bicycle tags */
-
-        /* NONE */
-        setProperties(props, "highway=raceway", StreetTraversalPermission.NONE);
-        setProperties(props, "highway=construction", StreetTraversalPermission.NONE);
-        setProperties(props, "highway=service;access=private", StreetTraversalPermission.NONE);
-
-        /* PEDESTRIAN */
-        setProperties(props, "highway=corridor", StreetTraversalPermission.PEDESTRIAN);
-        setProperties(props, "highway=steps", StreetTraversalPermission.PEDESTRIAN);
-        setProperties(props, "highway=crossing", StreetTraversalPermission.PEDESTRIAN);
-        setProperties(props, "highway=platform", StreetTraversalPermission.PEDESTRIAN);
-        setProperties(props, "public_transport=platform", StreetTraversalPermission.PEDESTRIAN);
-        setProperties(props, "railway=platform", StreetTraversalPermission.PEDESTRIAN);
-        setProperties(props, "footway=sidewalk;highway=footway",
-=======
     /* Populate properties on existing WayPropertySet */
     public void populateProperties(WayPropertySet props) {
         /* no bicycle tags */
@@ -93,7 +59,6 @@
         props.setProperties("public_transport=platform", StreetTraversalPermission.PEDESTRIAN);
         props.setProperties("railway=platform", StreetTraversalPermission.PEDESTRIAN);
         props.setProperties("footway=sidewalk;highway=footway",
->>>>>>> f2fe5376
                 StreetTraversalPermission.PEDESTRIAN);
 
         /* PEDESTRIAN_AND_BICYCLE */
@@ -591,53 +556,5 @@
         props.setSlopeOverride(new OSMSpecifier("embankment=*"), true);
         props.setSlopeOverride(new OSMSpecifier("tunnel=*"), true);
 
-<<<<<<< HEAD
-    }
-
-    protected void createNames(WayPropertySet propset, String spec, String patternKey) {
-        String pattern = patternKey;
-        CreativeNamer namer = new CreativeNamer(pattern);
-        propset.addCreativeNamer(new OSMSpecifier(spec), namer);
-    }
-
-    protected void createNotes(WayPropertySet propset, String spec, String patternKey, NoteMatcher matcher) {
-        String pattern = patternKey;
-        //TODO: notes aren't localized
-        NoteProperties properties = new NoteProperties(pattern, matcher);
-        propset.addNote(new OSMSpecifier(spec), properties);
-    }
-
-    private void setProperties(WayPropertySet propset, String spec,
-            StreetTraversalPermission permission) {
-        setProperties(propset, spec, permission, 1.0, 1.0);
-    }
-
-    /**
-     * Note that the safeties here will be adjusted such that the safest street has a safety value of 1, with all others scaled proportionately.
-     */
-    protected void setProperties(WayPropertySet propset, String spec,
-            StreetTraversalPermission permission, double safety, double safetyBack) {
-        setProperties(propset, spec, permission, safety, safetyBack, false);
-    }
-
-    protected void setProperties(WayPropertySet propset, String spec,
-            StreetTraversalPermission permission, double safety, double safetyBack, boolean mixin) {
-        WayProperties properties = new WayProperties();
-        properties.setPermission(permission);
-        properties.setSafetyFeatures(new P2<Double>(safety, safetyBack));
-        propset.addProperties(new OSMSpecifier(spec), properties, mixin);
-    }
-    
-    protected void setCarSpeed(WayPropertySet propset, String spec, float speed) {
-        SpeedPicker picker = new SpeedPicker();
-        picker.specifier = new OSMSpecifier(spec);
-        picker.speed = speed;
-        propset.addSpeedPicker(picker);
-    }
-
-    public void setLocale(Locale locale) {
-        this.locale = locale;
-=======
->>>>>>> f2fe5376
     }
 }