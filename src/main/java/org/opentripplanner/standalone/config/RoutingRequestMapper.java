--- conflicted
+++ resolved
@@ -1,16 +1,12 @@
 package org.opentripplanner.standalone.config;
 
-import org.opentripplanner.model.modes.AllowedTransitMode;
 import org.opentripplanner.model.modes.TransitMainMode;
 import org.opentripplanner.routing.api.request.RequestModes;
 import org.opentripplanner.routing.api.request.RoutingRequest;
 import org.opentripplanner.routing.api.request.TransferOptimizationRequest;
-import org.opentripplanner.routing.api.request.StreetMode;
 import org.opentripplanner.routing.core.TraverseMode;
 import org.slf4j.Logger;
 import org.slf4j.LoggerFactory;
-
-import java.util.HashSet;
 
 public class RoutingRequestMapper {
 
@@ -72,13 +68,7 @@
         // 'maxTransfers' is configured in the Raptor tuning parameters, not here
         request.maxDirectStreetDurationSeconds = c.asDouble("maxDirectStreetDurationSeconds", dft.maxDirectStreetDurationSeconds);
         request.maxWheelchairSlope = c.asDouble("maxWheelchairSlope", dft.maxWheelchairSlope); // ADA max wheelchair ramp slope is a good default.
-<<<<<<< HEAD
-        request.modes = new RequestModes(StreetMode.WALK, StreetMode.WALK, StreetMode.WALK, StreetMode.WALK,
-            AllowedTransitMode.getAllTransitModes()); // TODO Map default modes from config
-        request.modes = RequestModes.defaultRequestModes; // TODO Map default modes from config
-=======
         request.modes = c.asRequestModes("modes", RequestModes.defaultRequestModes);
->>>>>>> 625ae5f5
         request.nonpreferredTransferCost = c.asInt("nonpreferredTransferPenalty", dft.nonpreferredTransferCost);
         request.numItineraries = c.asInt("numItineraries", dft.numItineraries);
         request.onlyTransitTrips = c.asBoolean("onlyTransitTrips", dft.onlyTransitTrips);
@@ -112,7 +102,8 @@
 
     private static void mapTransferOptimization(TransferOptimizationRequest p, NodeAdapter c) {
         p.optimizeTransferWaitTime = c.asBoolean(
-                "optimizeTransferWaitTime", p.optimizeTransferWaitTime
+            "optimizeTransferWaitTime",
+            p.optimizeTransferWaitTime
         );
         p.minSafeWaitTimeFactor = c.asDouble("minSafeWaitTimeFactor", p.minSafeWaitTimeFactor);
         p.inverseWaitReluctance = c.asDouble("inverseWaitReluctance", p.inverseWaitReluctance);
