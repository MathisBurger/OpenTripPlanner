package org.opentripplanner.standalone.config;

import org.opentripplanner.model.TransitMode;
import org.opentripplanner.routing.api.request.RequestModes;
import org.opentripplanner.routing.api.request.RoutingRequest;
import org.opentripplanner.routing.api.request.StreetMode;
import org.opentripplanner.routing.api.request.TransferOptimizationRequest;
import org.slf4j.Logger;
import org.slf4j.LoggerFactory;

public class RoutingRequestMapper {

    private static final Logger LOG = LoggerFactory.getLogger(RoutingRequestMapper.class);

    public static RoutingRequest mapRoutingRequest(NodeAdapter c) {
        RoutingRequest dft = new RoutingRequest();

        if (c.isEmpty()) { return dft; }

        LOG.debug("Loading default routing parameters from JSON.");
        RoutingRequest request = new RoutingRequest();

        // Keep this alphabetically sorted so it is easy to check if a parameter is missing from the
        // mapping or duplicate exist.
        request.alightSlack = c.asInt("alightSlack", dft.alightSlack);
<<<<<<< HEAD
        request.alightSlackForMode = c.asEnumMap("alightSlackForMode", TraverseMode.class, NodeAdapter::asInt);
        request.vehicleRental = c.asBoolean("allowBikeRental", dft.vehicleRental);
=======
        request.alightSlackForMode = c.asEnumMap("alightSlackForMode", TransitMode.class, NodeAdapter::asInt);
        request.bikeRental = c.asBoolean("allowBikeRental", dft.bikeRental);
>>>>>>> 8537e39d
        request.arriveBy = c.asBoolean("arriveBy", dft.arriveBy);
        request.bikeBoardCost = c.asInt("bikeBoardCost", dft.bikeBoardCost);
        request.bikeParkAndRide = c.asBoolean("bikeParkAndRide", dft.bikeParkAndRide);
        request.bikeParkTime = c.asInt("bikeParkTime", dft.bikeParkTime);
        request.bikeParkCost = c.asInt("bikeParkCost", dft.bikeParkCost);
        request.bikeReluctance = c.asDouble("bikeReluctance", dft.bikeReluctance);
        request.vehicleRentalDropoffCost = c.asInt("bikeRentalDropoffCost", dft.vehicleRentalDropoffCost);
        request.vehicleRentalDropoffTime = c.asInt("bikeRentalDropoffTime", dft.vehicleRentalDropoffTime);
        request.vehicleRentalPickupCost = c.asInt("bikeRentalPickupCost", dft.vehicleRentalPickupCost);
        request.vehicleRentalPickupTime = c.asInt("bikeRentalPickupTime", dft.vehicleRentalPickupTime);
        request.bikeSpeed = c.asDouble("bikeSpeed", dft.bikeSpeed);
        request.bikeTriangleSafetyFactor = c.asDouble("bikeTriangleSafetyFactor", dft.bikeTriangleSafetyFactor);
        request.bikeTriangleSlopeFactor = c.asDouble("bikeTriangleSlopeFactor", dft.bikeTriangleSlopeFactor);
        request.bikeTriangleTimeFactor = c.asDouble("bikeTriangleTimeFactor", dft.bikeTriangleTimeFactor);
        request.bikeSwitchTime = c.asInt("bikeSwitchTime", dft.bikeSwitchTime);
        request.bikeSwitchCost = c.asInt("bikeSwitchCost", dft.bikeSwitchCost);
        request.bikeWalkingReluctance = c.asDouble("bikeWalkingReluctance", dft.bikeWalkingReluctance);
        request.bikeWalkingSpeed = c.asDouble("bikeWalkingSpeed", dft.bikeWalkingSpeed);
        request.allowKeepingRentedVehicleAtDestination = c.asBoolean("allowKeepingRentedBicycleAtDestination", dft.allowKeepingRentedVehicleAtDestination);
        request.keepingRentedVehicleAtDestinationCost = c.asDouble("keepingRentedBicycleAtDestinationCost", dft.keepingRentedVehicleAtDestinationCost);
        request.boardSlack = c.asInt("boardSlack", dft.boardSlack);
        request.boardSlackForMode = c.asEnumMap("boardSlackForMode", TransitMode.class, NodeAdapter::asInt);
        request.maxAccessEgressDurationSecondsForMode = c.asEnumMap("maxAccessEgressDurationSecondsForMode", StreetMode.class, NodeAdapter::asDouble);
        request.carAccelerationSpeed = c.asDouble("carAccelerationSpeed", dft.carAccelerationSpeed);
        request.carDecelerationSpeed = c.asDouble("carDecelerationSpeed", dft.carDecelerationSpeed);
        request.carDropoffTime = c.asInt("carDropoffTime", dft.carDropoffTime);
        request.carPickupCost = c.asInt("carPickupCost", dft.carPickupCost);
        request.carPickupTime = c.asInt("carPickupTime", dft.carPickupTime);
        request.carReluctance = c.asDouble("carReluctance", dft.carReluctance);
        request.carSpeed = c.asDouble("carSpeed", dft.carSpeed);
        request.itineraryFilters = ItineraryFiltersMapper.map(c.path("itineraryFilters"));
        request.disableAlertFiltering = c.asBoolean("disableAlertFiltering", dft.disableAlertFiltering);
        request.disableRemainingWeightHeuristic = c.asBoolean("disableRemainingWeightHeuristic", dft.disableRemainingWeightHeuristic);
        request.elevatorBoardCost = c.asInt("elevatorBoardCost", dft.elevatorBoardCost);
        request.elevatorBoardTime = c.asInt("elevatorBoardTime", dft.elevatorBoardTime);
        request.elevatorHopCost = c.asInt("elevatorHopCost", dft.elevatorHopCost);
        request.elevatorHopTime = c.asInt("elevatorHopTime", dft.elevatorHopTime);
        request.geoidElevation = c.asBoolean("geoidElevation", dft.geoidElevation);
        request.ignoreRealtimeUpdates = c.asBoolean("ignoreRealtimeUpdates", dft.ignoreRealtimeUpdates);
        request.carPickup = c.asBoolean("kissAndRide", dft.carPickup);
        request.locale = c.asLocale("locale", dft.locale);
        // 'maxTransfers' is configured in the Raptor tuning parameters, not here
        request.maxDirectStreetDurationSeconds = c.asDouble("maxDirectStreetDurationSeconds", dft.maxDirectStreetDurationSeconds);
        request.maxWheelchairSlope = c.asDouble("maxWheelchairSlope", dft.maxWheelchairSlope); // ADA max wheelchair ramp slope is a good default.
        request.modes = c.asRequestModes("modes", RequestModes.defaultRequestModes);
        request.nonpreferredTransferCost = c.asInt("nonpreferredTransferPenalty", dft.nonpreferredTransferCost);
        request.numItineraries = c.asInt("numItineraries", dft.numItineraries);
        request.onlyTransitTrips = c.asBoolean("onlyTransitTrips", dft.onlyTransitTrips);
        request.bicycleOptimizeType = c.asEnum("optimize", dft.bicycleOptimizeType);
        request.otherThanPreferredRoutesPenalty = c.asInt("otherThanPreferredRoutesPenalty", dft.otherThanPreferredRoutesPenalty);
        request.parkAndRide = c.asBoolean("parkAndRide", dft.parkAndRide);
        request.pathComparator = c.asText("pathComparator", dft.pathComparator);
        request.showIntermediateStops = c.asBoolean("showIntermediateStops", dft.showIntermediateStops);
        request.stairsReluctance = c.asDouble("stairsReluctance", dft.stairsReluctance);
        request.startingTransitTripId = c.asFeedScopedId("startingTransitTripId", dft.startingTransitTripId);
        request.transferCost = c.asInt("transferPenalty", dft.transferCost);
        request.transferSlack = c.asInt("transferSlack", dft.transferSlack);
        request.setTransitReluctanceForMode(c.asEnumMap("transitReluctanceForMode", TransitMode.class, NodeAdapter::asDouble));
        request.turnReluctance = c.asDouble("turnReluctance", dft.turnReluctance);
        request.useVehicleRentalAvailabilityInformation = c.asBoolean("useBikeRentalAvailabilityInformation", dft.useVehicleRentalAvailabilityInformation);
        request.useUnpreferredRoutesPenalty = c.asInt("useUnpreferredRoutesPenalty", dft.useUnpreferredRoutesPenalty);
        request.waitAtBeginningFactor = c.asDouble("waitAtBeginningFactor", dft.waitAtBeginningFactor);
        request.waitReluctance = c.asDouble("waitReluctance", dft.waitReluctance);
        request.walkBoardCost = c.asInt("walkBoardCost", dft.walkBoardCost);
        request.walkReluctance = c.asDouble("walkReluctance", dft.walkReluctance);
        request.walkSpeed = c.asDouble("walkSpeed", dft.walkSpeed);
        request.wheelchairAccessible = c.asBoolean("wheelchairAccessible", dft.wheelchairAccessible);

        mapTransferOptimization(
            (TransferOptimizationRequest)request.transferOptimization,
            c.path("transferOptimization")
        );

        return request;
    }

    private static void mapTransferOptimization(TransferOptimizationRequest p, NodeAdapter c) {
        p.optimizeTransferWaitTime = c.asBoolean(
                "optimizeTransferWaitTime", p.optimizeTransferWaitTime
        );
        p.minSafeWaitTimeFactor = c.asDouble("minSafeWaitTimeFactor", p.minSafeWaitTimeFactor);
    }
}<|MERGE_RESOLUTION|>--- conflicted
+++ resolved
@@ -23,13 +23,8 @@
         // Keep this alphabetically sorted so it is easy to check if a parameter is missing from the
         // mapping or duplicate exist.
         request.alightSlack = c.asInt("alightSlack", dft.alightSlack);
-<<<<<<< HEAD
-        request.alightSlackForMode = c.asEnumMap("alightSlackForMode", TraverseMode.class, NodeAdapter::asInt);
+        request.alightSlackForMode = c.asEnumMap("alightSlackForMode", TransitMode.class, NodeAdapter::asInt);
         request.vehicleRental = c.asBoolean("allowBikeRental", dft.vehicleRental);
-=======
-        request.alightSlackForMode = c.asEnumMap("alightSlackForMode", TransitMode.class, NodeAdapter::asInt);
-        request.bikeRental = c.asBoolean("allowBikeRental", dft.bikeRental);
->>>>>>> 8537e39d
         request.arriveBy = c.asBoolean("arriveBy", dft.arriveBy);
         request.bikeBoardCost = c.asInt("bikeBoardCost", dft.bikeBoardCost);
         request.bikeParkAndRide = c.asBoolean("bikeParkAndRide", dft.bikeParkAndRide);
