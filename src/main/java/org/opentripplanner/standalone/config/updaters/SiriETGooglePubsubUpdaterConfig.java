package org.opentripplanner.standalone.config.updaters;

<<<<<<< HEAD
import static org.opentripplanner.standalone.config.framework.json.OtpVersion.NA;
=======
import static org.opentripplanner.ext.siri.updater.SiriETGooglePubsubUpdaterParameters.INITIAL_GET_DATA_TIMEOUT;
import static org.opentripplanner.ext.siri.updater.SiriETGooglePubsubUpdaterParameters.RECONNECT_PERIOD;
>>>>>>> 726b6d61

import org.opentripplanner.ext.siri.updater.SiriETGooglePubsubUpdaterParameters;
import org.opentripplanner.standalone.config.framework.json.NodeAdapter;

public class SiriETGooglePubsubUpdaterConfig {

  public static SiriETGooglePubsubUpdaterParameters create(String configRef, NodeAdapter c) {
    return new SiriETGooglePubsubUpdaterParameters(
      configRef,
<<<<<<< HEAD
      c.of("feedId").withDoc(NA, /*TODO DOC*/"TODO").withExample(/*TODO DOC*/"TODO").asString(null),
      c.of("type").withDoc(NA, /*TODO DOC*/"TODO").withExample(/*TODO DOC*/"TODO").asString(),
      c
        .of("projectName")
        .withDoc(NA, /*TODO DOC*/"TODO")
        .withExample(/*TODO DOC*/"TODO")
        .asString(),
      c.of("topicName").withDoc(NA, /*TODO DOC*/"TODO").withExample(/*TODO DOC*/"TODO").asString(),
      c
        .of("dataInitializationUrl")
        .withDoc(NA, /*TODO DOC*/"TODO")
        .withExample(/*TODO DOC*/"TODO")
        .asString(null),
      c.of("reconnectPeriodSec").withDoc(NA, /*TODO DOC*/"TODO").asInt(30),
      c.of("purgeExpiredData").withDoc(NA, /*TODO DOC*/"TODO").asBoolean(false)
=======
      c.asText("feedId", null),
      c.asText("type"),
      c.asText("projectName"),
      c.asText("topicName"),
      c.asText("dataInitializationUrl", null),
      c.asDuration("reconnectPeriod", RECONNECT_PERIOD),
      c.asDuration("initialGetDataTimeout", INITIAL_GET_DATA_TIMEOUT),
      c.asBoolean("purgeExpiredData", false)
>>>>>>> 726b6d61
    );
  }
}<|MERGE_RESOLUTION|>--- conflicted
+++ resolved
@@ -1,11 +1,8 @@
 package org.opentripplanner.standalone.config.updaters;
 
-<<<<<<< HEAD
-import static org.opentripplanner.standalone.config.framework.json.OtpVersion.NA;
-=======
 import static org.opentripplanner.ext.siri.updater.SiriETGooglePubsubUpdaterParameters.INITIAL_GET_DATA_TIMEOUT;
 import static org.opentripplanner.ext.siri.updater.SiriETGooglePubsubUpdaterParameters.RECONNECT_PERIOD;
->>>>>>> 726b6d61
+import static org.opentripplanner.standalone.config.framework.json.OtpVersion.NA;
 
 import org.opentripplanner.ext.siri.updater.SiriETGooglePubsubUpdaterParameters;
 import org.opentripplanner.standalone.config.framework.json.NodeAdapter;
@@ -15,7 +12,6 @@
   public static SiriETGooglePubsubUpdaterParameters create(String configRef, NodeAdapter c) {
     return new SiriETGooglePubsubUpdaterParameters(
       configRef,
-<<<<<<< HEAD
       c.of("feedId").withDoc(NA, /*TODO DOC*/"TODO").withExample(/*TODO DOC*/"TODO").asString(null),
       c.of("type").withDoc(NA, /*TODO DOC*/"TODO").withExample(/*TODO DOC*/"TODO").asString(),
       c
@@ -29,18 +25,12 @@
         .withDoc(NA, /*TODO DOC*/"TODO")
         .withExample(/*TODO DOC*/"TODO")
         .asString(null),
-      c.of("reconnectPeriodSec").withDoc(NA, /*TODO DOC*/"TODO").asInt(30),
+      c.of("reconnectPeriod").withDoc(NA, /*TODO DOC*/"TODO").asDuration(RECONNECT_PERIOD),
+      c
+        .of("initialGetDataTimeout")
+        .withDoc(NA, /*TODO DOC*/"TODO")
+        .asDuration(INITIAL_GET_DATA_TIMEOUT),
       c.of("purgeExpiredData").withDoc(NA, /*TODO DOC*/"TODO").asBoolean(false)
-=======
-      c.asText("feedId", null),
-      c.asText("type"),
-      c.asText("projectName"),
-      c.asText("topicName"),
-      c.asText("dataInitializationUrl", null),
-      c.asDuration("reconnectPeriod", RECONNECT_PERIOD),
-      c.asDuration("initialGetDataTimeout", INITIAL_GET_DATA_TIMEOUT),
-      c.asBoolean("purgeExpiredData", false)
->>>>>>> 726b6d61
     );
   }
 }