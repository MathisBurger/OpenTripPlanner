package org.opentripplanner.standalone;

import java.io.File;
import java.io.IOException;
import java.net.ServerSocket;
import java.util.ArrayList;
import java.util.Arrays;
import java.util.Collections;
import java.util.List;

import jersey.repackaged.com.google.common.collect.Lists;

import org.opentripplanner.routing.services.GraphService;

import com.beust.jcommander.IParameterValidator;
import com.beust.jcommander.Parameter;
import com.beust.jcommander.ParameterException;

/**
 * This is a JCommander-annotated class that holds parameters for OTP stand-alone mode.
 * These parameters can be parsed from the command line, or provided in a file using Jcommander's
 * at-symbol syntax (see http://jcommander.org/#Syntax). When stand-alone OTP is started as a 
 * daemon, parameters are loaded from such a file, located by default in '/etc/opentripplanner.cfg'.
 * 
 * Note that JCommander-annotated parameters can be any type that can be constructed from a string.
 * This module also contains classes for validating parameters. 
 * See: http://jcommander.org/#Parameter_validation
 * 
 * Some parameter fields are not initialized so when inferring other parameters, we can check for 
 * null and see whether they were specified on the command line.
 * 
 * @author abyrd
 */
public class CommandLineParameters implements Cloneable {

    private static final int    DEFAULT_PORT        = 8080;
    private static final int    DEFAULT_SECURE_PORT = 8081;
    private static final String DEFAULT_BASE_PATH   = "/var/otp";
    private static final String DEFAULT_ROUTER_ID   = "";

    /* Options for the command itself, rather than build or server sub-tasks. */

    @Parameter(names = {"--help"}, help = true,
            description = "Print this help message and exit.")
    public boolean help;

    @Parameter(names = {"--verbose"},
            description = "Verbose output.")
    public boolean verbose;

    @Parameter(names = {"--htmlAnnotations" },
    description = "Generates nice HTML report of Graph errors/warnings (annotations). They are stored in the same location as the graph.")
    boolean htmlAnnotations = false;
   
    @Parameter(names = {"--basePath"}, validateWith = ReadWriteDirectory.class,
            description = "Set the path under which graphs, caches, etc. are stored by default.")
    public String basePath = DEFAULT_BASE_PATH;

    /* Options for the graph builder sub-task. */

    @Parameter(names = {"--build"}, validateWith = ReadableDirectory.class,
            description = "Build graphs at specified paths.", variableArity = true)
    public List<File> build;

    @Parameter(names = {"--cache"}, validateWith = ReadWriteDirectory.class,
            description = "The directory under which to cache OSM and NED tiles. Default is BASE_PATH/cache.")
    public File cacheDirectory;

    @Parameter(names = {"--elevation"},
            description = "download and use elevation data for the graph")
    public boolean elevation;

    @Parameter(names = {"--inMemory"},
            description = "Pass the graph to the server in-memory after building it, without saving to disk.")
    public boolean inMemory;

    @Parameter(names = {"--preFlight"},
            description = "Pass the graph to the server in-memory after building it, and saving to disk.")
    public boolean preFlight;

    @Parameter(names = {"--noTransit"},
            description = "Skip all transit input files (GTFS).")
    public boolean noTransit;

    @Parameter(names = {"--useTransfersTxt"},
            description = "Create direct transfer edges from transfers.txt in GTFS, instead of based on distance.")
    public boolean useTransfersTxt;

    @Parameter(names = {"--noParentStopLinking"},
            description = "Skip linking of stops to parent stops (GTFS).")
    public boolean noParentStopLinking;

    @Parameter(names = {"--parentStationTransfers"},
            description = "Create direct transfers between the constituent stops of each parent station.")
    public boolean parentStationTransfers = false;

    @Parameter(names = {"--noStreets"},
            description = "Skip all street input files (OSM/PBF).")
    public boolean noStreets;

    @Parameter(names = {"--noEmbedConfig"},
            description = "Skip embedding config in graph (Embed.properties).")
    public boolean noEmbedConfig = false;

    @Parameter(names = {"--skipVisibility"},
            description = "Skip area visibility calculations, which are often time consuming.")
    public boolean skipVisibility;

    @Parameter(names = {"--matchBusRoutesToStreets"},
            description = "Based on GTFS data, guess which OSM streets each bus runs on to improve stop linking.")
    public boolean matchBusRoutesToStreets = false;


    /* Options for the server sub-task. */

<<<<<<< HEAD
    @Parameter( names = { "-a", "--analyst"}, 
            description = "enable OTP Analyst extensions")
=======
    @Parameter(names = {"--analyst"},
            description = "Enable OTP Analyst extensions.")
>>>>>>> dd40daa6
    public boolean analyst;

    @Parameter(names = {"--bindAddress"},
            description = "Specify which network interface to bind to by address. 0.0.0.0 means all interfaces.")
    public String bindAddress = "0.0.0.0";

    @Parameter(names = {"--securePort"}, validateWith = AvailablePort.class,
            description = "Server port for HTTPS.")
    public Integer securePort;

    // TODO remove this
    @Parameter(names = {"--graphConfigFile"}, validateWith = ReadableFile.class,
            description = "Path to graph configuration file.")
    public String graphConfigFile;

    @Parameter(names = {"--autoScan"}, description = "Auto-scan for graphs to register in graph directory.")
    public boolean autoScan = false;

    @Parameter(names = {"--autoReload"}, description = "Auto-reload registered graphs when source data is modified.")
    public boolean autoReload = false;

    @Parameter(names = {"--longDistance"},
            description = "Use an algorithm tailored for big graphs (the size of New York or the Netherlands).")
    public boolean longDistance = false;

    @Parameter(names = {"--port"}, validateWith = AvailablePort.class,
            description = "Server port for plain HTTP.")
    public Integer port;

    @Parameter(names = {"--graphs"}, validateWith = ReadableDirectory.class,
            description = "Path to directory containing graphs. Defaults to BASE_PATH/graphs.")
    public File graphDirectory;

    @Parameter(names = {"--pointSets"}, validateWith = ReadableDirectory.class,
            description = "Path to directory containing PointSets. Defaults to BASE_PATH/pointsets.")
    public File pointSetDirectory;

    @Parameter(names = {"--router"}, validateWith = RouterId.class,
            description = "One or more router IDs to build and/or serve, first one being the default.")
    public List<String> routerIds;

    @Parameter(names = {"--server"},
            description = "Run an OTP API server.")
    public boolean server = false;

    @Parameter(names = {"--visualize"},
            description = "Open a graph visualizer window for debugging.")
    public boolean visualize;

    // TODO should these replace the files auto-discovered in the router directory?
    @Parameter(validateWith = ReadableFile.class, // the remaining parameters in one array
            description = "Files for graph build.")
    public List<File> files = new ArrayList<File>();

    @Parameter(names = {"--insecure"},
            description = "Allow unauthenticated access to sensitive API resources, e.g. /routers")
    public boolean insecure = false;

    @Parameter(names = { "--script" }, description = "run the specified OTP script (groovy, python)")
    File scriptFile = null;

    @Parameter(names = { "--enableScriptingWebService" }, description = "enable scripting through a web-service (Warning! Very unsafe for public facing servers)")
    boolean enableScriptingWebService = false;

    /** Set some convenience parameters based on other parameters' values. */
    public void infer() {
        server |= (inMemory || preFlight || port != null);
        if (basePath == null) basePath = DEFAULT_BASE_PATH;
        if (routerIds == null) {
            if (autoScan || inMemory || preFlight)
                routerIds = Collections.emptyList();
            else
                routerIds = Arrays.asList(DEFAULT_ROUTER_ID);
        }
        /* If user has not overridden these paths, use default locations under the base path. */
        if (cacheDirectory == null) cacheDirectory = new File(basePath, "cache");
        if (graphDirectory == null) graphDirectory = new File(basePath, "graphs");
        if (pointSetDirectory == null) pointSetDirectory = new File(basePath, "pointsets");
        if (server && port == null) {
            port = DEFAULT_PORT;
            new AvailablePort().validate(port);
        }
        if (server && securePort == null) {
            securePort = DEFAULT_SECURE_PORT;
            new AvailablePort().validate(securePort);
        }
    }

    public CommandLineParameters clone() {
        CommandLineParameters ret;
        try {
            ret = (CommandLineParameters) super.clone();
        } catch (CloneNotSupportedException e) {
            return null;
        }

        if (this.build != null) {
            ret.build = Lists.newArrayList();
            ret.build.addAll(this.build);
        }

        if (this.routerIds != null) {
            ret.routerIds = Lists.newArrayList();
            ret.routerIds.addAll(this.routerIds);
        }
        
        return ret;
    }
    
    public static class ReadableFile implements IParameterValidator {
        @Override
        public void validate(String name, String value) throws ParameterException {
            File file = new File(value);
            if ( ! file.isFile()) {
                String msg = String.format("%s: '%s' is not a file.", name, value);
                throw new ParameterException(msg);
            }
            if ( ! file.canRead()) {
                String msg = String.format("%s: file '%s' is not readable.", name, value);
                throw new ParameterException(msg);
            }
        }
    }
    
    public static class ReadableDirectory implements IParameterValidator {
        @Override
        public void validate(String name, String value) throws ParameterException {
            File file = new File(value);
            if ( ! file.isDirectory()) {
                String msg = String.format("%s: '%s' is not a directory.", name, value);
                throw new ParameterException(msg);
            }
            if ( ! file.canRead()) {
                String msg = String.format("%s: directory '%s' is not readable.", name, value);
                throw new ParameterException(msg);
            }
        }
    }
    
    public static class ReadWriteDirectory implements IParameterValidator {
        @Override
        public void validate(String name, String value) throws ParameterException {
            new ReadableDirectory().validate(name, value);
            File file = new File(value);
            if ( ! file.canWrite()) {
                String msg = String.format("%s: directory '%s' is not writable.", name, value);
                throw new ParameterException(msg);
            }
        }
    }

    public static class PositiveInteger implements IParameterValidator {
        @Override
        public void validate(String name, String value) throws ParameterException {
            Integer i = Integer.parseInt(value);
            if ( i <= 0 ) {
                String msg = String.format("%s must be a positive integer.", name);
                throw new ParameterException(msg);
            }
        }
    }

    public static class AvailablePort implements IParameterValidator {

        @Override
        public void validate(String name, String value) throws ParameterException {
            new PositiveInteger().validate(name, value);
            int port = Integer.parseInt(value);
            this.validate(port);
        }
        
        public void validate(int port) throws ParameterException {
            ServerSocket socket = null;
            boolean portUnavailable = false;
            String reason = null;
            try {
                socket = new ServerSocket(port);
            } catch (IOException e) {
                portUnavailable = true;
                reason = e.getMessage();
            } finally {
                if (socket != null) {
                    try {
                        socket.close();
                    } catch (IOException e) { 
                        // will not be thrown
                    }
                }
            }
            if ( portUnavailable ) {
                String msg = String.format(": port %d is not available. %s.", port, reason);
                throw new ParameterException(msg);
            }
        }
    }
    
    public static class RouterId implements IParameterValidator {
        @Override
        public void validate(String name, String value) throws ParameterException {
            if (!GraphService.routerIdLegal(value)) {
                String msg = String.format("%s: '%s' is not a valid router ID.", name, value);
                throw new ParameterException(msg);
            }
        }
    }
}
<|MERGE_RESOLUTION|>--- conflicted
+++ resolved
@@ -113,13 +113,8 @@
 
     /* Options for the server sub-task. */
 
-<<<<<<< HEAD
-    @Parameter( names = { "-a", "--analyst"}, 
-            description = "enable OTP Analyst extensions")
-=======
     @Parameter(names = {"--analyst"},
             description = "Enable OTP Analyst extensions.")
->>>>>>> dd40daa6
     public boolean analyst;
 
     @Parameter(names = {"--bindAddress"},
@@ -179,7 +174,7 @@
     public boolean insecure = false;
 
     @Parameter(names = { "--script" }, description = "run the specified OTP script (groovy, python)")
-    File scriptFile = null;
+    public File scriptFile = null;
 
     @Parameter(names = { "--enableScriptingWebService" }, description = "enable scripting through a web-service (Warning! Very unsafe for public facing servers)")
     boolean enableScriptingWebService = false;
