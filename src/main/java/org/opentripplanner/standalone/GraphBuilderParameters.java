--- conflicted
+++ resolved
@@ -146,7 +146,6 @@
      */
     public final int pruningThresholdIslandWithStops;
 
-
     /**
      * This field indicates whether walking should be allowed on OSM ways
      * tagged with "foot=discouraged".
@@ -164,26 +163,18 @@
      */
     public final double maxTransferDistance;
 
+
+    /**
+     * This will add extra edges when linking a stop to a platform, to prevent detours along the platform edge.
+     */
+    public final Boolean extraEdgesStopPlatformLink;
+
     /**
      * Netex spesific build parameters.
      */
     public final NetexParameters netex;
 
     /**
-<<<<<<< HEAD
-     * This will add extra edges when linking a stop to a platform, to prevent detours along the platform edge.
-     */
-    public final Boolean extraEdgesStopPlatformLink;
-
-    /**
-     *  Link multimodal stops to their containing stops
-     */
-
-    public final boolean linkMultiModalStopsToParentStations;
-
-    /**
-=======
->>>>>>> 8ae40c8c
      * Set all parameters from the given Jackson JSON tree, applying defaults.
      * Supplying MissingNode.getInstance() will cause all the defaults to be applied.
      * This could be done automatically with the "reflective query scraper" but it's less type safe and less clear.
@@ -217,13 +208,8 @@
         banDiscouragedWalking = config.path("banDiscouragedWalking").asBoolean(false);
         banDiscouragedBiking = config.path("banDiscouragedBiking").asBoolean(false);
         maxTransferDistance = config.path("maxTransferDistance").asDouble(2000);
-<<<<<<< HEAD
         extraEdgesStopPlatformLink = config.path("extraEdgesStopPlatformLink").asBoolean(false);
         netex = new NetexParameters(config.path("netex"));
-        linkMultiModalStopsToParentStations = config.path("linkMultiModalStopsToParentStations").asBoolean(false);
-=======
-        netex = new NetexParameters(config.path("netex"));
->>>>>>> 8ae40c8c
     }
 
 }