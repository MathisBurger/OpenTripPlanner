package org.opentripplanner.standalone;

import ch.qos.logback.classic.Logger;
import ch.qos.logback.classic.Level;
import ch.qos.logback.classic.LoggerContext;
import ch.qos.logback.classic.encoder.PatternLayoutEncoder;
import ch.qos.logback.classic.spi.ILoggingEvent;
import ch.qos.logback.core.FileAppender;
import com.fasterxml.jackson.databind.JsonNode;
import org.opentripplanner.analyst.request.*;
import org.opentripplanner.analyst.scenario.ScenarioStore;
import org.opentripplanner.inspector.TileRendererManager;
import org.opentripplanner.reflect.ReflectiveInitializer;
import org.opentripplanner.routing.core.RoutingRequest;
import org.opentripplanner.routing.core.TraverseMode;
import org.opentripplanner.routing.graph.Graph;
import org.opentripplanner.updater.GraphUpdaterConfigurator;
import org.opentripplanner.util.ElevationUtils;
import org.opentripplanner.util.WorldEnvelope;
import org.opentripplanner.visualizer.GraphVisualizer;
import org.slf4j.LoggerFactory;

import java.util.EnumMap;

/**
 * Represents the configuration of a single router (a single graph for a specific geographic area)
 * in an OTP server.
 */
public class Router {

    private static final Logger LOG = (Logger) LoggerFactory.getLogger(Router.class);

    public static final String ROUTER_CONFIG_FILENAME = "router-config.json";

    public String id;
    public Graph graph;
    public double[] timeouts = {5, 4, 2};

    /**
     *  Separate logger for incoming requests. This should be handled with a Logback logger rather than something
     *  simple like a PrintStream because requests come in multi-threaded.
     */
    public Logger requestLogger = null;

    /* TODO The fields for "components" are slowly disappearing... maybe at some point a router will be nothing but configuration values tied to a Graph. */

    // Inspector/debug services
    public TileRendererManager tileRendererManager;

    // Analyst services
    public TileCache tileCache;
    public Renderer renderer;
    public IsoChroneSPTRenderer isoChroneSPTRenderer;
    public SampleGridRenderer sampleGridRenderer;

    // A RoutingRequest containing default parameters that will be cloned when handling each request
    public RoutingRequest defaultRoutingRequest;

    /** A graphical window that is used for visualizing search progress (debugging). */
    public GraphVisualizer graphVisualizer = null;

    /** Storage for non-destructive alternatives analysis scenarios. */
    public ScenarioStore scenarioStore = new ScenarioStore();

    public Router(String id, Graph graph) {
        this.id = id;
        this.graph = graph;
    }


    /**
     * Below is functionality moved into Router from the "router lifecycle manager" interface and implementation.
     * Current responsibilities are: 1) Binding proper services (depending on the configuration from command-line or
     * JSON config files) and 2) starting / stopping real-time updaters (delegated to the GraphUpdaterConfigurator class).
     */

    /**
     * Start up a new router once it has been created.
     * @param config The configuration (loaded from Graph.properties for example).
     */
    public void startup(JsonNode config) {

        this.tileRendererManager = new TileRendererManager(this.graph);

        // Analyst Modules FIXME make these optional based on JSON?
        {
            this.tileCache = new TileCache(this.graph);
            this.renderer = new Renderer(this.tileCache);
            this.sampleGridRenderer = new SampleGridRenderer(this.graph);
            this.isoChroneSPTRenderer = new IsoChroneSPTRendererAccSampling(this.sampleGridRenderer);
        }

        /* Create the default router parameters from the JSON router config. */
        JsonNode routingDefaultsNode = config.get("routingDefaults");
        if (routingDefaultsNode != null) {
            LOG.info("Loading default routing parameters from JSON:");
            ReflectiveInitializer<RoutingRequest> scraper = new ReflectiveInitializer(RoutingRequest.class);
            this.defaultRoutingRequest = scraper.scrape(routingDefaultsNode);
        } else {
            LOG.info("No default routing parameters were found in the router config JSON. Using built-in OTP defaults.");
            this.defaultRoutingRequest = new RoutingRequest();
        }

        /* Apply single timeout. */
        JsonNode timeout = config.get("timeout");
        if (timeout != null) {
            if (timeout.isNumber()) {
                this.timeouts = new double[]{timeout.doubleValue()};
            } else {
                LOG.error("The 'timeout' configuration option should be a number of seconds.");
            }
        }

        /* Apply multiple timeouts. */
        JsonNode timeouts = config.get("timeouts");
        if (timeouts != null) {
            if (timeouts.isArray() && timeouts.size() > 0) {
                this.timeouts = new double[timeouts.size()];
                int i = 0;
                for (JsonNode node : timeouts) {
                    this.timeouts[i++] = node.doubleValue();
                }
            } else {
                LOG.error("The 'timeouts' configuration option should be an array of values in seconds.");
            }
        }
        LOG.info("Timeouts for router '{}': {}", this.id, this.timeouts);

        JsonNode requestLogFile = config.get("requestLogFile");
        if (requestLogFile != null) {
            this.requestLogger = createLogger(requestLogFile.asText());
            LOG.info("Logging incoming requests at '{}'", requestLogFile.asText());
        } else {
            LOG.info("Incoming requests will not be logged.");
        }

        JsonNode boardTimes = config.get("boardTimes");
        if (boardTimes != null && boardTimes.isObject()) {
            graph.boardTimes = new EnumMap<>(TraverseMode.class);
            for (TraverseMode mode : TraverseMode.values()) {
                if (boardTimes.has(mode.name())) {
                    graph.boardTimes.put(mode, boardTimes.get(mode.name()).asInt(0));
                }
            }
        }

        JsonNode alightTimes = config.get("alightTimes");
        if (alightTimes != null && alightTimes.isObject()) {
            graph.alightTimes = new EnumMap<>(TraverseMode.class);
            for (TraverseMode mode : TraverseMode.values()) {
                if (alightTimes.has(mode.name())) {
                    graph.alightTimes.put(mode, alightTimes.get(mode.name()).asInt(0));
                }
            }
        }
<<<<<<< HEAD
        
        JsonNode stopClusterMode = config.get("stopClusterMode");
        if (stopClusterMode != null) {
            graph.stopClusterMode = stopClusterMode.asText();    
        } else {
            graph.stopClusterMode = "proximity";
        }

        /* Set whether to use flex service */
        JsonNode useFlexService = config.get("useFlexService");
        if (useFlexService != null) {
            graph.setUseFlexService(useFlexService.asBoolean(false));
        }
        
=======

>>>>>>> c36e6a6a
        /* Create Graph updater modules from JSON config. */
        GraphUpdaterConfigurator.setupGraph(this.graph, config);

        /* Compute ellipsoidToGeoidDifference for this Graph */
        try {
            WorldEnvelope env = graph.getEnvelope();
            double lat = (env.getLowerLeftLatitude() + env.getUpperRightLatitude()) / 2;
            double lon = (env.getLowerLeftLongitude() + env.getUpperRightLongitude()) / 2;
            graph.ellipsoidToGeoidDifference = ElevationUtils.computeEllipsoidToGeoidDifference(lat, lon);
            LOG.info("Computed ellipsoid/geoid offset at (" + lat + ", " + lon + ") as " + graph.ellipsoidToGeoidDifference);
        } catch (Exception e) {
            LOG.error("Error computing ellipsoid/geoid difference");
        }
    }

    /** Shut down this router when evicted or (auto-)reloaded. Stop any real-time updater threads. */
    public void shutdown() {
        GraphUpdaterConfigurator.shutdownGraph(this.graph);
    }

    /**
     * Programmatically (i.e. not in XML) create a Logback logger for requests happening on this router.
     * http://stackoverflow.com/a/17215011/778449
     */
    private static Logger createLogger(String file) {
        LoggerContext lc = (LoggerContext) LoggerFactory.getILoggerFactory();
        PatternLayoutEncoder ple = new PatternLayoutEncoder();
        ple.setPattern("%d{yyyy-MM-dd'T'HH:mm:ss.SSS} %msg%n");
        ple.setContext(lc);
        ple.start();
        FileAppender<ILoggingEvent> fileAppender = new FileAppender<>();
        fileAppender.setFile(file);
        fileAppender.setEncoder(ple);
        fileAppender.setContext(lc);
        fileAppender.start();
        Logger logger = (Logger) LoggerFactory.getLogger("REQ_LOG");
        logger.addAppender(fileAppender);
        logger.setLevel(Level.INFO);
        logger.setAdditive(false);
        return logger;
    }
}<|MERGE_RESOLUTION|>--- conflicted
+++ resolved
@@ -153,24 +153,13 @@
                 }
             }
         }
-<<<<<<< HEAD
-        
-        JsonNode stopClusterMode = config.get("stopClusterMode");
-        if (stopClusterMode != null) {
-            graph.stopClusterMode = stopClusterMode.asText();    
-        } else {
-            graph.stopClusterMode = "proximity";
-        }
 
         /* Set whether to use flex service */
         JsonNode useFlexService = config.get("useFlexService");
         if (useFlexService != null) {
             graph.setUseFlexService(useFlexService.asBoolean(false));
         }
-        
-=======
-
->>>>>>> c36e6a6a
+
         /* Create Graph updater modules from JSON config. */
         GraphUpdaterConfigurator.setupGraph(this.graph, config);
 
