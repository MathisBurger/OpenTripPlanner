/* This program is free software: you can redistribute it and/or
 modify it under the terms of the GNU Lesser General Public License
 as published by the Free Software Foundation, either version 3 of
 the License, or (at your option) any later version.

 This program is distributed in the hope that it will be useful,
 but WITHOUT ANY WARRANTY; without even the implied warranty of
 MERCHANTABILITY or FITNESS FOR A PARTICULAR PURPOSE.  See the
 GNU General Public License for more details.

 You should have received a copy of the GNU General Public License
 along with this program.  If not, see <http://www.gnu.org/licenses/>. */

package org.opentripplanner.standalone;

import java.io.File;
import java.io.FileInputStream;
import java.io.IOException;
import java.util.List;
import java.util.prefs.Preferences;
import java.util.zip.ZipEntry;
import java.util.zip.ZipFile;

<<<<<<< HEAD
import org.apache.bsf.BSFException;
=======
import org.opentripplanner.analyst.request.IsoChroneSPTRendererAccSampling;
import org.opentripplanner.analyst.request.Renderer;
import org.opentripplanner.analyst.request.SPTCache;
import org.opentripplanner.analyst.request.SampleGridRenderer;
import org.opentripplanner.analyst.request.TileCache;
import org.opentripplanner.api.resource.PlanGenerator;
>>>>>>> dd40daa6
import org.opentripplanner.graph_builder.GraphBuilderTask;
import org.opentripplanner.graph_builder.impl.EmbeddedConfigGraphBuilderImpl;
import org.opentripplanner.graph_builder.impl.GtfsGraphBuilderImpl;
import org.opentripplanner.graph_builder.impl.PruneFloatingIslands;
import org.opentripplanner.graph_builder.impl.DirectTransferGenerator;
import org.opentripplanner.graph_builder.impl.TransitToStreetNetworkGraphBuilderImpl;
import org.opentripplanner.graph_builder.impl.TransitToTaggedStopsGraphBuilderImpl;
import org.opentripplanner.graph_builder.impl.ned.ElevationGraphBuilderImpl;
import org.opentripplanner.graph_builder.impl.ned.GeotiffGridCoverageFactoryImpl;
import org.opentripplanner.graph_builder.impl.ned.NEDGridCoverageFactoryImpl;
import org.opentripplanner.graph_builder.impl.osm.DefaultWayPropertySetSource;
import org.opentripplanner.graph_builder.impl.osm.OpenStreetMapGraphBuilderImpl;
import org.opentripplanner.graph_builder.model.GtfsBundle;
import org.opentripplanner.graph_builder.services.DefaultStreetEdgeFactory;
import org.opentripplanner.graph_builder.services.GraphBuilder;
import org.opentripplanner.graph_builder.services.ned.ElevationGridCoverageFactory;
import org.opentripplanner.inspector.TileRendererManager;
import org.opentripplanner.openstreetmap.impl.AnyFileBasedOpenStreetMapProviderImpl;
import org.opentripplanner.openstreetmap.services.OpenStreetMapProvider;
import org.opentripplanner.routing.graph.Graph;
import org.opentripplanner.routing.impl.DefaultFareServiceFactory;
import org.opentripplanner.routing.impl.GenericAStarFactory;
import org.opentripplanner.routing.impl.GraphScanner;
import org.opentripplanner.routing.impl.InputStreamGraphSource;
import org.opentripplanner.routing.impl.LongDistancePathService;
import org.opentripplanner.routing.impl.MemoryGraphSource;
import org.opentripplanner.routing.impl.RetryingPathServiceImpl;
import org.opentripplanner.routing.services.GraphService;
<<<<<<< HEAD
import org.opentripplanner.scripting.impl.BSFOTPScript;
import org.opentripplanner.scripting.impl.OTPScript;
=======
import org.opentripplanner.updater.GraphUpdaterConfigurator;
>>>>>>> dd40daa6
import org.opentripplanner.updater.PropertiesPreferences;
import org.opentripplanner.visualizer.GraphVisualizer;
import org.slf4j.Logger;
import org.slf4j.LoggerFactory;

import com.google.common.collect.Lists;
import org.opentripplanner.graph_builder.impl.map.BusRouteStreetMatcher;

public class OTPConfigurator {

    private static final Logger LOG = LoggerFactory.getLogger(OTPConfigurator.class);
    
    private final CommandLineParameters params;
    
    private GraphService graphService = null;
    
    public OTPConfigurator (CommandLineParameters params) {
        this.params = params;
    }

    private OTPServer server;
    
    /**
     * We could even do this at Configurator construct time (rather than lazy initializing), using
     * the inMemory param to create the right kind of GraphService ahead of time. However that
     * would create indexes even when only a build was going to happen.
     */
    public OTPServer getServer() {
        if (server == null) {
            server = new OTPServer(params, getGraphService());
        }
        return server;
    }

    /** Create a cached GraphService that will be shared between all OTP components. */
    public void makeGraphService(Graph graph) {
        GraphService graphService = new GraphService(params.autoReload);
        this.graphService = graphService;
        InputStreamGraphSource.FileFactory graphSourceFactory = new InputStreamGraphSource.FileFactory(params.graphDirectory);
        graphService.graphSourceFactory = graphSourceFactory;
        graphService.routerLifecycleManager = routerLifecycleManager;
        if (params.graphDirectory != null) {
            graphSourceFactory.basePath = params.graphDirectory;
        }
        if (graph != null && (params.inMemory || params.preFlight)) {
            /* Hand off graph in memory to server in a in-memory GraphSource. */
            try {
                FileInputStream graphConfiguration = new FileInputStream(params.graphConfigFile);
                Preferences config = new PropertiesPreferences(graphConfiguration);
                this.graphService.registerGraph("", new MemoryGraphSource("", graph, config));
            } catch (Exception e) {
                if (params.graphConfigFile != null)
                    LOG.error("Can't read config file", e);
                this.graphService.registerGraph("", new MemoryGraphSource("", graph));
            }
        }
        if ((params.routerIds != null && params.routerIds.size() > 0) || params.autoScan) {
            /* Auto-register pre-existing graph on disk, with optional auto-scan. */
            GraphScanner graphScanner = new GraphScanner(graphService, params.graphDirectory, params.autoScan);
            graphScanner.basePath = graphSourceFactory.basePath;
            if (params.routerIds.size() > 0) {
                graphScanner.defaultRouterId = params.routerIds.get(0);
            }
            graphScanner.autoRegister = params.routerIds;
            graphScanner.startup();
        }
    }

    /** Return the cached, shared GraphService, making one as needed. */
    public GraphService getGraphService () {
        if (graphService == null) {
            makeGraphService(null);
        }
        return graphService;
    }
    
    public GraphBuilderTask builderFromParameters() {
        if (params.build == null || params.build.isEmpty()) {
            return null;
        }
        LOG.info("Wiring up and configuring graph builder task.");
        GraphBuilderTask graphBuilder = new GraphBuilderTask();
        List<File> gtfsFiles = Lists.newArrayList();
        List<File> osmFiles =  Lists.newArrayList();
        File configFile = null;
        File demFile = null;
        /* For now this is adding files from all directories listed, rather than building multiple graphs. */
        for (File dir : params.build) {
            LOG.info("Searching for graph builder input files in {}", dir);
            if ( ! dir.isDirectory() && dir.canRead()) {
                LOG.error("'{}' is not a readable directory.", dir);
                continue;
            }
            graphBuilder.setPath(dir);
            for (File file : dir.listFiles()) {
                switch (InputFileType.forFile(file)) {
                case GTFS:
                    LOG.info("Found GTFS file {}", file);
                    gtfsFiles.add(file);
                    break;
                case OSM:
                    LOG.info("Found OSM file {}", file);
                    osmFiles.add(file);
                    break;
                case DEM:
                    if (!params.elevation && demFile == null) {
                        LOG.info("Found DEM file {}", file);
                        demFile = file;
                    } else {
                        LOG.info("Skipping DEM file {}", file);
                    }
                    break;
                case CONFIG:
                    if (!params.noEmbedConfig) {
                        LOG.info("Found CONFIG file {}", file);
                        configFile = file;
                    }
                    break;
                case OTHER:
                    LOG.debug("Skipping file '{}'", file);
                }
            }
        }
        boolean hasOSM  = ! (osmFiles.isEmpty()  || params.noStreets);
        boolean hasGTFS = ! (gtfsFiles.isEmpty() || params.noTransit);
        if ( ! (hasOSM || hasGTFS )) {
            LOG.error("Found no input files from which to build a graph in {}", params.build.toString());
            return null;
        }
        if ( hasOSM ) {
            List<OpenStreetMapProvider> osmProviders = Lists.newArrayList();
            for (File osmFile : osmFiles) {
                OpenStreetMapProvider osmProvider = new AnyFileBasedOpenStreetMapProviderImpl(osmFile);
                osmProviders.add(osmProvider);
            }
            OpenStreetMapGraphBuilderImpl osmBuilder = new OpenStreetMapGraphBuilderImpl(osmProviders);
            DefaultStreetEdgeFactory streetEdgeFactory = new DefaultStreetEdgeFactory();
            streetEdgeFactory.useElevationData = params.elevation || (demFile != null);
            osmBuilder.edgeFactory = streetEdgeFactory;
            DefaultWayPropertySetSource defaultWayPropertySetSource = new DefaultWayPropertySetSource();
            osmBuilder.setDefaultWayPropertySetSource(defaultWayPropertySetSource);
            osmBuilder.skipVisibility = params.skipVisibility;
            graphBuilder.addGraphBuilder(osmBuilder);
            graphBuilder.addGraphBuilder(new PruneFloatingIslands());
        }
        if ( hasGTFS ) {
            List<GtfsBundle> gtfsBundles = Lists.newArrayList();
            for (File gtfsFile : gtfsFiles) {
                GtfsBundle gtfsBundle = new GtfsBundle(gtfsFile);
                gtfsBundle.setTransfersTxtDefinesStationPaths(params.useTransfersTxt);
                if (!params.noParentStopLinking) {
                    gtfsBundle.linkStopsToParentStations = true;
                }
                gtfsBundle.parentStationTransfers = params.parentStationTransfers;
                gtfsBundles.add(gtfsBundle);
            }
            GtfsGraphBuilderImpl gtfsBuilder = new GtfsGraphBuilderImpl(gtfsBundles);
            graphBuilder.addGraphBuilder(gtfsBuilder);
            if ( hasOSM ) {
                if (params.matchBusRoutesToStreets) {
                    graphBuilder.addGraphBuilder(new BusRouteStreetMatcher());
                }
                graphBuilder.addGraphBuilder(new TransitToTaggedStopsGraphBuilderImpl());
                graphBuilder.addGraphBuilder(new TransitToStreetNetworkGraphBuilderImpl());
            }
            // The stops can be linked to each other once they are already linked to the street network.
            if (params.longDistance && !params.useTransfersTxt) {
                // This module will use streets or straight line distance depending on whether OSM data is found in the graph.
                graphBuilder.addGraphBuilder(new DirectTransferGenerator());
            }
            gtfsBuilder.setFareServiceFactory(new DefaultFareServiceFactory());
        }
        if (configFile != null) {
            EmbeddedConfigGraphBuilderImpl embeddedConfigBuilder = new EmbeddedConfigGraphBuilderImpl();
            embeddedConfigBuilder.propertiesFile = configFile;
            graphBuilder.addGraphBuilder(embeddedConfigBuilder);
        }
        if (params.elevation) {
            File cacheDirectory = new File(params.cacheDirectory, "ned");
            ElevationGridCoverageFactory gcf = new NEDGridCoverageFactoryImpl(cacheDirectory);
            GraphBuilder elevationBuilder = new ElevationGraphBuilderImpl(gcf);
            graphBuilder.addGraphBuilder(elevationBuilder);
        } else  if (demFile != null) {
            ElevationGridCoverageFactory gcf = new GeotiffGridCoverageFactoryImpl(demFile);
            GraphBuilder elevationBuilder = new ElevationGraphBuilderImpl(gcf);
            graphBuilder.addGraphBuilder(elevationBuilder);
        }
        graphBuilder.serializeGraph = ( ! params.inMemory ) || params.preFlight;
        return graphBuilder;
    }

    public GrizzlyServer serverFromParameters() {
        if (params.server) {
            GrizzlyServer server = new GrizzlyServer(params, getServer());
            return server;
        } else return null;
    }
    
    public GraphVisualizer visualizerFromParameters() {
        if (params.visualize) {
            // FIXME get OTPServer into visualizer.
            getServer();
            GraphVisualizer visualizer = new GraphVisualizer(getGraphService().getRouter().graph);
            return visualizer;
        } else return null;
    }

    public OTPScript scriptFromParameters() throws BSFException, IOException {
        if (params.scriptFile != null) {
            return new BSFOTPScript(getServer(), params.scriptFile);
        } else
            return null;
    }

    /**
     * The default router lifecycle manager. Bind the services and delegates to
     * GraphUpdaterConfigurator the real-time updater startup/shutdown.
     */
    private Router.LifecycleManager routerLifecycleManager = new Router.LifecycleManager() {

        private GraphUpdaterConfigurator graphConfigurator = new GraphUpdaterConfigurator();

        /**
         * Create a new Router, owning a Graph and all it's associated services.
         * 
         * TODO: We could parametrize some services based on the given graph "preferences" (ie
         * Graph.properties) instead of the command-line parameters. That would help simplify the
         * growing list of OTP command-line parameters and allow for different configuration based
         * on the routers (for example picking different path services for each routers, or enabling
         * analyst for some routers only).
         */
        @Override
        public void startupRouter(Router router, Preferences config) {

            router.sptServiceFactory = new GenericAStarFactory();
            // Choose a PathService to wrap the SPTService, depending on expected maximum path lengths
            if (params.longDistance) {
                LongDistancePathService pathService = new LongDistancePathService(router.graph,
                        router.sptServiceFactory);
                router.pathService = pathService;
            } else {
                RetryingPathServiceImpl pathService = new RetryingPathServiceImpl(router.graph,
                        router.sptServiceFactory);
                pathService.setFirstPathTimeout(10.0);
                pathService.setMultiPathTimeout(1.0);
                router.pathService = pathService;
                // cpf.bind(RemainingWeightHeuristicFactory.class,
                //        new DefaultRemainingWeightHeuristicFactoryImpl());
            }
            router.planGenerator = new PlanGenerator(router.graph, router.pathService);
            router.tileRendererManager = new TileRendererManager(router.graph);

            // Optional Analyst Modules.
            if (params.analyst) {
                router.tileCache = new TileCache(router.graph);
                router.sptCache = new SPTCache(router.sptServiceFactory, router.graph);
                router.renderer = new Renderer(router.tileCache, router.sptCache);
                router.sampleGridRenderer = new SampleGridRenderer(router.graph,
                        router.sptServiceFactory);
                router.isoChroneSPTRenderer = new IsoChroneSPTRendererAccSampling(
                        router.sampleGridRenderer);
            }

            // Setup graph from config (Graph.properties for example)
            graphConfigurator.setupGraph(router.graph, config);
        }

        @Override
        public void shutdownRouter(Router router) {
            graphConfigurator.shutdownGraph(router.graph);
        }
    };

    /**
     * Represents the different types of input files for a graph build.
     */
    private static enum InputFileType {
        GTFS, OSM, DEM, CONFIG, OTHER;
        public static InputFileType forFile(File file) {
            String name = file.getName();
            if (name.endsWith(".zip")) {
                try {
                    ZipFile zip = new ZipFile(file);
                    ZipEntry stopTimesEntry = zip.getEntry("stop_times.txt");
                    zip.close();
                    if (stopTimesEntry != null) return GTFS;
                } catch (Exception e) { /* fall through */ }
            }
            if (name.endsWith(".pbf")) return OSM;
            if (name.endsWith(".osm")) return OSM;
            if (name.endsWith(".osm.xml")) return OSM;
            if (name.endsWith(".tif")) return DEM;
            if (name.equals("Embed.properties")) return CONFIG;
            return OTHER;
        }
    }
}<|MERGE_RESOLUTION|>--- conflicted
+++ resolved
@@ -21,16 +21,13 @@
 import java.util.zip.ZipEntry;
 import java.util.zip.ZipFile;
 
-<<<<<<< HEAD
 import org.apache.bsf.BSFException;
-=======
 import org.opentripplanner.analyst.request.IsoChroneSPTRendererAccSampling;
 import org.opentripplanner.analyst.request.Renderer;
 import org.opentripplanner.analyst.request.SPTCache;
 import org.opentripplanner.analyst.request.SampleGridRenderer;
 import org.opentripplanner.analyst.request.TileCache;
 import org.opentripplanner.api.resource.PlanGenerator;
->>>>>>> dd40daa6
 import org.opentripplanner.graph_builder.GraphBuilderTask;
 import org.opentripplanner.graph_builder.impl.EmbeddedConfigGraphBuilderImpl;
 import org.opentripplanner.graph_builder.impl.GtfsGraphBuilderImpl;
@@ -59,12 +56,9 @@
 import org.opentripplanner.routing.impl.MemoryGraphSource;
 import org.opentripplanner.routing.impl.RetryingPathServiceImpl;
 import org.opentripplanner.routing.services.GraphService;
-<<<<<<< HEAD
+import org.opentripplanner.updater.GraphUpdaterConfigurator;
 import org.opentripplanner.scripting.impl.BSFOTPScript;
 import org.opentripplanner.scripting.impl.OTPScript;
-=======
-import org.opentripplanner.updater.GraphUpdaterConfigurator;
->>>>>>> dd40daa6
 import org.opentripplanner.updater.PropertiesPreferences;
 import org.opentripplanner.visualizer.GraphVisualizer;
 import org.slf4j.Logger;
@@ -271,14 +265,7 @@
             return visualizer;
         } else return null;
     }
-
-    public OTPScript scriptFromParameters() throws BSFException, IOException {
-        if (params.scriptFile != null) {
-            return new BSFOTPScript(getServer(), params.scriptFile);
-        } else
-            return null;
-    }
-
+    
     /**
      * The default router lifecycle manager. Bind the services and delegates to
      * GraphUpdaterConfigurator the real-time updater startup/shutdown.
@@ -338,6 +325,13 @@
         }
     };
 
+    public OTPScript scriptFromParameters() throws BSFException, IOException {
+        if (params.scriptFile != null) {
+            return new BSFOTPScript(getServer(), params.scriptFile);
+        } else
+            return null;
+    }
+
     /**
      * Represents the different types of input files for a graph build.
      */
