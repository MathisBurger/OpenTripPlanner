--- conflicted
+++ resolved
@@ -5,13 +5,9 @@
 import com.google.common.collect.Maps;
 import com.google.common.collect.Multimap;
 import com.google.common.collect.Sets;
-
 import gnu.trove.iterator.TObjectIntIterator;
 import gnu.trove.map.TObjectIntMap;
-
-import org.mapdb.Fun.Tuple2;
 import org.onebusaway.gtfs.model.Stop;
-import org.onebusaway.gtfs.model.Trip;
 import org.opentripplanner.analyst.TimeSurface;
 import org.opentripplanner.api.parameter.QualifiedMode;
 import org.opentripplanner.api.parameter.QualifiedModeSet;
@@ -33,14 +29,11 @@
 import org.opentripplanner.routing.graph.Vertex;
 import org.opentripplanner.routing.spt.DominanceFunction;
 import org.opentripplanner.routing.spt.ShortestPathTree;
-import org.opentripplanner.routing.trippattern.FrequencyEntry;
 import org.opentripplanner.routing.vertextype.TransitStop;
 import org.slf4j.Logger;
 import org.slf4j.LoggerFactory;
 
-import java.util.Arrays;
 import java.util.Collection;
-import java.util.Iterator;
 import java.util.List;
 import java.util.Map;
 import java.util.Map.Entry;
@@ -63,11 +56,7 @@
 
     /* Search configuration constants */
     public static final int SLACK = 60; // in seconds, time required to catch a transit vehicle
-<<<<<<< HEAD
-    private static final int TIMEOUT = 600; // in seconds, maximum computation time
-=======
     private static final int TIMEOUT = 20; // in seconds, maximum computation time
->>>>>>> ffc4da79
     public static final int MAX_DURATION = 90 * 60; // in seconds, the longest we want to travel
     private static final int MAX_RIDES = 3; // maximum number of boardings in a trip
 
@@ -94,9 +83,6 @@
     // TODO rename fromStopsByPattern
     Multimap<TripPattern, StopAtDistance> fromStops, toStops;
     TimeWindow window; // filters trips used by time of day and service schedule
-    
-    /** Map from trip pattern and stop cluster to a set of reachable stops from that stop cluster on that pattern */
-    Map<Tuple2<StopCluster, TripPattern>, ReachableStopSet> travelTimeCache = Maps.newHashMap();
 
     /** @return true if the given stop cluster has at least one transfer coming from the given pattern. */
     private boolean hasTransfers(StopCluster stopCluster, TripPattern pattern) {
@@ -130,7 +116,7 @@
 
         // Lazy-initialize stop clusters (threadsafe method)
         graph.index.clusterStopsAsNeeded();
-        
+
         // Lazy-initialize profile transfers (before setting timeouts, since this is slow)
         if (graph.index.transfersFromStopCluster == null) {
             synchronized (graph.index) {
@@ -144,15 +130,13 @@
         LOG.info("access modes: {}", request.accessModes);
         LOG.info("egress modes: {}", request.egressModes);
         LOG.info("direct modes: {}", request.directModes);
-        
-        // TimeWindow could constructed in the caller, which does have access to the graph index.
-        this.window = new TimeWindow(request.fromTime, request.toTime, graph.index.servicesRunning(request.date));
-        
-        indexTripPatternTravelTimeRanges();
 
         // Establish search timeouts
         long searchBeginTime = System.currentTimeMillis();
         long abortTime = searchBeginTime + TIMEOUT * 1000;
+
+        // TimeWindow could constructed in the caller, which does have access to the graph index.
+        this.window = new TimeWindow(request.fromTime, request.toTime, graph.index.servicesRunning(request.date));
 
         LOG.info("Finding access/egress paths.");
         // Look for stops that are within a given time threshold of the origin and destination
@@ -219,25 +203,10 @@
         while ( ! queue.empty()) {
             /* Get the minimum-time unfinished ride off the queue. */
             Ride ride = queue.extract_min();
-<<<<<<< HEAD
-            
-            // retainedRides must contain the key of this stop cluster, because it either contains this ride
-            // or another ride that dominated this ride
-            // note that domination is only done once rides are finished
-            // Note that we are checking to see if the previous ride has been dominated, but we must check to see if it has been dominated
-            // at its destination, not at this stop!
-            if (!ride.equals(initialRides.get(ride.from)) && (ride.previous == null || !retainedRides.get(ride.previous.to).contains(ride.previous)))
-                continue;
-            
-            //LOG.info("dequeued ride {}", ride);
-            //ride.dump();
-            // maybe when ride is complete, then find transfers here, but that makes for more queue operations.
-=======
             /* Skip this ride if it has been dominated since it was enqueued. */
             // TODO should we check whether ride.previous != null (it is an initial ride)?
             if (dominated(ride, ride.from)) continue;
             // Maybe when ride is complete, then find transfers here, but that makes for more queue operations.
->>>>>>> ffc4da79
             if (ride.to != null) throw new AssertionError("Ride should be unfinished.");
             /* Track finished Rides by their destination StopCluster, so we can add PatternRides to them. */
             Map<StopCluster, Ride> rides = Maps.newHashMap();
@@ -252,7 +221,7 @@
                      * those that had transfers leading out of them or were known to be near the destination.
                      * However, analyst needs to know the times we can reach every stop, and pruning is more effective
                      * if we know when rides pass through all stops.*/
-                    PatternRide pr2 = extendToIndex(pr, ride.from, s, window);
+                    PatternRide pr2 = pr.extendToIndex(s, window);
                     // PatternRide may be empty because there are no trips in time window.
                     if (pr2 == null) continue PR;
                     // LOG.info("   {}", pr2);
@@ -278,20 +247,11 @@
                 } else {
                     r1.recomputeBounds();
                 }
-<<<<<<< HEAD
-                if (!nondominated(r1, true)) continue; // abandon this ride if it is dominated by some existing ride at the same location
-                // We have a new, nondominated, completed ride.
-
-                /* Find transfers out of this new ride. */
-                // Do not transfer too many times. Check after calculating stats since stats are needed in any case.
-                int nRides = r1.pathLength();
-=======
                 /* Retain this ride if it is not dominated by some existing ride at the same location. */
                 if (dominated(r1, r1.to)) continue;
                 retainedRides.put(r1.to, r1);
                 /* We have a new, non-dominated, completed ride. Find transfers out of this new ride, respecting the transfer limit. */
                 int nRides = r1.pathLength;
->>>>>>> ffc4da79
                 if (nRides >= MAX_RIDES) continue;
                 boolean penultimateRide = (nRides == MAX_RIDES - 1);
                 // Invariant: r1.to should be the same as r1's key in rides
@@ -332,16 +292,11 @@
             }
             /* Enqueue new incomplete Rides resulting from transfers if they are not dominated at their from-cluster. */
             for (Ride r : xferRides.values()) {
-<<<<<<< HEAD
-                // ride is unfinished, use previous ride's time as key
-                if (nondominated(r, false)) queue.insert(r, r.previous.durationLowerBound());
-=======
                 if ( ! dominated(r, r.from)) {
                     // This ride is unfinished, use the previous ride's travel time lower bound as the p-queue key.
                     // Note that we are not adding these transfer results to the retained rides, just enqueuing them.
                     queue.insert(r, r.dlb);
                 }
->>>>>>> ffc4da79
             }
             if (System.currentTimeMillis() > abortTime)
                 throw new RuntimeException("TIMEOUT");
@@ -391,22 +346,12 @@
         return new ProfileResponse(options, request.orderBy, request.limit);
     }
 
-<<<<<<< HEAD
-    /** Check whether a new ride has too long a duration relative to existing rides at the same location or global time limit. If the boolean argument is true,
-     * the ride will be added to retainedRides */
-    public boolean nondominated(Ride newRide, boolean add) {
-        StopCluster cluster = newRide.to;
-        if (cluster == null) { // if ride is unfinished, calculate time to its from-cluster based on previous ride
-            cluster = newRide.from;
-            newRide = newRide.previous;
-=======
     /** @return the set of qualified modes used to access the chain of rides ending with the given ride. */
     private Set<QualifiedMode> accessModesForRide(Ride ride) {
         Collection<StopAtDistance> sds = fromStopPaths.get(ride.getAccessStopCluster());
         Set<QualifiedMode> qmodes = Sets.newHashSetWithExpectedSize(sds.size());
         for (StopAtDistance sd : sds) {
             qmodes.add(sd.qmode);
->>>>>>> ffc4da79
         }
         return qmodes;
     }
@@ -419,18 +364,6 @@
     public boolean dominated (Ride newRide, StopCluster atCluster) {
         if (newRide.dlb > MAX_DURATION) return true;
         // Check whether any existing rides at the same location (stop cluster) dominate the new one.
-<<<<<<< HEAD
-        for (Iterator<Ride> it = retainedRides.get(cluster).iterator(); it.hasNext();) {
-            Ride oldRide = it.next();
-            
-            if (oldRide.to == null) oldRide = oldRide.previous; // rides may be unfinished
-            // New rides must be strictly better (min and max) than any existing one with less transfers.
-            // This avoids alternatives formed by simply inserting extra unnecessary rides.
-            if (oldRide.pathLength() < newRide.pathLength() &&
-                oldRide.durationLowerBound() < newRide.durationLowerBound() &&
-                oldRide.durationUpperBound() < newRide.durationUpperBound()) {
-                return false;
-=======
         Set<QualifiedMode> newRideAccessModes = accessModesForRide(newRide);
         for (Ride oldRide : retainedRides.get(atCluster)) {
             // All retained rides should be finished (to != null), except those at DESTINATION.
@@ -441,50 +374,14 @@
                 oldRide.dub < newRide.dub &&
                 accessModesForRide(oldRide).containsAll(newRideAccessModes)) {
                 return true;
->>>>>>> ffc4da79
             }
             // Strict dominance does not apply.
             // Check whether time ranges overlap, considering the tolerance for suboptimality.
             if (newRide.dlb > oldRide.dub + request.suboptimalMinutes * 60) {
                 return true;
             }
-            
-            if (add && oldRide.durationLowerBound() > newRide.durationUpperBound() + request.suboptimalMinutes) {
-                // old ride is dominated by new ride, remove it
-                // TODO: remove propagation from old ride at this location? Or do we want to do this?
-                it.remove();
-            }
-        }
-<<<<<<< HEAD
-        
-        if (add)
-            retainedRides.put(cluster, newRide);
-        
-        return true; // No existing ride is strictly better than the new ride.
-=======
+        }
         return false; // No existing ride is considered sufficiently better than the new ride to eject it.
->>>>>>> ffc4da79
-    }
-    
-    public PatternRide extendToIndex (PatternRide patternRide, StopCluster from, int targetIndex, TimeWindow timeWindow) {
-        ReachableStopSet rss = travelTimeCache.get(new Tuple2(from, patternRide.pattern));
-        
-        if (rss == null)
-            return null;
-        
-        Stats stats = new Stats();
-        int idx = targetIndex - patternRide.fromIndex - 1;
-        
-        if (rss.min[idx] == Integer.MAX_VALUE)
-            return null;
-        
-        stats.min = rss.min[idx];
-        stats.max = rss.max[idx];
-        // TODO we can do better than this.
-        stats.avg = (stats.min + stats.max) / 2;
-        stats.num = rss.num;
-        
-        return new PatternRide(patternRide, targetIndex, stats);
     }
 
     /**
@@ -582,40 +479,6 @@
         // Save the routing context for later cleanup. We need its temporary edges to render street segments at the end.
         routingContexts.add(rr.rctx);
         return visitor.stopClustersFound.values();
-    }
-    
-    /** Index the trip pattern travel time ranges: how long it takes to get from every stop to every other stop */
-    public void indexTripPatternTravelTimeRanges () {
-        LOG.info("Caching travel time ranges for all patterns");
-        TRIPPATTERN: for (TripPattern tp : graph.index.patternForId.values()) {
-            List<Stop> stops =  tp.getStops();
-            for (int i = 0; i < stops.size(); i++) {
-                StopCluster clusterI = graph.index.stopClusterForStop.get(stops.get(i));
-                ReachableStopSet reachableStops = new ReachableStopSet(stops.size() - i);
-                
-                // FIXME: this means equal weights are being applied for all trips!!!!!!!!
-                reachableStops.num = 1;
-                
-                for (int j = i + 1; j < stops.size(); j++) {
-                    StopCluster clusterJ = graph.index.stopClusterForStop.get(stops.get(j));
-                    
-                    reachableStops.stopCluster[j - i - 1] = clusterJ;
-                    
-                    Stats s = Stats.create(tp, i, j, window);
-                    
-                    if (s == null)
-                        continue;
-                    
-                    reachableStops.min[j - i - 1] = s.min;
-                    reachableStops.max[j - i - 1] = s.max;
-                    // TODO no need to re-set this on each iteration (though it doesn't hurt)
-                    reachableStops.num = s.num;
-                }
-                
-                travelTimeCache.put(new Tuple2(clusterI, tp), reachableStops);
-            }
-        }
-        LOG.info("Done caching travel time ranges for all patterns");
     }
 
     static class StopFinderTraverseVisitor implements TraverseVisitor {
@@ -754,30 +617,4 @@
         timeSurfaceRangeSet.avg = avgSurface;
     }
 
-    /** Represents a set of reachable stop clusters from a given stop using a particular trip pattern */
-    public static class ReachableStopSet {
-        /** The minimum time to reach this stop cluster */
-        public int[] min;
-        
-        /** The maximum time to reach this stop cluster */
-        public int[] max;
-        
-        /** The number of trips on this pattern */
-        public int num;
-        
-        /** The name of the stop cluster */
-        public StopCluster[] stopCluster;
-        
-        /** the size */
-        public int length;
-        
-        public ReachableStopSet(int size) {
-            this.min = new int[size];
-            Arrays.fill(this.min, Integer.MAX_VALUE);
-            this.max = new int[size];
-            Arrays.fill(this.max, Integer.MAX_VALUE);
-            this.stopCluster = new StopCluster[size];
-            this.length = size;
-        }
-    }
 }