--- conflicted
+++ resolved
@@ -8,9 +8,9 @@
 import java.util.Collections;
 
 public enum ApiRequestMode {
-<<<<<<< HEAD
   WALK(),
   BICYCLE(),
+  SCOOTER(),
   CAR(),
   TRAM(AllowedTransitMode.fromMainModeEnum(TransitMainMode.TRAM)),
   SUBWAY(AllowedTransitMode.fromMainModeEnum(TransitMainMode.SUBWAY)),
@@ -46,39 +46,4 @@
   public Collection<AllowedTransitMode> getTransitModes() {
     return transitModes;
   }
-=======
-    WALK, BICYCLE, SCOOTER, CAR,
-    TRAM, SUBWAY, RAIL, BUS, COACH, FERRY,
-    CABLE_CAR, GONDOLA, FUNICULAR,
-    TRANSIT, AIRPLANE, FLEX, TROLLEYBUS;
-
-    public static ApiRequestMode fromTransitMode(TransitMode transitMode) {
-        switch (transitMode) {
-            case RAIL:
-                return RAIL;
-            case COACH:
-                return COACH;
-            case SUBWAY:
-                return SUBWAY;
-            case BUS:
-                return BUS;
-            case TRAM:
-                return TRAM;
-            case FERRY:
-                return FERRY;
-            case AIRPLANE:
-                return AIRPLANE;
-            case CABLE_CAR:
-                return CABLE_CAR;
-            case GONDOLA:
-                return GONDOLA;
-            case FUNICULAR:
-                return FUNICULAR;
-            case TROLLEYBUS:
-                return TROLLEYBUS;
-            default:
-                throw new IllegalArgumentException("Can't convert to ApiRequestMode: " + transitMode);
-        }
-    }
->>>>>>> aa8c69b5
 }