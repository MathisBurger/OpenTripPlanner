--- conflicted
+++ resolved
@@ -47,12 +47,9 @@
             case TRAM: return "TRAM";
             case TRANSIT: return "TRANSIT";
             case WALK: return "WALK";
-<<<<<<< HEAD
             case SCOOTER: return "SCOOTER";
-=======
             case TROLLEYBUS: return "TROLLEYBUS";
             case MONORAIL: return "MONORAIL";
->>>>>>> 7195e624
         }
         throw new IllegalArgumentException("Traverse mode not mapped: " + domain);
     }
