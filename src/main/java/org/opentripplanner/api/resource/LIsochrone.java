--- conflicted
+++ resolved
@@ -173,20 +173,8 @@
             isoChroneRequest.maxTimeSec = isoChroneRequest.maxCutoffSec;
         }
 
-<<<<<<< HEAD
-        List<IsochroneData> isochrones;
-        if (algorithm == null || "accSampling".equals(algorithm)) {
-            isochrones = otpServer.isoChroneSPTRenderer.getIsochrones(isoChroneRequest, sptRequest);
-        } else if ("recursiveGrid".equals(algorithm)) {
-            isochrones = recursiveGridRenderer.getIsochrones(isoChroneRequest, sptRequest);
-        } else {
-            throw new IllegalArgumentException("Unknown algorithm: " + algorithm);
-        }
-        return isochrones;
-=======
         Router router = otpServer.getRouter(routerId);
         return router.isoChroneSPTRenderer.getIsochrones(isoChroneRequest, sptRequest);
->>>>>>> 62563488
     }
 
     static SimpleFeatureType makeContourSchema() {
