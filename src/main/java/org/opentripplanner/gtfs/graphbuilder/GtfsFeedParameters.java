package org.opentripplanner.gtfs.graphbuilder;

import java.net.URI;
import java.util.Objects;
import java.util.Optional;
import org.opentripplanner.graph_builder.model.DataSourceConfig;
import org.opentripplanner.transit.model.site.StopTransferPriority;

/**
 * Configure a GTFS feed.
 * Example: {@code [ {type="gtfs", source: "file:///path/to/otp/norway-gtfs.zip"} ] }
 */
public class GtfsFeedParameters implements DataSourceConfig {

  private final URI source;
  private final String feedId;
<<<<<<< HEAD
  private StopTransferPriority stationTransferPreference;
=======
  private final boolean removeRepeatedStops;
>>>>>>> d93077cf

  GtfsFeedParameters(GtfsFeedParametersBuilder builder) {
    this.source = Objects.requireNonNull(builder.source());
    this.feedId = builder.feedId();
    this.removeRepeatedStops = builder.removeRepeatedStops();
  }

  /** See {@link org.opentripplanner.standalone.config.buildconfig.TransitFeedConfig}. */
  @Override
  public URI source() {
    return source;
  }

  /** See {@link org.opentripplanner.standalone.config.buildconfig.TransitFeedConfig}. */
  public Optional<String> feedId() {
    return Optional.ofNullable(feedId);
  }

<<<<<<< HEAD
  public StopTransferPriority stationTransferPreference() {
    return stationTransferPreference;
=======
  public boolean removeRepeatedStops() {
    return removeRepeatedStops;
>>>>>>> d93077cf
  }
}<|MERGE_RESOLUTION|>--- conflicted
+++ resolved
@@ -14,16 +14,14 @@
 
   private final URI source;
   private final String feedId;
-<<<<<<< HEAD
+  private final boolean removeRepeatedStops;
   private StopTransferPriority stationTransferPreference;
-=======
-  private final boolean removeRepeatedStops;
->>>>>>> d93077cf
 
   GtfsFeedParameters(GtfsFeedParametersBuilder builder) {
     this.source = Objects.requireNonNull(builder.source());
     this.feedId = builder.feedId();
     this.removeRepeatedStops = builder.removeRepeatedStops();
+    this.stationTransferPreference = builder.stationTransferPreference();
   }
 
   /** See {@link org.opentripplanner.standalone.config.buildconfig.TransitFeedConfig}. */
@@ -37,12 +35,11 @@
     return Optional.ofNullable(feedId);
   }
 
-<<<<<<< HEAD
+  public boolean removeRepeatedStops() {
+    return removeRepeatedStops;
+  }
+
   public StopTransferPriority stationTransferPreference() {
     return stationTransferPreference;
-=======
-  public boolean removeRepeatedStops() {
-    return removeRepeatedStops;
->>>>>>> d93077cf
   }
 }