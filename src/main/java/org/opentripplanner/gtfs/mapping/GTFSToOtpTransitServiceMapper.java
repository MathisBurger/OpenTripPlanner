package org.opentripplanner.gtfs.mapping;

import org.onebusaway.gtfs.services.GtfsRelationalDao;
import org.opentripplanner.graph_builder.DataImportIssueStore;
import org.opentripplanner.model.BoardingArea;
import org.opentripplanner.model.Entrance;
import org.opentripplanner.model.PathwayNode;
import org.opentripplanner.model.ShapePoint;
import org.opentripplanner.model.Station;
import org.opentripplanner.model.Stop;
import org.opentripplanner.model.impl.OtpTransitServiceBuilder;
import org.opentripplanner.model.modes.TransitModeService;

/**
 * This class is responsible for mapping between GTFS DAO objects and into OTP Transit model.
 * General mapping code or reusable bussiness logic should be moved into the Builder; hence
 * reusable for other import modules.
 */
public class GTFSToOtpTransitServiceMapper {
    private final AgencyMapper agencyMapper;

    private final StationMapper stationMapper = new StationMapper();

    private final StopMapper stopMapper;

    private final EntranceMapper entranceMapper = new EntranceMapper();

    private final PathwayNodeMapper pathwayNodeMapper = new PathwayNodeMapper();

    private final BoardingAreaMapper boardingAreaMapper = new BoardingAreaMapper();

    private final FareAttributeMapper fareAttributeMapper = new FareAttributeMapper();

    private final ServiceCalendarDateMapper serviceCalendarDateMapper = new ServiceCalendarDateMapper();

    private final FeedInfoMapper feedInfoMapper;

    private final ShapePointMapper shapePointMapper = new ShapePointMapper();

    private final ServiceCalendarMapper serviceCalendarMapper = new ServiceCalendarMapper();

    private final PathwayMapper pathwayMapper;

    private final RouteMapper routeMapper;

    private final TripMapper tripMapper;

    private final StopTimeMapper stopTimeMapper;

    private final FrequencyMapper frequencyMapper;

    private final FareRuleMapper fareRuleMapper;

    private final DataImportIssueStore issueStore;

<<<<<<< HEAD
    GTFSToOtpTransitServiceMapper(
        DataImportIssueStore issueStore,
        String feedId,
        TransitModeService transitModeService
=======
    private final GtfsRelationalDao data;

    private final OtpTransitServiceBuilder builder = new OtpTransitServiceBuilder();


    public GTFSToOtpTransitServiceMapper(
            String feedId,
            DataImportIssueStore issueStore,
            GtfsRelationalDao data
>>>>>>> e1f6f520
    ) {
        this.issueStore = issueStore;
        this.data = data;
        feedInfoMapper = new FeedInfoMapper(feedId);
        agencyMapper = new AgencyMapper(feedId);
        routeMapper = new RouteMapper(agencyMapper, transitModeService);
        tripMapper = new TripMapper(routeMapper);
        stopMapper = new StopMapper(transitModeService);
        pathwayMapper = new PathwayMapper(
            stopMapper,
            entranceMapper,
            pathwayNodeMapper,
            boardingAreaMapper
        );
        stopTimeMapper = new StopTimeMapper(stopMapper, tripMapper);
        frequencyMapper = new FrequencyMapper(tripMapper);
        fareRuleMapper = new FareRuleMapper(
            routeMapper, fareAttributeMapper
        );
    }

<<<<<<< HEAD
    /**
     * Map from GTFS data to the internal OTP model
     */
    public static OtpTransitServiceBuilder mapGtfsDaoToInternalTransitServiceBuilder(
        GtfsRelationalDao data,
        String feedId,
        DataImportIssueStore issueStore,
        TransitModeService transitModeService
    ) {
        return new GTFSToOtpTransitServiceMapper(
            issueStore,
            feedId, 
            transitModeService
        ).map(data);
=======
    public OtpTransitServiceBuilder getBuilder() {
        return builder;
>>>>>>> e1f6f520
    }

    public void mapStopTripAndRouteDatantoBuilder() {

        builder.getAgenciesById().addAll(agencyMapper.map(data.getAllAgencies()));
        builder.getCalendarDates().addAll(serviceCalendarDateMapper.map(data.getAllCalendarDates()));
        builder.getCalendars().addAll(serviceCalendarMapper.map(data.getAllCalendars()));
        builder.getFareAttributes().addAll(fareAttributeMapper.map(data.getAllFareAttributes()));
        builder.getFareRules().addAll(fareRuleMapper.map(data.getAllFareRules()));
        builder.getFeedInfos().addAll(feedInfoMapper.map(data.getAllFeedInfos()));
        builder.getFrequencies().addAll(frequencyMapper.map(data.getAllFrequencies()));
        builder.getRoutes().addAll(routeMapper.map(data.getAllRoutes()));
        for (ShapePoint shapePoint : shapePointMapper.map(data.getAllShapePoints())) {
            builder.getShapePoints().put(shapePoint.getShapeId(), shapePoint);
        }

        mapGtfsStopsToOtpTypes(data);

        builder.getPathways().addAll(pathwayMapper.map(data.getAllPathways()));
        builder.getStopTimesSortedByTrip().addAll(stopTimeMapper.map(data.getAllStopTimes()));
        builder.getTripsById().addAll(tripMapper.map(data.getAllTrips()));

        mapAndAddTransfersToBuilder();
    }

    /**
     * Note! Trip-pattens must be added BEFORE mapping transfers
     */
    private void mapAndAddTransfersToBuilder() {
        TransferMapper transferMapper = new TransferMapper(
                routeMapper,
                stationMapper,
                stopMapper,
                tripMapper,
                builder.getStopTimesSortedByTrip()
        );
        builder.getTransfers().addAll(transferMapper.map(data.getAllTransfers()));
    }


    private void mapGtfsStopsToOtpTypes(GtfsRelationalDao data) {
        StopToParentStationLinker stopToParentStationLinker = new StopToParentStationLinker(issueStore);
        for (org.onebusaway.gtfs.model.Stop it : data.getAllStops()) {
            if(it.getLocationType() == org.onebusaway.gtfs.model.Stop.LOCATION_TYPE_STOP) {
                Stop stop = stopMapper.map(it);
                builder.getStops().add(stop);
                stopToParentStationLinker.addStationElement(stop, it.getParentStation());
            } else if(it.getLocationType() == org.onebusaway.gtfs.model.Stop.LOCATION_TYPE_STATION) {
                Station station = stationMapper.map(it);
                builder.getStations().add(station);
                stopToParentStationLinker.addStation(station);
            } else if(it.getLocationType() == org.onebusaway.gtfs.model.Stop.LOCATION_TYPE_ENTRANCE_EXIT) {
                Entrance entrance = entranceMapper.map(it);
                builder.getEntrances().add(entrance);
                stopToParentStationLinker.addStationElement(entrance, it.getParentStation());
            } else if(it.getLocationType() == org.onebusaway.gtfs.model.Stop.LOCATION_TYPE_NODE) {
                PathwayNode pathwayNode = pathwayNodeMapper.map(it);
                builder.getPathwayNodes().add(pathwayNode);
                stopToParentStationLinker.addStationElement(pathwayNode, it.getParentStation());
            } else if(it.getLocationType() == org.onebusaway.gtfs.model.Stop.LOCATION_TYPE_BOARDING_AREA) {
                BoardingArea boardingArea = boardingAreaMapper.map(it);
                builder.getBoardingAreas().add(boardingArea);
                stopToParentStationLinker.addBoardingArea(boardingArea, it.getParentStation());
            }
        }

        stopToParentStationLinker.link();
    }
}<|MERGE_RESOLUTION|>--- conflicted
+++ resolved
@@ -53,12 +53,6 @@
 
     private final DataImportIssueStore issueStore;
 
-<<<<<<< HEAD
-    GTFSToOtpTransitServiceMapper(
-        DataImportIssueStore issueStore,
-        String feedId,
-        TransitModeService transitModeService
-=======
     private final GtfsRelationalDao data;
 
     private final OtpTransitServiceBuilder builder = new OtpTransitServiceBuilder();
@@ -67,8 +61,8 @@
     public GTFSToOtpTransitServiceMapper(
             String feedId,
             DataImportIssueStore issueStore,
-            GtfsRelationalDao data
->>>>>>> e1f6f520
+            GtfsRelationalDao data,
+            TransitModeService transitModeService
     ) {
         this.issueStore = issueStore;
         this.data = data;
@@ -90,25 +84,8 @@
         );
     }
 
-<<<<<<< HEAD
-    /**
-     * Map from GTFS data to the internal OTP model
-     */
-    public static OtpTransitServiceBuilder mapGtfsDaoToInternalTransitServiceBuilder(
-        GtfsRelationalDao data,
-        String feedId,
-        DataImportIssueStore issueStore,
-        TransitModeService transitModeService
-    ) {
-        return new GTFSToOtpTransitServiceMapper(
-            issueStore,
-            feedId, 
-            transitModeService
-        ).map(data);
-=======
     public OtpTransitServiceBuilder getBuilder() {
         return builder;
->>>>>>> e1f6f520
     }
 
     public void mapStopTripAndRouteDatantoBuilder() {
