package org.opentripplanner.gtfs.mapping;

import static org.opentripplanner.gtfs.mapping.AgencyAndIdMapper.mapAgencyAndId;

import java.util.HashMap;
import java.util.Map;
import java.util.TimeZone;
import org.opentripplanner.transit.model.site.Station;
import org.opentripplanner.transit.model.site.StationBuilder;
import org.opentripplanner.util.TranslationHelper;

/**
 * Responsible for mapping GTFS Stop into the OTP model.
 * <p>
 * NOTE! This class has state. This class also holds a index of all mapped stops to avoid mapping
 * the same stop twice. We do this because the library (onebusaway) return transfers with Stop
 * object references, not stop ids. Instead of looking up the Stops by id in the {@link
 * TransferMapper} we just use the this class to cache stops. This way, the order of which stops and
 * transfers are mapped does not matter.
 */
class StationMapper {

  /** @see StationMapper (this class JavaDoc) for way we need this. */
  private final Map<org.onebusaway.gtfs.model.Stop, Station> mappedStops = new HashMap<>();

  private final TranslationHelper translationHelper;

  StationMapper(TranslationHelper translationHelper) {
    this.translationHelper = translationHelper;
  }

  /** Map from GTFS to OTP model, {@code null} safe. */
  Station map(org.onebusaway.gtfs.model.Stop orginal) {
    return orginal == null ? null : mappedStops.computeIfAbsent(orginal, this::doMap);
  }

  private Station doMap(org.onebusaway.gtfs.model.Stop rhs) {
    if (rhs.getLocationType() != org.onebusaway.gtfs.model.Stop.LOCATION_TYPE_STATION) {
      throw new IllegalArgumentException(
        "Expected type " +
        org.onebusaway.gtfs.model.Stop.LOCATION_TYPE_STATION +
        ", but got " +
        rhs.getLocationType()
      );
    }
    StationBuilder builder = Station
      .of(mapAgencyAndId(rhs.getId()))
      .withCoordinate(WgsCoordinateMapper.mapToDomain(rhs))
      .withCode(rhs.getCode());

    builder.withName(
      translationHelper.getTranslation(
        org.onebusaway.gtfs.model.Stop.class,
        "name",
        rhs.getId().getId(),
        rhs.getName()
      )
    );

<<<<<<< HEAD
    if (rhs.getUrl() != null) {
      builder.withUrl(
        translationHelper.getTranslation(
          org.onebusaway.gtfs.model.Stop.class,
          "url",
          rhs.getId().getId(),
          rhs.getUrl()
        )
      );
    }
=======
    I18NString description = translationHelper.getTranslation(
      org.onebusaway.gtfs.model.Stop.class,
      "desc",
      rhs.getId().getId(),
      rhs.getDesc()
    );

    I18NString url = translationHelper.getTranslation(
      org.onebusaway.gtfs.model.Stop.class,
      "url",
      rhs.getId().getId(),
      rhs.getUrl()
    );
>>>>>>> c2a103f2

    builder.withDescription(
      translationHelper.getTranslation(
        org.onebusaway.gtfs.model.Stop.class,
        "desc",
        rhs.getId().getId(),
        rhs.getDesc()
      )
    );

    if (rhs.getTimezone() != null) {
      builder.withTimezone(TimeZone.getTimeZone(rhs.getTimezone()));
    }
    return builder.build();
  }
}<|MERGE_RESOLUTION|>--- conflicted
+++ resolved
@@ -57,33 +57,6 @@
       )
     );
 
-<<<<<<< HEAD
-    if (rhs.getUrl() != null) {
-      builder.withUrl(
-        translationHelper.getTranslation(
-          org.onebusaway.gtfs.model.Stop.class,
-          "url",
-          rhs.getId().getId(),
-          rhs.getUrl()
-        )
-      );
-    }
-=======
-    I18NString description = translationHelper.getTranslation(
-      org.onebusaway.gtfs.model.Stop.class,
-      "desc",
-      rhs.getId().getId(),
-      rhs.getDesc()
-    );
-
-    I18NString url = translationHelper.getTranslation(
-      org.onebusaway.gtfs.model.Stop.class,
-      "url",
-      rhs.getId().getId(),
-      rhs.getUrl()
-    );
->>>>>>> c2a103f2
-
     builder.withDescription(
       translationHelper.getTranslation(
         org.onebusaway.gtfs.model.Stop.class,
@@ -93,6 +66,15 @@
       )
     );
 
+    builder.withUrl(
+      translationHelper.getTranslation(
+        org.onebusaway.gtfs.model.Stop.class,
+        "url",
+        rhs.getId().getId(),
+        rhs.getUrl()
+      )
+    );
+
     if (rhs.getTimezone() != null) {
       builder.withTimezone(TimeZone.getTimeZone(rhs.getTimezone()));
     }
