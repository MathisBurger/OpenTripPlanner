package org.opentripplanner.updater;

import org.opentripplanner.ext.bikerentalservicedirectory.BikeRentalServiceDirectoryFetcher;
import org.opentripplanner.ext.siri.updater.SiriETUpdater;
<<<<<<< HEAD
import org.opentripplanner.ext.siri.updater.SiriEstimatedTimetableGooglePubsubUpdater;
=======
import org.opentripplanner.ext.siri.updater.SiriETUpdaterParameters;
>>>>>>> 69219a2a
import org.opentripplanner.ext.siri.updater.SiriSXUpdater;
import org.opentripplanner.ext.siri.updater.SiriSXUpdaterParameters;
import org.opentripplanner.ext.siri.updater.SiriVMUpdater;
import org.opentripplanner.ext.siri.updater.SiriVMUpdaterParameters;
import org.opentripplanner.routing.graph.Graph;
import org.opentripplanner.updater.alerts.GtfsRealtimeAlertsUpdater;
import org.opentripplanner.updater.alerts.GtfsRealtimeAlertsUpdaterParameters;
import org.opentripplanner.updater.bike_park.BikeParkUpdater;
import org.opentripplanner.updater.bike_park.BikeParkUpdaterParameters;
import org.opentripplanner.updater.bike_rental.BikeRentalUpdater;
import org.opentripplanner.updater.bike_rental.BikeRentalUpdaterParameters;
import org.opentripplanner.updater.stoptime.MqttGtfsRealtimeUpdater;
import org.opentripplanner.updater.stoptime.MqttGtfsRealtimeUpdaterParameters;
import org.opentripplanner.updater.stoptime.PollingStoptimeUpdater;
import org.opentripplanner.updater.stoptime.PollingStoptimeUpdaterParameters;
import org.opentripplanner.updater.stoptime.WebsocketGtfsRealtimeUpdater;
import org.opentripplanner.updater.stoptime.WebsocketGtfsRealtimeUpdaterParameters;
import org.opentripplanner.updater.street_notes.WFSNotePollingGraphUpdaterParameters;
import org.opentripplanner.updater.street_notes.WinkkiPollingGraphUpdater;
import org.slf4j.Logger;
import org.slf4j.LoggerFactory;

import java.net.URI;
import java.util.ArrayList;
import java.util.List;

/**
 * Sets up and starts all the graph updaters.
 *
 * Updaters are instantiated based on the updater parameters contained in UpdaterConfig. Updaters
 * are then setup by providing the graph as a parameter. Finally, the updaters are added to the
 * GraphUpdaterManager.
 */
public abstract class GraphUpdaterConfigurator {

    private static final Logger LOG = LoggerFactory.getLogger(GraphUpdaterConfigurator.class);

    public static void setupGraph(
        Graph graph,
        UpdatersParameters updatersParameters
    ) {
        List<GraphUpdater> updaters = new ArrayList<>();

        updaters.addAll(
            createUpdatersFromConfig(updatersParameters)
        );
        updaters.addAll(
            fetchBikeRentalServicesFromOnlineDirectory(
                updatersParameters.bikeRentalServiceDirectoryUrl()
            )
        );

        setupUpdaters(graph, updaters);
        GraphUpdaterManager updaterManager = new GraphUpdaterManager(graph, updaters);
        updaterManager.startUpdaters();

        // Stop the updater manager if it contains nothing
        if (updaterManager.size() == 0) {
            updaterManager.stop();
        }
        // Otherwise add it to the graph
        else {
            graph.updaterManager = updaterManager;
        }
    }

    public static void shutdownGraph(Graph graph) {
        GraphUpdaterManager updaterManager = graph.updaterManager;
        if (updaterManager != null) {
            LOG.info("Stopping updater manager with " + updaterManager.size() + " updaters.");
            updaterManager.stop();
        }
    }

    public static void setupUpdaters(Graph graph, List<GraphUpdater> updaters) {
        for (GraphUpdater updater : updaters) {
            try {
                updater.setup(graph);
            } catch (Exception e) {
                LOG.warn("Failed to setup updater {}", updater.getConfigRef());
            }
        }
    }


    /* private methods */

    /**
     * Use the online UpdaterDirectoryService to fetch BikeRental updaters.
     */
    private static List<GraphUpdater> fetchBikeRentalServicesFromOnlineDirectory(URI endpoint) {
        if (endpoint == null) { return List.of(); }
        return BikeRentalServiceDirectoryFetcher.createUpdatersFromEndpoint(endpoint);
    }

    /**
     * @return a list of GraphUpdaters created from the configuration
     */
    private static List<GraphUpdater> createUpdatersFromConfig(
        UpdatersParameters config
    ) {
        List<GraphUpdater> updaters = new ArrayList<>();

        for (BikeRentalUpdaterParameters configItem : config.getBikeRentalParameters()) {
            updaters.add(new BikeRentalUpdater(configItem));
        }
        for (GtfsRealtimeAlertsUpdaterParameters configItem : config.getGtfsRealtimeAlertsUpdaterParameters()) {
            updaters.add(new GtfsRealtimeAlertsUpdater(configItem));
        }
        for (PollingStoptimeUpdaterParameters configItem : config.getPollingStoptimeUpdaterParameters()) {
            updaters.add(new PollingStoptimeUpdater(configItem));
        }
        for (SiriETUpdaterParameters configItem : config.getSiriETUpdaterParameters()) {
            updaters.add(new SiriETUpdater(configItem));
        }
        for (SiriEstimatedTimetableGooglePubsubUpdater.Parameters configItem : config.getSiriETGooglePubsubUpdaterParameters()) {
            updaters.add(new SiriEstimatedTimetableGooglePubsubUpdater(configItem));
        }
        for (SiriSXUpdaterParameters configItem : config.getSiriSXUpdaterParameters()) {
            updaters.add(new SiriSXUpdater(configItem));
        }
        for (SiriVMUpdaterParameters configItem : config.getSiriVMUpdaterParameters()) {
            updaters.add(new SiriVMUpdater(configItem));
        }
        for (WebsocketGtfsRealtimeUpdaterParameters configItem : config.getWebsocketGtfsRealtimeUpdaterParameters()) {
            updaters.add(new WebsocketGtfsRealtimeUpdater(configItem));
        }
        for (MqttGtfsRealtimeUpdaterParameters configItem : config.getMqttGtfsRealtimeUpdaterParameters()) {
            updaters.add(new MqttGtfsRealtimeUpdater(configItem));
        }
        for (BikeParkUpdaterParameters configItem : config.getBikeParkUpdaterParameters()) {
            updaters.add(new BikeParkUpdater(configItem));
        }
        for (WFSNotePollingGraphUpdaterParameters configItem : config.getWinkkiPollingGraphUpdaterParameters()) {
            updaters.add(new WinkkiPollingGraphUpdater(configItem));
        }

        return updaters;
    }
}<|MERGE_RESOLUTION|>--- conflicted
+++ resolved
@@ -1,12 +1,10 @@
 package org.opentripplanner.updater;
 
 import org.opentripplanner.ext.bikerentalservicedirectory.BikeRentalServiceDirectoryFetcher;
+import org.opentripplanner.ext.siri.updater.SiriETGooglePubsubUpdater;
+import org.opentripplanner.ext.siri.updater.SiriETGooglePubsubUpdaterParameters;
 import org.opentripplanner.ext.siri.updater.SiriETUpdater;
-<<<<<<< HEAD
-import org.opentripplanner.ext.siri.updater.SiriEstimatedTimetableGooglePubsubUpdater;
-=======
 import org.opentripplanner.ext.siri.updater.SiriETUpdaterParameters;
->>>>>>> 69219a2a
 import org.opentripplanner.ext.siri.updater.SiriSXUpdater;
 import org.opentripplanner.ext.siri.updater.SiriSXUpdaterParameters;
 import org.opentripplanner.ext.siri.updater.SiriVMUpdater;
@@ -122,8 +120,8 @@
         for (SiriETUpdaterParameters configItem : config.getSiriETUpdaterParameters()) {
             updaters.add(new SiriETUpdater(configItem));
         }
-        for (SiriEstimatedTimetableGooglePubsubUpdater.Parameters configItem : config.getSiriETGooglePubsubUpdaterParameters()) {
-            updaters.add(new SiriEstimatedTimetableGooglePubsubUpdater(configItem));
+        for (SiriETGooglePubsubUpdaterParameters configItem : config.getSiriETGooglePubsubUpdaterParameters()) {
+            updaters.add(new SiriETGooglePubsubUpdater(configItem));
         }
         for (SiriSXUpdaterParameters configItem : config.getSiriSXUpdaterParameters()) {
             updaters.add(new SiriSXUpdater(configItem));
