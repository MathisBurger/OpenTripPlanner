--- conflicted
+++ resolved
@@ -13,24 +13,35 @@
 
 package org.opentripplanner.updater.bike_rental;
 
+import java.util.ArrayList;
+import java.util.Arrays;
+import java.util.Collections;
+import java.util.HashMap;
+import java.util.HashSet;
+import java.util.List;
+import java.util.Map;
+import java.util.Map.Entry;
+import java.util.Set;
+import java.util.concurrent.ExecutionException;
+import java.util.prefs.Preferences;
+
 import com.fasterxml.jackson.databind.JsonNode;
+
 import org.opentripplanner.graph_builder.linking.SimpleStreetSplitter;
 import org.opentripplanner.routing.bike_rental.BikeRentalStation;
 import org.opentripplanner.routing.bike_rental.BikeRentalStationService;
 import org.opentripplanner.routing.edgetype.RentABikeOffEdge;
 import org.opentripplanner.routing.edgetype.RentABikeOnEdge;
+import org.opentripplanner.routing.edgetype.loader.LinkRequest;
+import org.opentripplanner.routing.edgetype.loader.NetworkLinkerLibrary;
 import org.opentripplanner.routing.graph.Graph;
 import org.opentripplanner.routing.vertextype.BikeRentalStationVertex;
 import org.opentripplanner.updater.GraphUpdaterManager;
 import org.opentripplanner.updater.GraphWriterRunnable;
+import org.opentripplanner.updater.PollingGraphUpdater;
 import org.opentripplanner.updater.JsonConfigurable;
-import org.opentripplanner.updater.PollingGraphUpdater;
 import org.slf4j.Logger;
 import org.slf4j.LoggerFactory;
-
-import java.util.*;
-import java.util.Map.Entry;
-import java.util.concurrent.ExecutionException;
 
 /**
  * Dynamic bike-rental station updater which encapsulate one BikeRentalDataSource.
@@ -101,11 +112,8 @@
                 source = new GenericKmlBikeRentalDataSource();
             } else if (sourceType.equals("sf-bay-area")) {
                 source = new SanFranciscoBayAreaBikeRentalDataSource(networkName);
-<<<<<<< HEAD
-=======
             } else if (sourceType.equals("smoove")) {
                 source = new SmooveBikeRentalDataSource();
->>>>>>> 2b213cc7
             } else if (sourceType.equals("share-bike")) {
                 source = new ShareBikeRentalDataSource();
             }
