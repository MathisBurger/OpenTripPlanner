/* This program is free software: you can redistribute it and/or
 modify it under the terms of the GNU Lesser General Public License
 as published by the Free Software Foundation, either version 3 of
 the License, or (at your option) any later version.

 This program is distributed in the hope that it will be useful,
 but WITHOUT ANY WARRANTY; without even the implied warranty of
 MERCHANTABILITY or FITNESS FOR A PARTICULAR PURPOSE.  See the
 GNU General Public License for more details.

 You should have received a copy of the GNU General Public License
 along with this program.  If not, see <http://www.gnu.org/licenses/>. */

package org.opentripplanner.updater.bike_rental;

import java.util.ArrayList;
import java.util.Arrays;
import java.util.Collections;
import java.util.HashMap;
import java.util.HashSet;
import java.util.List;
import java.util.Map;
import java.util.Map.Entry;
import java.util.Set;
import java.util.concurrent.ExecutionException;
import java.util.prefs.Preferences;

import com.fasterxml.jackson.databind.JsonNode;

import org.opentripplanner.graph_builder.linking.SimpleStreetSplitter;
import org.opentripplanner.routing.bike_rental.BikeRentalStation;
import org.opentripplanner.routing.bike_rental.BikeRentalStationService;
import org.opentripplanner.routing.edgetype.RentABikeOffEdge;
import org.opentripplanner.routing.edgetype.RentABikeOnEdge;
import org.opentripplanner.routing.edgetype.loader.LinkRequest;
import org.opentripplanner.routing.edgetype.loader.NetworkLinkerLibrary;
import org.opentripplanner.routing.graph.Graph;
import org.opentripplanner.routing.vertextype.BikeRentalStationVertex;
import org.opentripplanner.updater.GraphUpdaterManager;
import org.opentripplanner.updater.GraphWriterRunnable;
import org.opentripplanner.updater.PollingGraphUpdater;
import org.opentripplanner.updater.JsonConfigurable;
import org.slf4j.Logger;
import org.slf4j.LoggerFactory;

/**
 * Dynamic bike-rental station updater which encapsulate one BikeRentalDataSource.
 * 
 * Usage example ('bike1' name is an example) in the file 'Graph.properties':
 * 
 * <pre>
 * bike1.type = bike-rental
 * bike1.frequencySec = 60
 * bike1.networks = V3,V3N
 * bike1.sourceType = jcdecaux
 * bike1.url = https://api.jcdecaux.com/vls/v1/stations?contract=Xxx?apiKey=Zzz
 * </pre>
 */
public class BikeRentalUpdater extends PollingGraphUpdater {

    private static final Logger LOG = LoggerFactory.getLogger(BikeRentalUpdater.class);

    private GraphUpdaterManager updaterManager;

    private static final String DEFAULT_NETWORK_LIST = "default";

    Map<BikeRentalStation, BikeRentalStationVertex> verticesByStation = new HashMap<BikeRentalStation, BikeRentalStationVertex>();

    private BikeRentalDataSource source;

    private Graph graph;

    private SimpleStreetSplitter linker;

    private BikeRentalStationService service;

    private String network = "default";

    @Override
    public void setGraphUpdaterManager(GraphUpdaterManager updaterManager) {
        this.updaterManager = updaterManager;
    }

    @Override
    protected void configurePolling (Graph graph, JsonNode config) throws Exception {

        // Set data source type from config JSON
        String sourceType = config.path("sourceType").asText();
        String apiKey = config.path("apiKey").asText();
        String networkName = config.path("network").asText();
        BikeRentalDataSource source = null;
        if (sourceType != null) {
            if (sourceType.equals("jcdecaux")) {
                source = new JCDecauxBikeRentalDataSource();
            } else if (sourceType.equals("b-cycle")) {
                source = new BCycleBikeRentalDataSource(apiKey, networkName);
            } else if (sourceType.equals("bixi")) {
                source = new BixiBikeRentalDataSource();
            } else if (sourceType.equals("keolis-rennes")) {
                source = new KeolisRennesBikeRentalDataSource();
            } else if (sourceType.equals("ov-fiets")) {
                source = new OVFietsKMLDataSource();
            } else if (sourceType.equals("city-bikes")) {
                source = new CityBikesBikeRentalDataSource();
            } else if (sourceType.equals("vcub")) {
                source = new VCubDataSource();
            } else if (sourceType.equals("citi-bike-nyc")) {
                source = new CitiBikeNycBikeRentalDataSource(networkName);
            } else if (sourceType.equals("next-bike")) {
                source = new NextBikeRentalDataSource(networkName);
            } else if (sourceType.equals("kml")) {
                source = new GenericKmlBikeRentalDataSource();
<<<<<<< HEAD
            } else if (sourceType.equals("share-bike")) {
                source = new ShareBikeRentalDataSource();
=======
            } else if (sourceType.equals("sf-bay-area")) {
                source = new SanFranciscoBayAreaBikeRentalDataSource(networkName);
>>>>>>> 64d63165
            }
        }

        if (source == null) {
            throw new IllegalArgumentException("Unknown bike rental source type: " + sourceType);
        } else if (source instanceof JsonConfigurable) {
            ((JsonConfigurable) source).configure(graph, config);
        }

        // Configure updater
        LOG.info("Setting up bike rental updater.");
        this.graph = graph;
        this.source = source;
        this.network = config.path("networks").asText(DEFAULT_NETWORK_LIST);
        LOG.info("Creating bike-rental updater running every {} seconds : {}", frequencySec, source);
    }

    @Override
    public void setup() throws InterruptedException, ExecutionException {
        // Creation of network linker library will not modify the graph
        linker = new SimpleStreetSplitter(graph);

        // Adding a bike rental station service needs a graph writer runnable
        updaterManager.executeBlocking(new GraphWriterRunnable() {
            @Override
            public void run(Graph graph) {
                service = graph.getService(BikeRentalStationService.class, true);
            }
        });
    }

    @Override
    protected void runPolling() throws Exception {
        LOG.debug("Updating bike rental stations from " + source);
        if (!source.update()) {
            LOG.debug("No updates");
            return;
        }
        List<BikeRentalStation> stations = source.getStations();

        // Create graph writer runnable to apply these stations to the graph
        BikeRentalGraphWriterRunnable graphWriterRunnable = new BikeRentalGraphWriterRunnable(stations);
        updaterManager.execute(graphWriterRunnable);
    }

    @Override
    public void teardown() {
    }

    private class BikeRentalGraphWriterRunnable implements GraphWriterRunnable {

        private List<BikeRentalStation> stations;

        public BikeRentalGraphWriterRunnable(List<BikeRentalStation> stations) {
            this.stations = stations;
        }

		@Override
        public void run(Graph graph) {
            // Apply stations to graph
            Set<BikeRentalStation> stationSet = new HashSet<BikeRentalStation>();
            Set<String> defaultNetworks = new HashSet<String>(Arrays.asList(network));
            /* add any new stations and update bike counts for existing stations */
            for (BikeRentalStation station : stations) {
                if (station.networks == null) {
                    /* API did not provide a network list, use default */
                    station.networks = defaultNetworks;
                }
                service.addBikeRentalStation(station);
                stationSet.add(station);
                BikeRentalStationVertex vertex = verticesByStation.get(station);
                if (vertex == null) {
                    vertex = new BikeRentalStationVertex(graph, station);
                    if (!linker.link(vertex)) {
                        // the toString includes the text "Bike rental station"
                        LOG.warn("{} not near any streets; it will not be usable.", station);
                    }
                    verticesByStation.put(station, vertex);
                    new RentABikeOnEdge(vertex, vertex, station.networks);
                    if (station.allowDropoff)
                        new RentABikeOffEdge(vertex, vertex, station.networks);
                } else {
                    vertex.setBikesAvailable(station.bikesAvailable);
                    vertex.setSpacesAvailable(station.spacesAvailable);
                }
            }
            /* remove existing stations that were not present in the update */
            List<BikeRentalStation> toRemove = new ArrayList<BikeRentalStation>();
            for (Entry<BikeRentalStation, BikeRentalStationVertex> entry : verticesByStation.entrySet()) {
                BikeRentalStation station = entry.getKey();
                if (stationSet.contains(station))
                    continue;
                BikeRentalStationVertex vertex = entry.getValue();
                if (graph.containsVertex(vertex)) {
                    graph.removeVertexAndEdges(vertex);
                }
                toRemove.add(station);
                service.removeBikeRentalStation(station);
                // TODO: need to unsplit any streets that were split
            }
            for (BikeRentalStation station : toRemove) {
                // post-iteration removal to avoid concurrent modification
                verticesByStation.remove(station);
            }
        }
    }
}<|MERGE_RESOLUTION|>--- conflicted
+++ resolved
@@ -110,13 +110,10 @@
                 source = new NextBikeRentalDataSource(networkName);
             } else if (sourceType.equals("kml")) {
                 source = new GenericKmlBikeRentalDataSource();
-<<<<<<< HEAD
+            } else if (sourceType.equals("sf-bay-area")) {
+                source = new SanFranciscoBayAreaBikeRentalDataSource(networkName);
             } else if (sourceType.equals("share-bike")) {
                 source = new ShareBikeRentalDataSource();
-=======
-            } else if (sourceType.equals("sf-bay-area")) {
-                source = new SanFranciscoBayAreaBikeRentalDataSource(networkName);
->>>>>>> 64d63165
             }
         }
 
