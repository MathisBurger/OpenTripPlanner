/* This program is free software: you can redistribute it and/or
 modify it under the terms of the GNU Lesser General Public License
 as published by the Free Software Foundation, either version 3 of
 the License, or (at your option) any later version.

 This program is distributed in the hope that it will be useful,
 but WITHOUT ANY WARRANTY; without even the implied warranty of
 MERCHANTABILITY or FITNESS FOR A PARTICULAR PURPOSE.  See the
 GNU General Public License for more details.

 You should have received a copy of the GNU General Public License
 along with this program.  If not, see <http://www.gnu.org/licenses/>. */

package org.opentripplanner.updater.bike_rental;

<<<<<<< HEAD
=======
import java.util.ArrayList;
import java.util.Arrays;
import java.util.HashMap;
import java.util.HashSet;
import java.util.List;
import java.util.Map;
import java.util.Map.Entry;
import java.util.Set;
import java.util.concurrent.ExecutionException;
>>>>>>> 975c8eb5
import com.fasterxml.jackson.databind.JsonNode;
import org.opentripplanner.graph_builder.linking.SimpleStreetSplitter;
import org.opentripplanner.routing.bike_rental.BikeRentalStation;
import org.opentripplanner.routing.bike_rental.BikeRentalStationService;
import org.opentripplanner.routing.edgetype.RentABikeOffEdge;
import org.opentripplanner.routing.edgetype.RentABikeOnEdge;
import org.opentripplanner.routing.graph.Graph;
import org.opentripplanner.routing.vertextype.BikeRentalStationVertex;
import org.opentripplanner.updater.GraphUpdaterManager;
import org.opentripplanner.updater.GraphWriterRunnable;
import org.opentripplanner.updater.JsonConfigurable;
import org.opentripplanner.updater.PollingGraphUpdater;
import org.slf4j.Logger;
import org.slf4j.LoggerFactory;
import java.util.Map.Entry;
import java.util.concurrent.ExecutionException;

import java.util.*;
import java.util.Map.Entry;
import java.util.concurrent.ExecutionException;

/**
 * Dynamic bike-rental station updater which encapsulate one BikeRentalDataSource.
 * 
 * Usage example ('bike1' name is an example) in the file 'Graph.properties':
 * 
 * <pre>
 * bike1.type = bike-rental
 * bike1.frequencySec = 60
 * bike1.networks = V3,V3N
 * bike1.sourceType = jcdecaux
 * bike1.url = https://api.jcdecaux.com/vls/v1/stations?contract=Xxx?apiKey=Zzz
 * </pre>
 */
public class BikeRentalUpdater extends PollingGraphUpdater {

    private static final Logger LOG = LoggerFactory.getLogger(BikeRentalUpdater.class);

    private GraphUpdaterManager updaterManager;

    private static final String DEFAULT_NETWORK_LIST = "default";

    Map<BikeRentalStation, BikeRentalStationVertex> verticesByStation = new HashMap<BikeRentalStation, BikeRentalStationVertex>();

    private BikeRentalDataSource source;

    private Graph graph;

    private SimpleStreetSplitter linker;

    private BikeRentalStationService service;

    private String network = "default";

    @Override
    public void setGraphUpdaterManager(GraphUpdaterManager updaterManager) {
        this.updaterManager = updaterManager;
    }

    @Override
    protected void configurePolling (Graph graph, JsonNode config) throws Exception {

        // Set data source type from config JSON
        String sourceType = config.path("sourceType").asText();
        String apiKey = config.path("apiKey").asText();
        String networkName = config.path("network").asText();
        BikeRentalDataSource source = null;
        if (sourceType != null) {
            if (sourceType.equals("jcdecaux")) {
                source = new JCDecauxBikeRentalDataSource();
            } else if (sourceType.equals("b-cycle")) {
                source = new BCycleBikeRentalDataSource(apiKey, networkName);
            } else if (sourceType.equals("bixi")) {
                source = new BixiBikeRentalDataSource();
            } else if (sourceType.equals("keolis-rennes")) {
                source = new KeolisRennesBikeRentalDataSource();
            } else if (sourceType.equals("ov-fiets")) {
                source = new OVFietsKMLDataSource();
            } else if (sourceType.equals("city-bikes")) {
                source = new CityBikesBikeRentalDataSource();
            } else if (sourceType.equals("vcub")) {
                source = new VCubDataSource();
            } else if (sourceType.equals("citi-bike-nyc")) {
                source = new CitiBikeNycBikeRentalDataSource(networkName);
            } else if (sourceType.equals("next-bike")) {
                source = new NextBikeRentalDataSource(networkName);
            } else if (sourceType.equals("kml")) {
                source = new GenericKmlBikeRentalDataSource();
            } else if (sourceType.equals("sf-bay-area")) {
                source = new SanFranciscoBayAreaBikeRentalDataSource(networkName);
<<<<<<< HEAD
            } else if (sourceType.equals("smoove")) {
                source = new SmooveBikeRentalDataSource();
=======
>>>>>>> 975c8eb5
            } else if (sourceType.equals("share-bike")) {
                source = new ShareBikeRentalDataSource();
            }
        }

        if (source == null) {
            throw new IllegalArgumentException("Unknown bike rental source type: " + sourceType);
        } else if (source instanceof JsonConfigurable) {
            ((JsonConfigurable) source).configure(graph, config);
        }

        // Configure updater
        LOG.info("Setting up bike rental updater.");
        this.graph = graph;
        this.source = source;
        this.network = config.path("networks").asText(DEFAULT_NETWORK_LIST);
        LOG.info("Creating bike-rental updater running every {} seconds : {}", frequencySec, source);
    }

    @Override
    public void setup() throws InterruptedException, ExecutionException {
        // Creation of network linker library will not modify the graph
        linker = new SimpleStreetSplitter(graph);

        // Adding a bike rental station service needs a graph writer runnable
        updaterManager.executeBlocking(new GraphWriterRunnable() {
            @Override
            public void run(Graph graph) {
                service = graph.getService(BikeRentalStationService.class, true);
            }
        });
    }

    @Override
    protected void runPolling() throws Exception {
        LOG.debug("Updating bike rental stations from " + source);
        if (!source.update()) {
            LOG.debug("No updates");
            return;
        }
        List<BikeRentalStation> stations = source.getStations();

        // Create graph writer runnable to apply these stations to the graph
        BikeRentalGraphWriterRunnable graphWriterRunnable = new BikeRentalGraphWriterRunnable(stations);
        updaterManager.execute(graphWriterRunnable);
    }

    @Override
    public void teardown() {
    }

    private class BikeRentalGraphWriterRunnable implements GraphWriterRunnable {

        private List<BikeRentalStation> stations;

        public BikeRentalGraphWriterRunnable(List<BikeRentalStation> stations) {
            this.stations = stations;
        }

		@Override
        public void run(Graph graph) {
            // Apply stations to graph
            Set<BikeRentalStation> stationSet = new HashSet<BikeRentalStation>();
            Set<String> defaultNetworks = new HashSet<String>(Arrays.asList(network));
            /* add any new stations and update bike counts for existing stations */
            for (BikeRentalStation station : stations) {
                if (station.networks == null) {
                    /* API did not provide a network list, use default */
                    station.networks = defaultNetworks;
                }
                service.addBikeRentalStation(station);
                stationSet.add(station);
                BikeRentalStationVertex vertex = verticesByStation.get(station);
                if (vertex == null) {
                    vertex = new BikeRentalStationVertex(graph, station);
                    if (!linker.link(vertex)) {
                        // the toString includes the text "Bike rental station"
                        LOG.warn("{} not near any streets; it will not be usable.", station);
                    }
                    verticesByStation.put(station, vertex);
                    new RentABikeOnEdge(vertex, vertex, station.networks);
                    if (station.allowDropoff)
                        new RentABikeOffEdge(vertex, vertex, station.networks);
                } else {
                    vertex.setBikesAvailable(station.bikesAvailable);
                    vertex.setSpacesAvailable(station.spacesAvailable);
                }
            }
            /* remove existing stations that were not present in the update */
            List<BikeRentalStation> toRemove = new ArrayList<BikeRentalStation>();
            for (Entry<BikeRentalStation, BikeRentalStationVertex> entry : verticesByStation.entrySet()) {
                BikeRentalStation station = entry.getKey();
                if (stationSet.contains(station))
                    continue;
                BikeRentalStationVertex vertex = entry.getValue();
                if (graph.containsVertex(vertex)) {
                    graph.removeVertexAndEdges(vertex);
                }
                toRemove.add(station);
                service.removeBikeRentalStation(station);
                // TODO: need to unsplit any streets that were split
            }
            for (BikeRentalStation station : toRemove) {
                // post-iteration removal to avoid concurrent modification
                verticesByStation.remove(station);
            }
        }
    }
}<|MERGE_RESOLUTION|>--- conflicted
+++ resolved
@@ -13,8 +13,6 @@
 
 package org.opentripplanner.updater.bike_rental;
 
-<<<<<<< HEAD
-=======
 import java.util.ArrayList;
 import java.util.Arrays;
 import java.util.HashMap;
@@ -24,7 +22,6 @@
 import java.util.Map.Entry;
 import java.util.Set;
 import java.util.concurrent.ExecutionException;
->>>>>>> 975c8eb5
 import com.fasterxml.jackson.databind.JsonNode;
 import org.opentripplanner.graph_builder.linking.SimpleStreetSplitter;
 import org.opentripplanner.routing.bike_rental.BikeRentalStation;
@@ -39,12 +36,6 @@
 import org.opentripplanner.updater.PollingGraphUpdater;
 import org.slf4j.Logger;
 import org.slf4j.LoggerFactory;
-import java.util.Map.Entry;
-import java.util.concurrent.ExecutionException;
-
-import java.util.*;
-import java.util.Map.Entry;
-import java.util.concurrent.ExecutionException;
 
 /**
  * Dynamic bike-rental station updater which encapsulate one BikeRentalDataSource.
@@ -115,11 +106,8 @@
                 source = new GenericKmlBikeRentalDataSource();
             } else if (sourceType.equals("sf-bay-area")) {
                 source = new SanFranciscoBayAreaBikeRentalDataSource(networkName);
-<<<<<<< HEAD
             } else if (sourceType.equals("smoove")) {
                 source = new SmooveBikeRentalDataSource();
-=======
->>>>>>> 975c8eb5
             } else if (sourceType.equals("share-bike")) {
                 source = new ShareBikeRentalDataSource();
             }
