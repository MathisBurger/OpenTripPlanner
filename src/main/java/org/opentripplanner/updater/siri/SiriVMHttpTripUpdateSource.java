/* This program is free software: you can redistribute it and/or
 modify it under the terms of the GNU Lesser General Public License
 as published by the Free Software Foundation, either version 3 of
 the License, or (at your option) any later version.

 This program is distributed in the hope that it will be useful,
 but WITHOUT ANY WARRANTY; without even the implied warranty of
 MERCHANTABILITY or FITNESS FOR A PARTICULAR PURPOSE.  See the
 GNU General Public License for more details.

 You should have received a copy of the GNU General Public License
 along with this program.  If not, see <http://www.gnu.org/licenses/>. */

package org.opentripplanner.updater.siri;

import com.fasterxml.jackson.databind.JsonNode;
import org.opentripplanner.routing.graph.Graph;
import org.opentripplanner.updater.JsonConfigurable;
import org.opentripplanner.util.HttpUtils;
import org.slf4j.Logger;
import org.slf4j.LoggerFactory;
import uk.org.siri.siri20.*;

import javax.xml.bind.JAXBContext;
import javax.xml.bind.JAXBException;
import java.io.InputStream;
import java.time.ZonedDateTime;
import java.util.List;

public class SiriVMHttpTripUpdateSource implements VehicleMonitoringSource, JsonConfigurable {
    private static final Logger LOG =
            LoggerFactory.getLogger(SiriVMHttpTripUpdateSource.class);

    /**
     * True iff the last list with updates represent all updates that are active right now, i.e. all
     * previous updates should be disregarded
     */
    private boolean fullDataset = true;

    /**
     * Feed id that is used to match trip ids in the TripUpdates
     */
    private String feedId;

    private String url;

    private ZonedDateTime lastTimestamp = ZonedDateTime.now().minusMonths(1);

    @Override
    public void configure(Graph graph, JsonNode config) throws Exception {
        String url = config.path("url").asText();
        if (url == null) {
            throw new IllegalArgumentException("Missing mandatory 'url' parameter");
        }
        this.url = url;
        this.feedId = config.path("feedId").asText();

        try {
            jaxbContext = JAXBContext.newInstance(Siri.class);
        } catch (JAXBException e) {
            throw new InstantiationException("Unable to instantiate JAXBContext");
        }
    }

    JAXBContext jaxbContext;

    @Override
    public List getUpdates() {
        Siri siri;
        fullDataset = true;
        try {
            long t1 = System.currentTimeMillis();
            InputStream is = HttpUtils.getData(url);
            if (is != null) {
                // Decode message
<<<<<<< HEAD
                long t1 = System.currentTimeMillis();
                siri = (Siri) jaxbContext.createUnmarshaller().unmarshal(is);
=======
>>>>>>> 510488ce
                LOG.info("Fetching VM-data took {} ms", (System.currentTimeMillis()-t1));
                t1 = System.currentTimeMillis();
                siri = (Siri) jaxbContext.createUnmarshaller().unmarshal(is);
                LOG.info("Unmarshalling VM-data took {} ms", (System.currentTimeMillis()-t1));

                if (siri.getServiceDelivery().getResponseTimestamp().isBefore(lastTimestamp)) {
                    LOG.info("Newer data has already been processed");
                    return null;
                }
                lastTimestamp = siri.getServiceDelivery().getResponseTimestamp();

                return siri.getServiceDelivery().getVehicleMonitoringDeliveries();

            }
        } catch (Exception e) {
            LOG.warn("Failed to parse SIRI-VM feed from " + url + ":", e);
        }
        return null;
    }

    @Override
    public boolean getFullDatasetValueOfLastUpdates() {
        return fullDataset;
    }
    
    public String toString() {
        return "SiriVMHttpTripUpdateSource(" + url + ")";
    }

    @Override
    public String getFeedId() {
        return this.feedId;
    }
}<|MERGE_RESOLUTION|>--- conflicted
+++ resolved
@@ -73,11 +73,6 @@
             InputStream is = HttpUtils.getData(url);
             if (is != null) {
                 // Decode message
-<<<<<<< HEAD
-                long t1 = System.currentTimeMillis();
-                siri = (Siri) jaxbContext.createUnmarshaller().unmarshal(is);
-=======
->>>>>>> 510488ce
                 LOG.info("Fetching VM-data took {} ms", (System.currentTimeMillis()-t1));
                 t1 = System.currentTimeMillis();
                 siri = (Siri) jaxbContext.createUnmarshaller().unmarshal(is);
