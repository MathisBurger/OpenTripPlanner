--- conflicted
+++ resolved
@@ -152,23 +152,17 @@
 
                     String operator = operatorRef.getValue();
 
-<<<<<<< HEAD
-=======
-                String id = paddedSituationNumber + operator;
-                if (expireSituation) {
-                    idsToExpire.add(id);
-                } else {
->>>>>>> 21afe1ed
-                    AlertPatch alertPatch = new AlertPatch();
-                    alertPatch.setAgencyId(operator);
-                    alertPatch.setTimePeriods(periods);
-                    alertPatch.setAlert(alert);
-<<<<<<< HEAD
-                    alertPatch.setId(situationNumber + operator);
-=======
-                    alertPatch.setId(id);
->>>>>>> 21afe1ed
-                    patches.add(alertPatch);
+                    String id = paddedSituationNumber + operator;
+                    if (expireSituation) {
+                        idsToExpire.add(id);
+                    } else {
+                        AlertPatch alertPatch = new AlertPatch();
+                        alertPatch.setAgencyId(operator);
+                        alertPatch.setTimePeriods(periods);
+                        alertPatch.setAlert(alert);
+                        alertPatch.setId(id);
+                        patches.add(alertPatch);
+                    }
                 }
             }
 
@@ -185,26 +179,19 @@
                     AgencyAndId stopId = siriFuzzyTripMatcher.getStop(stopPointRef.getValue());
                     Set<Route> affectedRoutes = siriFuzzyTripMatcher.getRoutesForStop(stopId);
 
-<<<<<<< HEAD
                     for (Route route : affectedRoutes) {
-=======
-                for (Route route : affectedRoutes) {
-
-                    String id = paddedSituationNumber + route.getId();
-                    if (expireSituation) {
-                        idsToExpire.add(id);
-                    } else {
->>>>>>> 21afe1ed
-                        AlertPatch alertPatch = new AlertPatch();
-                        alertPatch.setRoute(route.getId());
-                        alertPatch.setStop(stopId);
-                        alertPatch.setTimePeriods(periods);
-<<<<<<< HEAD
-                        alertPatch.setId(situationNumber + route.getId());
-=======
-                        alertPatch.setId(id);
->>>>>>> 21afe1ed
-                        patches.add(alertPatch);
+
+                        String id = paddedSituationNumber + route.getId();
+                        if (expireSituation) {
+                            idsToExpire.add(id);
+                        } else {
+                            AlertPatch alertPatch = new AlertPatch();
+                            alertPatch.setRoute(route.getId());
+                            alertPatch.setStop(stopId);
+                            alertPatch.setTimePeriods(periods);
+                            alertPatch.setId(id);
+                            patches.add(alertPatch);
+                        }
                     }
                 }
             }
@@ -227,174 +214,152 @@
                             Set<Route> affectedRoutes = siriFuzzyTripMatcher.getRoutes(lineRef.getValue());
                             for (Route route : affectedRoutes) {
 
-<<<<<<< HEAD
-                                AlertPatch alertPatch = new AlertPatch();
-                                alertPatch.setRoute(route.getId());
-                                alertPatch.setTimePeriods(periods);
-                                alertPatch.setId(situationNumber + route.getId());
-=======
-                            String id = paddedSituationNumber + route.getId();
-                            if (expireSituation) {
-                                idsToExpire.add(id);
-                            } else {
-                                AlertPatch alertPatch = new AlertPatch();
-                                alertPatch.setRoute(route.getId());
-                                alertPatch.setTimePeriods(periods);
-                                alertPatch.setId(id);
->>>>>>> 21afe1ed
-                                patches.add(alertPatch);
-                            }
-                        }
-                    }
-                    NetworkRefStructure networkRef = affectedNetwork.getNetworkRef();
-                    if (networkRef == null || networkRef.getValue() == null) {
-                        continue;
-                    }
-                    String networkId = networkRef.getValue();
-
-<<<<<<< HEAD
-                    AlertPatch alertPatch = new AlertPatch();
-                    alertPatch.setTrip(new AgencyAndId(feedId, networkId));
-                    alertPatch.setId(situationNumber);
-=======
-                String id = paddedSituationNumber + networkId;
-                if (expireSituation) {
-                    idsToExpire.add(id);
-                } else {
-                    AlertPatch alertPatch = new AlertPatch();
-                    alertPatch.setId(id);
->>>>>>> 21afe1ed
-                    patches.add(alertPatch);
-                }
-            }
-
-            AffectsScopeStructure.StopPlaces stopPlaces = affectsStructure.getStopPlaces();
-
-            if (stopPlaces != null && !isListNullOrEmpty(stopPlaces.getAffectedStopPlaces())) {
-
-                for (AffectedStopPlaceStructure stopPoint : stopPlaces.getAffectedStopPlaces()) {
-                    StopPlaceRef stopPlace = stopPoint.getStopPlaceRef();
-                    if (stopPlace == null || stopPlace.getValue() == null) {
-                        continue;
-                    }
-
-                    AgencyAndId stopId = siriFuzzyTripMatcher.getStop(stopPlace.getValue());
-                    Set<Route> affectedRoutes = siriFuzzyTripMatcher.getRoutesForStop(stopId);
-
-<<<<<<< HEAD
-                    for (Route route : affectedRoutes) {
-                        AlertPatch alertPatch = new AlertPatch();
-                        alertPatch.setRoute(route.getId());
-                        alertPatch.setStop(stopId);
-                        alertPatch.setId(situationNumber + route.getId());
-=======
-                for (Route route : affectedRoutes) {
-
-                    String id = paddedSituationNumber + route.getId();
-                    if (expireSituation) {
-                        idsToExpire.add(id);
-                    } else {
-                        AlertPatch alertPatch = new AlertPatch();
-                        alertPatch.setRoute(route.getId());
-                        alertPatch.setStop(stopId);
-                        alertPatch.setId(id);
->>>>>>> 21afe1ed
-                        patches.add(alertPatch);
-                    }
-                }
-            }
-
-            AffectsScopeStructure.VehicleJourneys vjs = affectsStructure.getVehicleJourneys();
-            if (vjs != null && !isListNullOrEmpty(vjs.getAffectedVehicleJourneies())) {
-
-                for (AffectedVehicleJourneyStructure vj : vjs.getAffectedVehicleJourneies()) {
-
-                    String lineRef = null;
-                    if (vj.getLineRef() != null) {
-                        lineRef = vj.getLineRef().getValue();
-                    }
-
-                    List<VehicleJourneyRef> tripRefs = vj.getVehicleJourneyReves();
-                    AffectedVehicleJourneyStructure.Calls stopRefs = vj.getCalls();
-
-                    boolean hasTripRefs = !isListNullOrEmpty(tripRefs);
-                    boolean hasStopRefs = stopRefs != null && !isListNullOrEmpty(stopRefs.getCalls());
-
-                    if (!(hasTripRefs || hasStopRefs)) {
-                        if (lineRef != null) {
-
-<<<<<<< HEAD
-                            Set<Route> affectedRoutes = siriFuzzyTripMatcher.getRoutes(lineRef);
-                            for (Route route : affectedRoutes) {
-                                AgencyAndId routeId = route.getId();
-                                AlertPatch alertPatch = new AlertPatch();
-                                alertPatch.setRoute(routeId);
-=======
-                        Set<Route> affectedRoutes = siriFuzzyTripMatcher.getRoutes(lineRef);
-                        for (Route route : affectedRoutes) {
-                            String id = paddedSituationNumber + route.getId();
-                            if (expireSituation) {
-                                idsToExpire.add(id);
-                            } else {
-                                AlertPatch alertPatch = new AlertPatch();
-                                alertPatch.setRoute(route.getId());
-                                alertPatch.setId(id);
->>>>>>> 21afe1ed
-                                patches.add(alertPatch);
-                            }
-                        }
-                    } else if (hasTripRefs && hasStopRefs) {
-                        for (VehicleJourneyRef vjRef : vj.getVehicleJourneyReves()) {
-
-                            AgencyAndId tripId = siriFuzzyTripMatcher.getTripId(vjRef.getValue());
-
-                            for (AffectedCallStructure call : stopRefs.getCalls()) {
-
-                                AgencyAndId stopId = siriFuzzyTripMatcher.getStop(call.getStopPointRef().getValue());
-                                Set<Route> routeId = siriFuzzyTripMatcher.getRoutesForStop(stopId);
-
-                                for (Route route : routeId) {
-                                    AlertPatch alertPatch = new AlertPatch();
-                                    alertPatch.setRoute(route.getId());
-                                    alertPatch.setTrip(tripId);
-                                    alertPatch.setStop(stopId);
-                                    patches.add(alertPatch);
-                                }
-                            }
-                        }
-                    } else if (hasTripRefs) {
-                        for (VehicleJourneyRef vjRef : vj.getVehicleJourneyReves()) {
-
-                            AgencyAndId tripId = siriFuzzyTripMatcher.getTripId(vjRef.getValue());
-                            if (tripId != null) {
-                                AlertPatch alertPatch = new AlertPatch();
-                                alertPatch.setRoute(new AgencyAndId(feedId, lineRef));
-                                alertPatch.setTrip(tripId);
-                                patches.add(alertPatch);
-                            }
-                        }
-                    } else {
-                        for (AffectedCallStructure call : stopRefs.getCalls()) {
-                            AgencyAndId stopId = siriFuzzyTripMatcher.getStop(call.getStopPointRef().getValue());
-                            Set<Route> routeId = siriFuzzyTripMatcher.getRoutesForStop(stopId);
-
-                            for (Route route : routeId) {
-<<<<<<< HEAD
-                                AlertPatch alertPatch = new AlertPatch();
-                                alertPatch.setRoute(route.getId());
-                                alertPatch.setStop(stopId);
-                                patches.add(alertPatch);
-                            }
-                        }
-                    }
-=======
                                 String id = paddedSituationNumber + route.getId();
                                 if (expireSituation) {
                                     idsToExpire.add(id);
                                 } else {
                                     AlertPatch alertPatch = new AlertPatch();
                                     alertPatch.setRoute(route.getId());
+                                    alertPatch.setTimePeriods(periods);
+                                    alertPatch.setId(id);
+                                    patches.add(alertPatch);
+                                }
+                            }
+                        }
+                    }
+                    NetworkRefStructure networkRef = affectedNetwork.getNetworkRef();
+                    if (networkRef == null || networkRef.getValue() == null) {
+                        continue;
+                    }
+                    String networkId = networkRef.getValue();
+
+                    String id = paddedSituationNumber + networkId;
+                    if (expireSituation) {
+                        idsToExpire.add(id);
+                    } else {
+                        AlertPatch alertPatch = new AlertPatch();
+                        alertPatch.setId(id);
+                        patches.add(alertPatch);
+                    }
+                }
+            }
+
+            AffectsScopeStructure.StopPlaces stopPlaces = affectsStructure.getStopPlaces();
+
+            if (stopPlaces != null && !isListNullOrEmpty(stopPlaces.getAffectedStopPlaces())) {
+
+                for (AffectedStopPlaceStructure stopPoint : stopPlaces.getAffectedStopPlaces()) {
+                    StopPlaceRef stopPlace = stopPoint.getStopPlaceRef();
+                    if (stopPlace == null || stopPlace.getValue() == null) {
+                        continue;
+                    }
+
+                    AgencyAndId stopId = siriFuzzyTripMatcher.getStop(stopPlace.getValue());
+                    Set<Route> affectedRoutes = siriFuzzyTripMatcher.getRoutesForStop(stopId);
+
+                    for (Route route : affectedRoutes) {
+
+                        String id = paddedSituationNumber + route.getId();
+                        if (expireSituation) {
+                            idsToExpire.add(id);
+                        } else {
+                            AlertPatch alertPatch = new AlertPatch();
+                            alertPatch.setRoute(route.getId());
+                            alertPatch.setStop(stopId);
+                            alertPatch.setId(id);
+                            patches.add(alertPatch);
+                        }
+                    }
+                }
+            }
+
+            AffectsScopeStructure.VehicleJourneys vjs = affectsStructure.getVehicleJourneys();
+            if (vjs != null && !isListNullOrEmpty(vjs.getAffectedVehicleJourneies())) {
+
+                for (AffectedVehicleJourneyStructure vj : vjs.getAffectedVehicleJourneies()) {
+
+                    String lineRef = null;
+                    if (vj.getLineRef() != null) {
+                        lineRef = vj.getLineRef().getValue();
+                    }
+
+                    List<VehicleJourneyRef> tripRefs = vj.getVehicleJourneyReves();
+                    AffectedVehicleJourneyStructure.Calls stopRefs = vj.getCalls();
+
+                    boolean hasTripRefs = !isListNullOrEmpty(tripRefs);
+                    boolean hasStopRefs = stopRefs != null && !isListNullOrEmpty(stopRefs.getCalls());
+
+                    if (!(hasTripRefs || hasStopRefs)) {
+                        if (lineRef != null) {
+
+                            Set<Route> affectedRoutes = siriFuzzyTripMatcher.getRoutes(lineRef);
+                            for (Route route : affectedRoutes) {
+                                String id = paddedSituationNumber + route.getId();
+                                if (expireSituation) {
+                                    idsToExpire.add(id);
+                                } else {
+                                    AlertPatch alertPatch = new AlertPatch();
+                                    alertPatch.setRoute(route.getId());
+                                    alertPatch.setId(id);
+                                    patches.add(alertPatch);
+                                }
+                            }
+                        }
+                    } else if (hasTripRefs && hasStopRefs) {
+                        for (VehicleJourneyRef vjRef : vj.getVehicleJourneyReves()) {
+
+                            AgencyAndId tripId = siriFuzzyTripMatcher.getTripId(vjRef.getValue());
+
+                            for (AffectedCallStructure call : stopRefs.getCalls()) {
+
+                                AgencyAndId stopId = siriFuzzyTripMatcher.getStop(call.getStopPointRef().getValue());
+                                Set<Route> routeId = siriFuzzyTripMatcher.getRoutesForStop(stopId);
+
+                                for (Route route : routeId) {
+                                    String id = paddedSituationNumber + route.getId();
+                                    if (expireSituation) {
+                                        idsToExpire.add(id);
+                                    } else {
+                                        AlertPatch alertPatch = new AlertPatch();
+                                        alertPatch.setRoute(route.getId());
+                                        alertPatch.setTrip(tripId);
+                                        alertPatch.setStop(stopId);
+                                        alertPatch.setId(id);
+                                        patches.add(alertPatch);
+                                    }
+                                }
+                            }
+                        }
+                    } else if (hasTripRefs) {
+                        for (VehicleJourneyRef vjRef : vj.getVehicleJourneyReves()) {
+
+                            AgencyAndId tripId = siriFuzzyTripMatcher.getTripId(vjRef.getValue());
+                            if (tripId != null) {
+
+                                String id = paddedSituationNumber + vjRef.getValue();
+                                if (expireSituation) {
+                                    idsToExpire.add(id);
+                                } else {
+                                    AlertPatch alertPatch = new AlertPatch();
                                     alertPatch.setTrip(tripId);
+                                    alertPatch.setId(id);
+                                    patches.add(alertPatch);
+                                }
+                            }
+                        }
+                    } else {
+                        for (AffectedCallStructure call : stopRefs.getCalls()) {
+                            AgencyAndId stopId = siriFuzzyTripMatcher.getStop(call.getStopPointRef().getValue());
+                            Set<Route> routeId = siriFuzzyTripMatcher.getRoutesForStop(stopId);
+
+                            for (Route route : routeId) {
+
+                                String id = paddedSituationNumber + route.getId().getId();
+                                if (expireSituation) {
+                                    idsToExpire.add(id);
+                                } else {
+                                    AlertPatch alertPatch = new AlertPatch();
+                                    alertPatch.setRoute(route.getId());
                                     alertPatch.setStop(stopId);
                                     alertPatch.setId(id);
                                     patches.add(alertPatch);
@@ -402,43 +367,6 @@
                             }
                         }
                     }
-                } else if (hasTripRefs) {
-                    for (VehicleJourneyRef vjRef : vj.getVehicleJourneyReves()) {
-
-                        AgencyAndId tripId = siriFuzzyTripMatcher.getTripId(vjRef.getValue());
-                        if (tripId != null) {
-
-                            String id = paddedSituationNumber + vjRef.getValue();
-                            if (expireSituation) {
-                                idsToExpire.add(id);
-                            } else {
-                                AlertPatch alertPatch = new AlertPatch();
-                                alertPatch.setTrip(tripId);
-                                alertPatch.setId(id);
-                                patches.add(alertPatch);
-                            }
-                        }
-                    }
-                } else {
-                    for (AffectedCallStructure call : stopRefs.getCalls()) {
-                        AgencyAndId stopId = siriFuzzyTripMatcher.getStop(call.getStopPointRef().getValue());
-                        Set<Route> routeId = siriFuzzyTripMatcher.getRoutesForStop(stopId);
-
-                        for (Route route : routeId) {
-
-                            String id = paddedSituationNumber + route.getId().getId();
-                            if (expireSituation) {
-                                idsToExpire.add(id);
-                            } else {
-                                AlertPatch alertPatch = new AlertPatch();
-                                alertPatch.setRoute(route.getId());
-                                alertPatch.setStop(stopId);
-                                alertPatch.setId(id);
-                                patches.add(alertPatch);
-                            }
-                        }
-                    }
->>>>>>> 21afe1ed
                 }
             }
         }
