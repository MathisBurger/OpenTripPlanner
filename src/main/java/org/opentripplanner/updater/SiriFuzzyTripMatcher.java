--- conflicted
+++ resolved
@@ -80,8 +80,6 @@
         Set<Trip> trips = null;
         if (journey.getVehicleRef() != null) {
             trips = getCachedTripsBySiriId(journey.getVehicleRef().getValue());
-<<<<<<< HEAD
-=======
         }
 
         if (trips == null) {
@@ -94,7 +92,6 @@
             if (datedVehicleRef != null) {
                 trips = mappedTripsCache.get(datedVehicleRef);
             }
->>>>>>> a2d4113e
         }
         if (trips == null) {
             List<EstimatedCall> estimatedCalls = journey.getEstimatedCalls().getEstimatedCalls();
@@ -113,16 +110,10 @@
 
             if (trips == null) {
                 //SIRI-data may report other platform, but still on the same Parent-stop
-<<<<<<< HEAD
-                Stop stop = index.stopForId.get(new AgencyAndId("RB", lastStopPoint));
-                if (stop != null && stop.getParentStation() != null) {
-                    Collection<Stop> allQuays = index.stopsForParentStation.get(new AgencyAndId("RB", stop.getParentStation()));
-=======
                 String agencyId = index.agenciesForFeedId.keySet().iterator().next();
                 Stop stop = index.stopForId.get(new AgencyAndId(agencyId, lastStopPoint));
                 if (stop != null && stop.getParentStation() != null) {
                     Collection<Stop> allQuays = index.stopsForParentStation.get(new AgencyAndId(agencyId, stop.getParentStation()));
->>>>>>> a2d4113e
                     for (Stop quay : allQuays) {
                         Set<Trip> tripSet = start_stop_tripCache.get(createStartStopKey(quay.getId().getId(), arrivalTime.toLocalTime().toSecondOfDay()));
                         if (tripSet != null) {
