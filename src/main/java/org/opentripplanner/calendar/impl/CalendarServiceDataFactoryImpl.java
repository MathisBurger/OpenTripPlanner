--- conflicted
+++ resolved
@@ -25,16 +25,9 @@
 import org.opentripplanner.model.calendar.CalendarServiceData;
 import org.opentripplanner.model.calendar.LocalizedServiceId;
 import org.opentripplanner.model.calendar.ServiceDate;
-<<<<<<< HEAD
-import org.opentripplanner.model.OtpTransitDao;
-import org.opentripplanner.model.CalendarService;
-import org.opentripplanner.model.impl.MultipleCalendarsForServiceIdException;
-import org.opentripplanner.model.impl.OtpTransitDaoBuilder;
-=======
 import org.opentripplanner.model.CalendarService;
 import org.opentripplanner.model.impl.MultipleCalendarsForServiceIdException;
 import org.opentripplanner.model.impl.OtpTransitBuilder;
->>>>>>> 8ae40c8c
 import org.slf4j.Logger;
 import org.slf4j.LoggerFactory;
 
@@ -71,20 +64,6 @@
     private final Map<AgencyAndId, List<String>> tripAgencyIdsByServiceId;
     private final Set<AgencyAndId> serviceIds;
 
-<<<<<<< HEAD
-    public static CalendarService createCalendarService(OtpTransitDaoBuilder transitBuilder) {
-        return new CalendarServiceImpl(createCalendarServiceData(transitBuilder));
-    }
-
-    public static CalendarServiceData createCalendarServiceData(OtpTransitDaoBuilder transitBuilder) {
-        return new CalendarServiceDataFactoryImpl(transitBuilder).createData();
-    }
-
-    public static CalendarServiceData createCalendarSrvDataWithoutDatesForLocalizedSrvId(
-            OtpTransitDaoBuilder transitBuilder
-    ) {
-        return (new CalendarServiceDataFactoryImpl(transitBuilder) {
-=======
     public static CalendarService createCalendarService(OtpTransitBuilder transitDaoBuilder) {
         return new CalendarServiceImpl(createCalendarServiceData(transitDaoBuilder));
     }
@@ -97,7 +76,6 @@
             OtpTransitBuilder transitDaoBuilder
     ) {
         return (new CalendarServiceDataFactoryImpl(transitDaoBuilder) {
->>>>>>> 8ae40c8c
             @Override void addDatesForLocalizedServiceId(
                     AgencyAndId serviceId, List<ServiceDate> serviceDates, CalendarServiceData data
             ) {
@@ -106,11 +84,7 @@
         }).createData();
     }
 
-<<<<<<< HEAD
-    private CalendarServiceDataFactoryImpl(OtpTransitDaoBuilder transitBuilder) {
-=======
     private CalendarServiceDataFactoryImpl(OtpTransitBuilder transitBuilder) {
->>>>>>> 8ae40c8c
         agencies = transitBuilder.getAgencies();
         calendarDatesByServiceId = transitBuilder.getCalendarDates()
                 .stream()
@@ -304,17 +278,6 @@
         return c.getTime();
     }
 
-<<<<<<< HEAD
-    static Map<AgencyAndId, List<String>> createTripAgencyIdByServiceIdMap(Collection<Trip> trips) {
-        Map<AgencyAndId, Set<String>> agencyIdsByServiceIds = new HashMap<>();
-
-        for (Trip trip : trips) {
-            AgencyAndId tripId = trip.getId();
-            String tripAgencyId = tripId.getAgencyId();
-            AgencyAndId tripServiceId = trip.getServiceId();
-            Set<String> agencyIds = agencyIdsByServiceIds.computeIfAbsent(tripServiceId, k -> new HashSet<>());
-            agencyIds.add(tripAgencyId);
-=======
     private static Map<AgencyAndId, List<String>> createTripAgencyIdByServiceIdMap(Collection<Trip> trips) {
         Map<AgencyAndId, Set<String>> agencyIdsByServiceIds = new HashMap<>();
 
@@ -327,7 +290,6 @@
             if(t.getRoute().getAgency() != null) {
                 agencyIds.add(t.getRoute().getAgency().getId());
             }
->>>>>>> 8ae40c8c
         }
 
         Map<AgencyAndId, List<String>> map = new HashMap<>();
