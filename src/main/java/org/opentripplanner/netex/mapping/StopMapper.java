--- conflicted
+++ resolved
@@ -206,7 +206,39 @@
         return stop;
     }
 
-<<<<<<< HEAD
+    // Mapped same way as parent stops for now
+    Stop mapGroupsOfStopPlaces(GroupOfStopPlaces groupOfStopPlaces, ListMultimap<Stop, Stop> stopsByGroupOfStopPlaces, EntityMap<AgencyAndId, Stop> stops) {
+        Stop group = new Stop();
+        group.setId(AgencyAndIdFactory.createAgencyAndId(groupOfStopPlaces.getId()));
+        group.setLocationType(1); // Set same as parent stop for now
+        if (groupOfStopPlaces.getName() != null) {
+            group.setName(groupOfStopPlaces.getName().getValue());
+        } else {
+            LOG.warn("No name found for group of stop places " + groupOfStopPlaces.getId());
+            group.setName("Not found");
+        }
+        if(groupOfStopPlaces.getCentroid() != null){
+            group.setLat(groupOfStopPlaces.getCentroid().getLocation().getLatitude().doubleValue());
+            group.setLon(groupOfStopPlaces.getCentroid().getLocation().getLongitude().doubleValue());
+        } else{
+            LOG.warn(groupOfStopPlaces.getId() + " does not contain any coordinates.");
+        }
+
+        StopPlaceRefs_RelStructure members = groupOfStopPlaces.getMembers();
+        if (members != null) {
+            List<StopPlaceRefStructure> memberList = members.getStopPlaceRef();
+            for (StopPlaceRefStructure stopPlaceRefStructure : memberList) {
+                AgencyAndId stopId = AgencyAndIdFactory.createAgencyAndId(stopPlaceRefStructure.getRef());
+                if (stops.containsKey(stopId)) {
+                    Stop stop = stops.get(stopId);
+                    stopsByGroupOfStopPlaces.put(group, stop);
+                }
+            }
+        }
+
+        return group;
+    }
+
     Stop.interchangeWeightingEnumeration mapInterchange(StopPlace stopPlace) {
         if  (stopPlace.getWeighting() != null) {
             switch (stopPlace.getWeighting()) {
@@ -225,38 +257,5 @@
         else {
             return Stop.interchangeWeightingEnumeration.INTERCHANGE_ALLOWED;
         }
-=======
-    // Mapped same way as parent stops for now
-    Stop mapGroupsOfStopPlaces(GroupOfStopPlaces groupOfStopPlaces, ListMultimap<Stop, Stop> stopsByGroupOfStopPlaces, EntityMap<AgencyAndId, Stop> stops) {
-        Stop group = new Stop();
-        group.setId(AgencyAndIdFactory.createAgencyAndId(groupOfStopPlaces.getId()));
-        group.setLocationType(1); // Set same as parent stop for now
-        if (groupOfStopPlaces.getName() != null) {
-            group.setName(groupOfStopPlaces.getName().getValue());
-        } else {
-            LOG.warn("No name found for group of stop places " + groupOfStopPlaces.getId());
-            group.setName("Not found");
-        }
-        if(groupOfStopPlaces.getCentroid() != null){
-            group.setLat(groupOfStopPlaces.getCentroid().getLocation().getLatitude().doubleValue());
-            group.setLon(groupOfStopPlaces.getCentroid().getLocation().getLongitude().doubleValue());
-        } else{
-            LOG.warn(groupOfStopPlaces.getId() + " does not contain any coordinates.");
-        }
-
-        StopPlaceRefs_RelStructure members = groupOfStopPlaces.getMembers();
-        if (members != null) {
-            List<StopPlaceRefStructure> memberList = members.getStopPlaceRef();
-            for (StopPlaceRefStructure stopPlaceRefStructure : memberList) {
-                AgencyAndId stopId = AgencyAndIdFactory.createAgencyAndId(stopPlaceRefStructure.getRef());
-                if (stops.containsKey(stopId)) {
-                    Stop stop = stops.get(stopId);
-                    stopsByGroupOfStopPlaces.put(group, stop);
-                }
-            }
-        }
-
-        return group;
->>>>>>> c2d036b2
     }
 }