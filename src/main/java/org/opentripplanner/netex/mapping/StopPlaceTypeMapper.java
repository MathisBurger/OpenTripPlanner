package org.opentripplanner.netex.mapping;

import org.opentripplanner.model.modes.TransitMode;
import org.opentripplanner.model.modes.TransitModeService;
import org.rutebanken.netex.model.StopPlace;
import org.slf4j.Logger;
import org.slf4j.LoggerFactory;


/**
 * This is a best effort at mapping the NeTEx transport modes to the OTP route codes which are identical to the
 * <a href="https://developers.google.com/transit/gtfs/reference/extended-route-types">GTFS extended route types</a>
 */
class StopPlaceTypeMapper {

    private static final Logger LOG = LoggerFactory.getLogger(StopPlaceTypeMapper.class);

    private final TransitModeService transitModeService;

    StopPlaceTypeMapper(TransitModeService transitModeService) {
        this.transitModeService = transitModeService;
    }

    public TransitMode map(
            StopPlace stopPlace
    ) {
        TransitMode result = null;
        String submode = getSubmodeAsString(stopPlace);
        if (submode != null) {
            result = mapSubmodeFromConfiguration(submode);
        }
        // Fallback to main mode
        if (result == null) {
            result = mapVehicleMode(stopPlace);
        }

        return result;
    }

    private TransitMode mapVehicleMode(StopPlace stopPlace) {
<<<<<<< HEAD
=======
        if (stopPlace.getTransportMode() == null) {
            return null;
        }
>>>>>>> 5d07d087
        switch (stopPlace.getTransportMode()) {
            case AIR:
                return TransitMode.AIRPLANE;
            case BUS:
                return TransitMode.BUS;
            case TROLLEY_BUS:
                return TransitMode.TROLLEYBUS;
            case CABLEWAY:
                return TransitMode.CABLE_CAR;
            case COACH:
                return TransitMode.COACH;
            case FUNICULAR:
                return TransitMode.FUNICULAR;
            case METRO:
                return TransitMode.SUBWAY;
            case RAIL:
                return TransitMode.RAIL;
            case TRAM:
                return TransitMode.TRAM;
            case WATER:
            case FERRY:
                return TransitMode.FERRY;
            default:
                return null;
        }
    }

    private String getSubmodeAsString(StopPlace stopPlace) {
        if (stopPlace.getAirSubmode() != null) {
            return stopPlace.getAirSubmode().value();
        }
        if (stopPlace.getBusSubmode() != null) {
            return stopPlace.getBusSubmode().value();
        }
        if (stopPlace.getTelecabinSubmode() != null) {
            return stopPlace.getTelecabinSubmode().value();
        }
        if (stopPlace.getCoachSubmode() != null) {
            return stopPlace.getCoachSubmode().value();
        }
        if (stopPlace.getFunicularSubmode() != null) {
            return stopPlace.getFunicularSubmode().value();
        }
        if (stopPlace.getMetroSubmode() != null) {
            return stopPlace.getMetroSubmode().value();
        }
        if (stopPlace.getRailSubmode() != null) {
            return stopPlace.getRailSubmode().value();
        }
        if (stopPlace.getTramSubmode() != null) {
            return stopPlace.getTramSubmode().value();
        }
        if (stopPlace.getWaterSubmode() != null) {
            return stopPlace.getWaterSubmode().value();
<<<<<<< HEAD
        }
        return null;
    }


    private TransitMode mapSubmodeFromConfiguration(String subModeString) {

        if (transitModeService == null) {
            LOG.info("No transitModeService configured.");
            return null;
        }

        TransitMode transitMode;

        try {
            transitMode = transitModeService.getTransitModeByNetexSubMode(subModeString);
        } catch (IllegalArgumentException e) {
            LOG.info("SubMode {} not configured. Falling back to main mode.", subModeString);
            transitMode = null;
        }

=======
        }
        return null;
    }


    private TransitMode mapSubmodeFromConfiguration(String subModeString) {

        if (transitModeService == null) {
            LOG.info("No transitModeService configured.");
            return null;
        }

        TransitMode transitMode;

        try {
            transitMode = transitModeService.getTransitModeByNetexSubMode(subModeString);
        } catch (IllegalArgumentException e) {
            LOG.info("SubMode {} not configured. Falling back to main mode.", subModeString);
            transitMode = null;
        }

>>>>>>> 5d07d087
        return transitMode;
    }
}<|MERGE_RESOLUTION|>--- conflicted
+++ resolved
@@ -38,12 +38,9 @@
     }
 
     private TransitMode mapVehicleMode(StopPlace stopPlace) {
-<<<<<<< HEAD
-=======
         if (stopPlace.getTransportMode() == null) {
             return null;
         }
->>>>>>> 5d07d087
         switch (stopPlace.getTransportMode()) {
             case AIR:
                 return TransitMode.AIRPLANE;
@@ -98,7 +95,6 @@
         }
         if (stopPlace.getWaterSubmode() != null) {
             return stopPlace.getWaterSubmode().value();
-<<<<<<< HEAD
         }
         return null;
     }
@@ -120,29 +116,6 @@
             transitMode = null;
         }
 
-=======
-        }
-        return null;
-    }
-
-
-    private TransitMode mapSubmodeFromConfiguration(String subModeString) {
-
-        if (transitModeService == null) {
-            LOG.info("No transitModeService configured.");
-            return null;
-        }
-
-        TransitMode transitMode;
-
-        try {
-            transitMode = transitModeService.getTransitModeByNetexSubMode(subModeString);
-        } catch (IllegalArgumentException e) {
-            LOG.info("SubMode {} not configured. Falling back to main mode.", subModeString);
-            transitMode = null;
-        }
-
->>>>>>> 5d07d087
         return transitMode;
     }
 }