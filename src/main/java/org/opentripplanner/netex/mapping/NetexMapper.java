package org.opentripplanner.netex.mapping;

import com.google.common.collect.ArrayListMultimap;
import com.google.common.collect.Multimap;
import java.util.Collection;
import java.util.HashMap;
import java.util.List;
import java.util.Map;
import org.opentripplanner.graph_builder.DataImportIssueStore;
import org.opentripplanner.model.Agency;
import org.opentripplanner.model.FeedScopedId;
import org.opentripplanner.model.FlexLocationGroup;
import org.opentripplanner.model.FlexStopLocation;
import org.opentripplanner.model.Notice;
import org.opentripplanner.model.Route;
import org.opentripplanner.model.ShapePoint;
import org.opentripplanner.model.Station;
import org.opentripplanner.model.StopLocation;
import org.opentripplanner.model.StopTime;
import org.opentripplanner.model.TransitEntity;
import org.opentripplanner.model.Trip;
import org.opentripplanner.model.TripPattern;
import org.opentripplanner.model.impl.OtpTransitServiceBuilder;
import org.opentripplanner.model.modes.TransitModeService;
import org.opentripplanner.netex.index.api.NetexEntityIndexReadOnlyView;
import org.opentripplanner.netex.mapping.calendar.CalendarServiceBuilder;
import org.opentripplanner.netex.mapping.calendar.DatedServiceJourneyMapper;
import org.opentripplanner.netex.mapping.support.FeedScopedIdFactory;
import org.opentripplanner.routing.trippattern.Deduplicator;
import org.rutebanken.netex.model.Authority;
import org.rutebanken.netex.model.FlexibleLine;
import org.rutebanken.netex.model.FlexibleStopPlace;
import org.rutebanken.netex.model.GroupOfStopPlaces;
import org.rutebanken.netex.model.JourneyPattern;
import org.rutebanken.netex.model.Line;
import org.rutebanken.netex.model.NoticeAssignment;
import org.rutebanken.netex.model.StopPlace;
import org.rutebanken.netex.model.TariffZone;


/**
 * <p>
 * This is the ROOT mapper to map from the Netex domin model into the OTP internal model. This class delegates to
 * type/argegate specific mappers and take the result from each such mapper and add the result to the
 * {@link OtpTransitServiceBuilder}.
 * </p>
 * <p>
 * The transit builder is updated with the new OTP model entities, holding ALL entities parsed so fare including
 * previous Netex files in the same bundle. This enable the mapping code to make direct references between entities
 * in the OTP domain model.
 * </p>
 */
public class NetexMapper {
    private static final int LEVEL_SHARED = 0;
    private static final int LEVEL_GROUP = 1;

    private final FeedScopedIdFactory idFactory;
<<<<<<< HEAD
    private final TransitModeService transitModeService;
=======
    private final OtpTransitServiceBuilder transitBuilder;
>>>>>>> f35be69d
    private final Deduplicator deduplicator;
    private final DataImportIssueStore issueStore;
    private final Multimap<String, Station> stationsByMultiModalStationRfs = ArrayListMultimap.create();
    private final CalendarServiceBuilder calendarServiceBuilder;
    private final TripCalendarBuilder tripCalendarBuilder;

    /** Map entries that cross reference entities within a group/operator, for example Interchanges. */
    private GroupNetexMapper groupMapper;

    private NetexEntityIndexReadOnlyView currentNetexIndex;
    private int level = LEVEL_SHARED;

    /**
     * This is needed to assign a notice to a stop time. It is not part of the target
     * OTPTransitService, so we need to temporally cash this here.
     */
    private final Map<String, StopTime> stopTimesByNetexId = new HashMap<>();


    public NetexMapper(
            OtpTransitServiceBuilder transitBuilder,
            String feedId,
            Deduplicator deduplicator,
            TransitModeService transitModeService,
            DataImportIssueStore issueStore
    ) {
        this.transitBuilder = transitBuilder;
        this.deduplicator = deduplicator;
        this.idFactory = new FeedScopedIdFactory(feedId);
        this.transitModeService = transitModeService;
        this.issueStore = issueStore;
        this.calendarServiceBuilder = new CalendarServiceBuilder(idFactory);
        this.tripCalendarBuilder = new TripCalendarBuilder(this.calendarServiceBuilder, issueStore);
    }

    /**
     * Prepare to for mapping of a new sub-level of entities(shared-files, shared-group-files and
     * group-files). This is a life-cycle method used to notify this class that a new dataset is
     * about to be processed. Any existing intermediate state must be saved, so it can be accessed
     * during the next call to {@link #mapNetexToOtp(NetexEntityIndexReadOnlyView)} and after.
     */
    public NetexMapper push() {
        ++level;
        this.tripCalendarBuilder.push();
        setupGroupMapping();
        return this;
    }

    /**
     * It is now safe to discard any intermediate state generated by the last call to
     * {@link #mapNetexToOtp(NetexEntityIndexReadOnlyView)}.
     */
    public NetexMapper pop() {
        performGroupMapping();
        this.tripCalendarBuilder.pop();
        --level;
        return this;
    }

    /**
     * Any post processing step in the mapping is done in this method. The method is called
     * ONCE after all other mapping is complete. Note! Hierarchical data structures are not
     * accessible any more.
     */
    public void finnishUp() {
        // Add Calendar data created during the mapping of dayTypes, dayTypeAssignments,
        // datedServiceJourney and ServiceJourneys
        transitBuilder.getCalendarDates().addAll(
                calendarServiceBuilder.createServiceCalendar()
        );
    }

    /**
     * Any post processing step in the mapping is done in this method for a . The method is called
     * ONCE after all other mapping is complete. Note! Hierarchical data structures are not
     * accessible any more.
     */
    public void finnishUpGroup() {
        // Add Calendar data created during the mapping of dayTypes, dayTypeAssignments,
        // datedServiceJourney and ServiceJourneys
        transitBuilder.getCalendarDates().addAll(
                calendarServiceBuilder.createServiceCalendar()
        );
    }

    /**
     * <p>
     * This method mapes the last Netex file imported using the *local* entities in the
     * hierarchical {@link NetexEntityIndexReadOnlyView}.
     * </p>
     * <p>
     * Note that the order in which the elements are mapped is important. For example, if a file
     * contains Authorities, Line and Notices - they need to be mapped in that order, since
     * Route have a reference on Agency, and Notice may reference on Route.
     * </p>
     *
     * @param netexIndex The parsed Netex entities to be mapped
     */
    public void mapNetexToOtp(NetexEntityIndexReadOnlyView netexIndex) {
        // Be careful, the order matter. For example a Route has a reference to Agency; Hence Agency must be mapped
        // before Route - if both entities are defined in the same file.
        this.currentNetexIndex = netexIndex;
        mapAuthorities();
        mapOperators();
        mapShapePoints();
        mapTariffZones();
        mapStopPlaceAndQuays();
        mapMultiModalStopPlaces();
        mapGroupsOfStopPlaces();
        mapFlexibleStopPlaces();
        mapDatedServiceJourneys();
        mapDayTypeAssignments();

        // DayType and DSJ is mapped to a service calendar and a serviceId is generated
        Map<String, FeedScopedId> serviceIds = createCalendarForServiceJourney();

        mapRoute();
        mapTripPatterns(serviceIds);
        mapNoticeAssignments();

        addEntriesToGroupMapperForPostProcessingLater();
    }

    /* PRIVATE METHODS */

    private void setupGroupMapping() {
        if(level != LEVEL_GROUP) { return; }
        this.groupMapper = new GroupNetexMapper(idFactory, issueStore, transitBuilder);
    }

    /**
     * Group mappings should be done after all individual processed files and most entities are
     * mapped. The group mapping should only be used to map entities(relations) that reference
     * elements in other files within a group(netex namespace);
     */
    private void performGroupMapping() {
        if(level != LEVEL_GROUP) { return; }
        this.groupMapper.mapGroupEntries();
        // Throw away group data and make it available for garbage collection
        this.groupMapper = null;
    }

    private void mapAuthorities() {
        AuthorityToAgencyMapper agencyMapper = new AuthorityToAgencyMapper(idFactory, currentNetexIndex.getTimeZone());
        for (Authority authority : currentNetexIndex.getAuthoritiesById().localValues()) {
            Agency agency = agencyMapper.mapAuthorityToAgency(authority);
            transitBuilder.getAgenciesById().add(agency);
        }
    }

    private void mapOperators() {
        OperatorToAgencyMapper mapper = new OperatorToAgencyMapper(idFactory);
        for (org.rutebanken.netex.model.Operator operator : currentNetexIndex.getOperatorsById().localValues()) {
            transitBuilder.getOperatorsById().add(mapper.mapOperator(operator));
        }
    }

    private void mapShapePoints() {
        ServiceLinkMapper serviceLinkMapper = new ServiceLinkMapper(idFactory, issueStore);
        for (JourneyPattern journeyPattern : currentNetexIndex.getJourneyPatternsById().localValues()) {

            Collection<ShapePoint> shapePoints = serviceLinkMapper.getShapePointsByJourneyPattern(
                journeyPattern,
                currentNetexIndex.getServiceLinkById(),
                currentNetexIndex.getQuayIdByStopPointRef(),
                currentNetexIndex.getQuayById());

            for (ShapePoint shapePoint : shapePoints) {
                transitBuilder.getShapePoints().put(shapePoint.getShapeId(), shapePoint);
            }
        }
    }

    private void mapTariffZones() {
        TariffZoneMapper tariffZoneMapper = new TariffZoneMapper(idFactory);
        for (TariffZone tariffZone : currentNetexIndex.getTariffZonesById().localValues()) {
            transitBuilder.getFareZonesById().add(tariffZoneMapper.mapTariffZone(tariffZone));
        }
    }

    private void mapStopPlaceAndQuays() {
        for (String stopPlaceId : currentNetexIndex.getStopPlaceById().localKeys()) {
            Collection<StopPlace> stopPlaceAllVersions = currentNetexIndex.getStopPlaceById().lookup(stopPlaceId);
            StopAndStationMapper stopMapper = new StopAndStationMapper(
                idFactory,
                currentNetexIndex.getQuayById(),
                transitBuilder.getFareZonesById(),
                issueStore
            );
            stopMapper.mapParentAndChildStops(stopPlaceAllVersions);
            transitBuilder.getStops().addAll(stopMapper.resultStops);
            transitBuilder.getStations().addAll(stopMapper.resultStations);
            stationsByMultiModalStationRfs.putAll(stopMapper.resultStationByMultiModalStationRfs);
        }
    }

    private void mapMultiModalStopPlaces() {
        MultiModalStationMapper mapper = new MultiModalStationMapper(idFactory);
        for (StopPlace multiModalStopPlace : currentNetexIndex.getMultiModalStopPlaceById().localValues()) {
            transitBuilder.getMultiModalStationsById().add(
                mapper.map(
                    multiModalStopPlace,
                    stationsByMultiModalStationRfs.get(multiModalStopPlace.getId())
                )
            );
        }
    }

    private void mapGroupsOfStopPlaces() {
        GroupOfStationsMapper groupOfStationsMapper = new GroupOfStationsMapper(
                idFactory,
                transitBuilder.getMultiModalStationsById(),
                transitBuilder.getStations()
        );
        for (GroupOfStopPlaces groupOfStopPlaces : currentNetexIndex.getGroupOfStopPlacesById().localValues()) {
            transitBuilder.getGroupsOfStationsById().add(groupOfStationsMapper.map(groupOfStopPlaces));
        }
    }

<<<<<<< HEAD
    private void mapFlexibleStopPlaces(NetexEntityIndexReadOnlyView netexIndex) {
        FlexStopLocationMapper flexStopLocationMapper = new FlexStopLocationMapper(idFactory, transitBuilder.getStops().values());

        for (FlexibleStopPlace flexibleStopPlace : netexIndex.getFlexibleStopPlacesById().localValues()) {
            StopLocation stopLocation = flexStopLocationMapper.map(flexibleStopPlace);
            if (stopLocation instanceof FlexStopLocation) {
                transitBuilder.getLocations().add((FlexStopLocation) stopLocation);
            } else if (stopLocation instanceof FlexLocationGroup) {
                transitBuilder.getLocationGroups().add((FlexLocationGroup) stopLocation);
=======
    private void mapFlexibleStopPlaces() {
        FlexStopLocationMapper flexStopLocationMapper = new FlexStopLocationMapper(idFactory);

        for (FlexibleStopPlace flexibleStopPlace : currentNetexIndex.getFlexibleStopPlacesById().localValues()) {
            FlexStopLocation stopLocation = flexStopLocationMapper.map(flexibleStopPlace);
            if (stopLocation != null) {
                transitBuilder.getLocations().add(stopLocation);
>>>>>>> f35be69d
            }
        }
    }

    private void mapDatedServiceJourneys() {
        tripCalendarBuilder.addDatedServiceJourneys(
            currentNetexIndex.getOperatingDayById(),
            DatedServiceJourneyMapper.indexDSJBySJId(
                currentNetexIndex.getDatedServiceJourneys()
            )
        );
    }

    private void mapDayTypeAssignments() {
        tripCalendarBuilder.addDayTypeAssignments(
            currentNetexIndex.getDayTypeById(),
            currentNetexIndex.getDayTypeAssignmentByDayTypeId(),
            currentNetexIndex.getOperatingDayById(),
            currentNetexIndex.getOperatingPeriodById()
        );
    }

    private Map<String, FeedScopedId> createCalendarForServiceJourney() {
        return tripCalendarBuilder.createTripCalendar(
            currentNetexIndex.getServiceJourneyById().localValues()
        );
    }

    private void mapRoute() {
        RouteMapper routeMapper = new RouteMapper(
                idFactory,
                transitBuilder.getAgenciesById(),
                transitBuilder.getOperatorsById(),
<<<<<<< HEAD
                netexIndex,
                transitModeService,
                netexIndex.getTimeZone()
=======
                currentNetexIndex,
                currentNetexIndex.getTimeZone()
>>>>>>> f35be69d
        );
        for (Line line : currentNetexIndex.getLineById().localValues()) {
            Route route = routeMapper.mapRoute(line);
            transitBuilder.getRoutes().add(route);
        }
        for (FlexibleLine line : currentNetexIndex.getFlexibleLineById().localValues()) {
            Route route = routeMapper.mapRoute(line);
            transitBuilder.getRoutes().add(route);
        }
    }

    private void mapTripPatterns(Map<String, FeedScopedId> serviceIds) {
        TripPatternMapper tripPatternMapper = new TripPatternMapper(
                idFactory,
                transitBuilder.getOperatorsById(),
                transitBuilder.getStops(),
                transitBuilder.getLocations(),
                transitBuilder.getLocationGroups(),
                transitBuilder.getRoutes(),
                transitBuilder.getShapePoints().keySet(),
                currentNetexIndex.getRouteById(),
                currentNetexIndex.getJourneyPatternsById(),
                currentNetexIndex.getQuayIdByStopPointRef(),
                currentNetexIndex.getFlexibleStopPlaceByStopPointRef(),
                currentNetexIndex.getDestinationDisplayById(),
                currentNetexIndex.getServiceJourneyById(),
                currentNetexIndex.getFlexibleLineById(),
                serviceIds,
                deduplicator,
                transitModeService
        );

        for (JourneyPattern journeyPattern : currentNetexIndex.getJourneyPatternsById().localValues()) {
            TripPatternMapperResult result = tripPatternMapper.mapTripPattern(journeyPattern);

            for (Map.Entry<Trip, List<StopTime>> it : result.tripStopTimes.entrySet()) {
                transitBuilder.getStopTimesSortedByTrip().put(it.getKey(), it.getValue());
                transitBuilder.getTripsById().add(it.getKey());
            }
            for (TripPattern it : result.tripPatterns) {
                transitBuilder.getTripPatterns().put(it.stopPattern, it);
            }
            stopTimesByNetexId.putAll(result.stopTimeByNetexId);
            groupMapper.scheduledStopPointsIndex.putAll(result.scheduledStopPointsIndex);
        }
    }

    private void mapNoticeAssignments() {
        NoticeAssignmentMapper noticeAssignmentMapper = new NoticeAssignmentMapper(
                idFactory,
                currentNetexIndex.getServiceJourneyById().localValues(),
                currentNetexIndex.getNoticeById(),
                transitBuilder.getRoutes(),
                transitBuilder.getTripsById(),
                stopTimesByNetexId
        );
        for (NoticeAssignment noticeAssignment : currentNetexIndex.getNoticeAssignmentById().localValues()) {
            Multimap<TransitEntity, Notice> noticesByElementId;
            noticesByElementId = noticeAssignmentMapper.map(noticeAssignment);
            transitBuilder.getNoticeAssignments().putAll(noticesByElementId);
        }
    }

    private void addEntriesToGroupMapperForPostProcessingLater() {
        if(level != 0) {
            groupMapper.addInterchange(
                    currentNetexIndex.getServiceJourneyInterchangeById().localValues());
        }
    }
}<|MERGE_RESOLUTION|>--- conflicted
+++ resolved
@@ -55,11 +55,8 @@
     private static final int LEVEL_GROUP = 1;
 
     private final FeedScopedIdFactory idFactory;
-<<<<<<< HEAD
+    private final OtpTransitServiceBuilder transitBuilder;
     private final TransitModeService transitModeService;
-=======
-    private final OtpTransitServiceBuilder transitBuilder;
->>>>>>> f35be69d
     private final Deduplicator deduplicator;
     private final DataImportIssueStore issueStore;
     private final Multimap<String, Station> stationsByMultiModalStationRfs = ArrayListMultimap.create();
@@ -279,25 +276,15 @@
         }
     }
 
-<<<<<<< HEAD
-    private void mapFlexibleStopPlaces(NetexEntityIndexReadOnlyView netexIndex) {
+    private void mapFlexibleStopPlaces() {
         FlexStopLocationMapper flexStopLocationMapper = new FlexStopLocationMapper(idFactory, transitBuilder.getStops().values());
 
-        for (FlexibleStopPlace flexibleStopPlace : netexIndex.getFlexibleStopPlacesById().localValues()) {
+        for (FlexibleStopPlace flexibleStopPlace : currentNetexIndex.getFlexibleStopPlacesById().localValues()) {
             StopLocation stopLocation = flexStopLocationMapper.map(flexibleStopPlace);
             if (stopLocation instanceof FlexStopLocation) {
                 transitBuilder.getLocations().add((FlexStopLocation) stopLocation);
             } else if (stopLocation instanceof FlexLocationGroup) {
                 transitBuilder.getLocationGroups().add((FlexLocationGroup) stopLocation);
-=======
-    private void mapFlexibleStopPlaces() {
-        FlexStopLocationMapper flexStopLocationMapper = new FlexStopLocationMapper(idFactory);
-
-        for (FlexibleStopPlace flexibleStopPlace : currentNetexIndex.getFlexibleStopPlacesById().localValues()) {
-            FlexStopLocation stopLocation = flexStopLocationMapper.map(flexibleStopPlace);
-            if (stopLocation != null) {
-                transitBuilder.getLocations().add(stopLocation);
->>>>>>> f35be69d
             }
         }
     }
@@ -331,14 +318,9 @@
                 idFactory,
                 transitBuilder.getAgenciesById(),
                 transitBuilder.getOperatorsById(),
-<<<<<<< HEAD
-                netexIndex,
+                currentNetexIndex,
                 transitModeService,
-                netexIndex.getTimeZone()
-=======
-                currentNetexIndex,
                 currentNetexIndex.getTimeZone()
->>>>>>> f35be69d
         );
         for (Line line : currentNetexIndex.getLineById().localValues()) {
             Route route = routeMapper.mapRoute(line);
