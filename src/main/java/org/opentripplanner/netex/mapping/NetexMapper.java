--- conflicted
+++ resolved
@@ -9,11 +9,7 @@
 import org.rutebanken.netex.model.Authority;
 import org.rutebanken.netex.model.JourneyPattern;
 import org.rutebanken.netex.model.Line;
-<<<<<<< HEAD
-=======
 import org.rutebanken.netex.model.Notice;
-import org.rutebanken.netex.model.Operator;
->>>>>>> d034c1b3
 import org.rutebanken.netex.model.StopPlace;
 
 import java.util.Collection;
@@ -83,7 +79,6 @@
             transitBuilder.getCalendarDates().addAll(mapToCalendarDates(AgencyAndIdFactory.createAgencyAndId(serviceId), netexDao));
         }
 
-<<<<<<< HEAD
         for (org.rutebanken.netex.model.ServiceJourneyInterchange interchange : netexDao.getInterchanges()) {
             if (interchange != null) {
                 Transfer transfer = transferMapper.mapTransfer(interchange, transitBuilder, netexDao);
@@ -91,7 +86,8 @@
                     transitBuilder.getTransfers().add(transfer);
                 }
             }
-=======
+        }
+
         for (Notice notice : netexDao.getNotices()) {
             org.opentripplanner.model.Notice otpNotice = noticeMapper.mapNotice(notice);
             transitBuilder.getNoticesById().add(otpNotice);
@@ -101,7 +97,6 @@
             Collection<NoticeAssignment> otpNoticeAssignments = noticeAssignmentMapper.mapNoticeAssignment(noticeAssignment, netexDao);
             for (NoticeAssignment otpNoticeAssignment : otpNoticeAssignments){
             transitBuilder.getNoticeAssignmentsById().add( otpNoticeAssignment);}
->>>>>>> d034c1b3
         }
     }
 }