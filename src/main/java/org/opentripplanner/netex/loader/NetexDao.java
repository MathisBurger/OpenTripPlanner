--- conflicted
+++ resolved
@@ -392,7 +392,6 @@
         return returnLocalValue(v) ? v : parent.lookupNetworkById(networkId);
     }
 
-<<<<<<< HEAD
     public void addInterchange(ServiceJourneyInterchange interchange) {
         interchanges.put(interchange.getId(), interchange);
     }
@@ -408,7 +407,6 @@
     public Collection<StopPlace> getMultimodalStops() {
         return multimodalStopPlaceById.values();
     }
-=======
     public void addNotice(Notice notice) {
         noticeById.put(notice.getId(), notice);
     }
@@ -431,7 +429,6 @@
         return noticeAssignmentMap;
     }
 
->>>>>>> d034c1b3
 
     /* private methods */
 
