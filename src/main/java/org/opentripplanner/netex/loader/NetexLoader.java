--- conflicted
+++ resolved
@@ -413,14 +413,15 @@
                     }
                 }
             }
-<<<<<<< HEAD
             if (timetableFrame.getJourneyInterchanges() != null) {
                 for (Interchange_VersionStructure interchange_versionStructure : timetableFrame.getJourneyInterchanges()
                         .getServiceJourneyPatternInterchangeOrServiceJourneyInterchange()) {
                     if (interchange_versionStructure instanceof ServiceJourneyInterchange) {
                         ServiceJourneyInterchange interchange = (ServiceJourneyInterchange) interchange_versionStructure;
                         currentNetexDao().addInterchange(interchange);
-=======
+                    }
+                }
+            }
             if (timetableFrame.getNoticeAssignments() != null) {
                 for (JAXBElement<? extends DataManagedObjectStructure> noticeAssignmentElement : timetableFrame.getNoticeAssignments()
                         .getNoticeAssignment_()) {
@@ -428,7 +429,6 @@
 
                     if (noticeAssignment.getNoticeRef() != null && noticeAssignment.getNoticedObjectRef() != null) {
                         currentNetexDao().addNoticeAssignment(noticeAssignment);
->>>>>>> d034c1b3
                     }
                 }
             }
