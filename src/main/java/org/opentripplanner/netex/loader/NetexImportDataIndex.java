--- conflicted
+++ resolved
@@ -152,18 +152,6 @@
         this.timeZone = new HierarchicalElement<>(parent.timeZone);
     }
 
-<<<<<<< HEAD
-    /**
-     * Lookup a Network given a GroupOfLine id or an Network id. If the given
-     * {@code groupOfLineOrNetworkId} is a GroupOfLine ID, we lookup the GroupOfLine, and then
-     * lookup its Network. If the given {@code groupOfLineOrNetworkId} is a Network ID then we
-     * can lookup the Network directly.
-     * <p>
-     * If no Network is found {@code null} is returned.
-     */
-    public Network lookupNetworkForLine(String groupOfLineOrNetworkId) {
-        GroupOfLines groupOfLines = groupOfLinesById.lookup(groupOfLineOrNetworkId);
-=======
     public NetexImportDataIndexReadOnlyView readOnlyView() {
         return new NetexImportDataIndexReadOnlyView() {
 
@@ -248,7 +236,6 @@
             public ReadOnlyHierarchicalMap<String, Collection<ServiceJourney>> getServiceJourneyByPatternId() {
                 return serviceJourneyByPatternId;
             }
->>>>>>> ffb4fb25
 
             public ReadOnlyHierarchicalVersionMapById<StopPlace> getStopPlaceById() {
                 return stopPlaceById;
