--- conflicted
+++ resolved
@@ -20,11 +20,6 @@
 import org.apache.lucene.store.FSDirectory;
 import org.apache.lucene.util.Version;
 import org.opentripplanner.model.Stop;
-<<<<<<< HEAD
-import org.opentripplanner.gtfs.GtfsLibrary;
-import org.opentripplanner.model.Stop;
-=======
->>>>>>> 8ae40c8c
 import org.opentripplanner.profile.StopCluster;
 import org.opentripplanner.routing.edgetype.StreetEdge;
 import org.opentripplanner.routing.graph.GraphIndex;
@@ -38,6 +33,8 @@
 import java.util.List;
 import java.util.regex.Matcher;
 import java.util.regex.Pattern;
+
+import static org.opentripplanner.gtfs.GtfsLibrary.convertIdToString;
 
 /**
  * Lucene based index of streets, stops, etc.
@@ -109,7 +106,7 @@
         }
         doc.add(new DoubleField("lat", stop.getLat(), Field.Store.YES));
         doc.add(new DoubleField("lon", stop.getLon(), Field.Store.YES));
-        doc.add(new StringField("id", GtfsLibrary.convertIdToString(stop.getId()), Field.Store.YES));
+        doc.add(new StringField("id", convertIdToString(stop.getId()), Field.Store.YES));
         doc.add(new StringField("category", Category.STOP.name(), Field.Store.YES));
         iwriter.addDocument(doc);
     }
