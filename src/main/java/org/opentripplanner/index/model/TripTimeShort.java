--- conflicted
+++ resolved
@@ -5,14 +5,7 @@
 import org.opentripplanner.model.AgencyAndId;
 import org.opentripplanner.model.Stop;
 import org.opentripplanner.model.Trip;
-<<<<<<< HEAD
-import org.opentripplanner.model.calendar.ServiceDate;
 import com.beust.jcommander.internal.Lists;
-import org.opentripplanner.model.AgencyAndId;
-import org.opentripplanner.model.Stop;
-import org.opentripplanner.model.Trip;
-=======
->>>>>>> 8ae40c8c
 import org.opentripplanner.routing.core.ServiceDay;
 import org.opentripplanner.routing.edgetype.Timetable;
 import org.opentripplanner.routing.trippattern.RealTimeState;
@@ -24,7 +17,6 @@
 
     public static final int UNDEFINED = -1;
     public AgencyAndId stopId;
-    public AgencyAndId stopTimeId;
     public int stopIndex;
     public int stopCount;
     public int scheduledArrival = UNDEFINED ;
@@ -46,7 +38,6 @@
      */
     public TripTimeShort(TripTimes tt, int i, Stop stop) {
         stopId = stop.getId();
-        stopTimeId = tt.getStopTimeIdByIndex(i);
         stopIndex          = i;
         stopCount          = tt.getNumStops();
         scheduledArrival   = tt.getScheduledArrivalTime(i);
@@ -69,7 +60,6 @@
             serviceDay = sd.time(0);
         }
     }
-
 
     /**
      * must pass in both table and trip, because tripTimes do not have stops.
