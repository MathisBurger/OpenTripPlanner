package org.opentripplanner.index.transmodel;

import com.vividsolutions.jts.geom.Coordinate;
import com.vividsolutions.jts.geom.Envelope;
import com.vividsolutions.jts.geom.LineString;
import graphql.Scalars;
import graphql.relay.Relay;
import graphql.relay.SimpleListConnection;
import graphql.schema.DataFetchingEnvironmentImpl;
import graphql.schema.GraphQLArgument;
import graphql.schema.GraphQLEnumType;
import graphql.schema.GraphQLEnumValueDefinition;
import graphql.schema.GraphQLFieldDefinition;
import graphql.schema.GraphQLInputObjectField;
import graphql.schema.GraphQLInputObjectType;
import graphql.schema.GraphQLInterfaceType;
import graphql.schema.GraphQLList;
import graphql.schema.GraphQLNonNull;
import graphql.schema.GraphQLObjectType;
import graphql.schema.GraphQLOutputType;
import graphql.schema.GraphQLScalarType;
import graphql.schema.GraphQLSchema;
import graphql.schema.GraphQLType;
import graphql.schema.GraphQLTypeReference;
import org.apache.commons.lang3.StringUtils;
import org.opentripplanner.api.common.Message;
import org.opentripplanner.api.model.Itinerary;
import org.opentripplanner.api.model.Leg;
import org.opentripplanner.api.model.Place;
import org.opentripplanner.api.model.TripPlan;
import org.opentripplanner.api.model.VertexType;
import org.opentripplanner.api.parameter.QualifiedModeSet;
import org.opentripplanner.gtfs.GtfsLibrary;
import org.opentripplanner.index.model.TripTimeShort;
import org.opentripplanner.index.transmodel.mapping.TransmodelMappingUtil;
import org.opentripplanner.index.transmodel.mapping.TransportSubmodeMapper;
import org.opentripplanner.index.transmodel.model.TransmodelTransportSubmode;
import org.opentripplanner.index.transmodel.model.scalars.DateScalarFactory;
import org.opentripplanner.index.transmodel.model.scalars.DateTimeScalarFactory;
import org.opentripplanner.index.transmodel.model.scalars.TimeScalarFactory;
import org.opentripplanner.model.Agency;
import org.opentripplanner.model.AgencyAndId;
import org.opentripplanner.model.Notice;
import org.opentripplanner.model.Route;
import org.opentripplanner.model.Stop;
import org.opentripplanner.model.Trip;
import org.opentripplanner.model.calendar.ServiceDate;
import org.opentripplanner.routing.alertpatch.Alert;
import org.opentripplanner.routing.alertpatch.AlertPatch;
import org.opentripplanner.routing.bike_park.BikePark;
import org.opentripplanner.routing.bike_rental.BikeRentalStation;
import org.opentripplanner.routing.bike_rental.BikeRentalStationService;
import org.opentripplanner.routing.car_park.CarPark;
import org.opentripplanner.routing.car_park.CarParkService;
import org.opentripplanner.routing.core.OptimizeType;
import org.opentripplanner.routing.core.ServiceDay;
import org.opentripplanner.routing.core.TraverseMode;
import org.opentripplanner.routing.edgetype.Timetable;
import org.opentripplanner.routing.edgetype.TimetableSnapshot;
import org.opentripplanner.routing.edgetype.TripPattern;
import org.opentripplanner.routing.error.VertexNotFoundException;
import org.opentripplanner.routing.graph.GraphIndex;
import org.opentripplanner.routing.trippattern.RealTimeState;
import org.opentripplanner.routing.vertextype.TransitVertex;
import org.opentripplanner.updater.stoptime.TimetableSnapshotSource;
import org.opentripplanner.util.PolylineEncoder;
import org.opentripplanner.util.ResourceBundleSingleton;
import org.opentripplanner.util.TranslatedString;
import org.opentripplanner.util.model.EncodedPolylineBean;
import org.slf4j.Logger;
import org.slf4j.LoggerFactory;

import java.util.AbstractMap;
import java.util.ArrayList;
import java.util.Arrays;
import java.util.BitSet;
import java.util.Collection;
import java.util.Collections;
import java.util.Comparator;
import java.util.HashSet;
import java.util.List;
import java.util.Map;
import java.util.Objects;
import java.util.Set;
import java.util.stream.Collectors;
import java.util.stream.Stream;

import static java.util.Collections.emptyList;
import static org.opentripplanner.model.StopPattern.PICKDROP_NONE;

/**
 * Schema definition for the Transmodel GraphQL API.
 * <p>
 * Currently a simplified version of the IndexGraphQLSchema, with gtfs terminology replaced with corresponding terms from Transmodel.
 */
public class TransmodelIndexGraphQLSchema {
    private static final Logger LOG = LoggerFactory.getLogger(TransmodelIndexGraphQLSchema.class);


    private static GraphQLEnumType wheelchairBoardingEnum = GraphQLEnumType.newEnum()
                                                                    .name("WheelchairBoarding")
                                                                    .value("noInformation", 0, "There is no accessibility information for the stop.")
                                                                    .value("possible", 1, "At least some vehicles at this stop can be boarded by a rider in a wheelchair.")
                                                                    .value("notPossible", 2, "Wheelchair boarding is not possible at this stop.")
                                                                    .build();

    private static GraphQLEnumType bikesAllowedEnum = GraphQLEnumType.newEnum()
                                                              .name("BikesAllowed")
                                                              .value("noInformation", 0, "There is no bike information for the trip.")
                                                              .value("allowed", 1, "The vehicle being used on this particular trip can accommodate at least one bicycle.")
                                                              .value("notAllowed", 2, "No bicycles are allowed on this trip.")
                                                              .build();

    private static GraphQLEnumType realtimeStateEnum = GraphQLEnumType.newEnum()
                                                               .name("RealtimeState")
                                                               .value("scheduled", RealTimeState.SCHEDULED, "The service journey information comes from the regular time table, i.e. no real-time update has been applied.")
                                                               .value("updated", RealTimeState.UPDATED, "The service journey information has been updated, but the journey pattern stayed the same as the journey pattern of the scheduled service journey.")
                                                               .value("canceled", RealTimeState.CANCELED, "The service journey has been canceled by a real-time update.")
                                                               .value("Added", RealTimeState.ADDED, "The service journey has been added using a real-time update, i.e. the service journey was not present in the regular time table.")
                                                               .value("modified", RealTimeState.MODIFIED, "The service journey information has been updated and resulted in a different journey pattern compared to the journey pattern of the scheduled service journey.")
                                                               .build();

    private static GraphQLEnumType vertexTypeEnum = GraphQLEnumType.newEnum()
                                                            .name("VertexType")
                                                            .value("normal", VertexType.NORMAL)
                                                            .value("transit", VertexType.TRANSIT)
                                                            .value("bikePark", VertexType.BIKEPARK)
                                                            .value("bikeShare", VertexType.BIKESHARE)
                                                            .value("parkAndRide", VertexType.PARKANDRIDE)
                                                            .build();

    private static GraphQLEnumType modeEnum = GraphQLEnumType.newEnum()
                                                      .name("Mode")
                                                      .value("air", TraverseMode.AIRPLANE)
                                                      .value("bicycle", TraverseMode.BICYCLE)
                                                      .value("bus", TraverseMode.BUS)
                                                      .value("cableway", TraverseMode.CABLE_CAR)
                                                      .value("car", TraverseMode.CAR)
                                                      .value("water", TraverseMode.FERRY)
                                                      .value("funicular", TraverseMode.FUNICULAR)
                                                      .value("lift", TraverseMode.GONDOLA)
                                                      .value("linkSwitch", TraverseMode.LEG_SWITCH)
                                                      .value("rail", TraverseMode.RAIL)
                                                      .value("metro", TraverseMode.SUBWAY)
                                                      .value("tram", TraverseMode.TRAM)
                                                      .value("transit", TraverseMode.TRANSIT, "Any for of public transportation")
                                                      .value("foot", TraverseMode.WALK)
                                                      .build();

    private static GraphQLEnumType transportModeEnum = GraphQLEnumType.newEnum()
                                                               .name("TransportMode")
                                                               .value("air", TraverseMode.AIRPLANE)
                                                               .value("bus", TraverseMode.BUS)
                                                               .value("cableway", TraverseMode.CABLE_CAR)
                                                               .value("water", TraverseMode.FERRY)
                                                               .value("funicular", TraverseMode.FUNICULAR)
                                                               .value("lift", TraverseMode.GONDOLA)
                                                               .value("rail", TraverseMode.RAIL)
                                                               .value("metro", TraverseMode.SUBWAY)
                                                               .value("tram", TraverseMode.TRAM)
                                                               .value("unknown", "unknown")
                                                               .build();

    private static GraphQLEnumType transportSubmode;

    static {
        GraphQLEnumType.Builder transportSubmodeEnumBuilder = GraphQLEnumType.newEnum().name("TransmodelTransportSubmode");
        Arrays.stream(TransmodelTransportSubmode.values()).forEach(type -> transportSubmodeEnumBuilder.value(type.getValue(), type));
        transportSubmode = transportSubmodeEnumBuilder.build();
    }


    private static GraphQLEnumType filterPlaceTypeEnum = GraphQLEnumType.newEnum()
                                                                 .name("FilterPlaceType")
                                                                 .value("quay", GraphIndex.PlaceType.STOP, "quay")
                                                                 .value("departure", GraphIndex.PlaceType.DEPARTURE_ROW, "Departure")
                                                                 .value("bicycleRent", GraphIndex.PlaceType.BICYCLE_RENT, "Bicycle rent stations")
                                                                 .value("bikePark", GraphIndex.PlaceType.BIKE_PARK, "Bike parks")
                                                                 .value("carPark", GraphIndex.PlaceType.CAR_PARK, "Car parks")
                                                                 .build();

    private static GraphQLEnumType optimisationMethodEnum = GraphQLEnumType.newEnum()
                                                                    .name("OptimisationMethod")
                                                                    .value("quick", OptimizeType.QUICK)
                                                                    .value("safe", OptimizeType.SAFE)
                                                                    .value("flat", OptimizeType.FLAT)
                                                                    .value("greenways", OptimizeType.GREENWAYS)
                                                                    .value("triangle", OptimizeType.TRIANGLE)
                                                                    .value("transfers", OptimizeType.TRANSFERS)
                                                                    .build();

    private static GraphQLEnumType directionTypeEnum = GraphQLEnumType.newEnum()
                                                               .name("DirectionType")
                                                               .value("outbound", 0)
                                                               .value("inbound", 1)
                                                               .value("clockwise", 2)
                                                               .value("anticlockwise", 3)
                                                               .build();

    private GraphQLOutputType noticeType = new GraphQLTypeReference("Notice");

    private GraphQLOutputType organisationType = new GraphQLTypeReference("Organisation");

    private GraphQLOutputType ptSituationElementType = new GraphQLTypeReference("PtSituationElement");

    private GraphQLOutputType bikeRentalStationType = new GraphQLTypeReference("BikeRentalStation");

    private GraphQLOutputType bikeParkType = new GraphQLTypeReference("BikePark");

    private GraphQLOutputType carParkType = new GraphQLTypeReference("CarPark");

    private GraphQLOutputType journeyPatternType = new GraphQLTypeReference("JourneyPattern");

    private GraphQLOutputType lineType = new GraphQLTypeReference("Line");

    private GraphQLOutputType timetabledPassingTimeType = new GraphQLTypeReference("TimetabledPassingTime");

    private GraphQLOutputType estimatedCallType = new GraphQLTypeReference("EstimatedCall");

    private GraphQLOutputType stopPlaceType = new GraphQLTypeReference("StopPlace");

    private GraphQLOutputType quayType = new GraphQLTypeReference("Quay");

    private GraphQLOutputType serviceJourneyType = new GraphQLTypeReference("ServiceJourney");

    private GraphQLOutputType quayAtDistance = new GraphQLTypeReference("QuayAtDistance");

    private GraphQLOutputType multilingualStringType = new GraphQLTypeReference("TranslatedString");

    private GraphQLOutputType placeAtDistanceType = new GraphQLTypeReference("PlaceAtDistance");

    private GraphQLInputObjectType locationType;

    private GraphQLObjectType linkGeometryType;

    private GraphQLObjectType queryType;

    private GraphQLOutputType tripType = new GraphQLTypeReference("Trip");

    private TransportSubmodeMapper transportSubmodeMapper = new TransportSubmodeMapper();

    private TransmodelMappingUtil mappingUtil;

    private String fixedAgencyId;

    private GraphQLScalarType dateTimeScalar;
    private GraphQLObjectType timeType;
    private GraphQLScalarType dateScalar;

    public GraphQLSchema indexSchema;

    private Relay relay = new Relay();

    private GraphQLInterfaceType nodeInterface = relay.nodeInterface(o -> {
                if (o instanceof GraphIndex.StopAndDistance) {
                    return (GraphQLObjectType) quayAtDistance;
                }
                if (o instanceof Stop) {
                    return (GraphQLObjectType) stopPlaceType;
                }
                if (o instanceof Trip) {
                    return (GraphQLObjectType) serviceJourneyType;
                }
                if (o instanceof Route) {
                    return (GraphQLObjectType) lineType;
                }
                if (o instanceof TripPattern) {
                    return (GraphQLObjectType) journeyPatternType;
                }
                if (o instanceof Agency) {
                    return (GraphQLObjectType) organisationType;
                }
                if (o instanceof AlertPatch) {
                    return (GraphQLObjectType) ptSituationElementType;
                }
                if (o instanceof BikeRentalStation) {
                    return (GraphQLObjectType) bikeRentalStationType;
                }
                if (o instanceof BikePark) {
                    return (GraphQLObjectType) bikeParkType;
                }
                if (o instanceof CarPark) {
                    return (GraphQLObjectType) carParkType;
                }
                if (o instanceof GraphIndex.PlaceAndDistance) {
                    return (GraphQLObjectType) placeAtDistanceType;
                }
                return null;
            }
    );

    private GraphQLInterfaceType placeInterface = GraphQLInterfaceType.newInterface()
                                                          .name("PlaceInterface")
                                                          .description("Interface for places, i.e. quays, stop places, parks")
                                                          .field(GraphQLFieldDefinition.newFieldDefinition()
                                                                         .name("id")
                                                                         .type(new GraphQLNonNull(Scalars.GraphQLID))
                                                                         .build())
                                                          .field(GraphQLFieldDefinition.newFieldDefinition()
                                                                         .name("latitude")
                                                                         .type(Scalars.GraphQLFloat)
                                                                         .build())
                                                          .field(GraphQLFieldDefinition.newFieldDefinition()
                                                                         .name("longitude")
                                                                         .type(Scalars.GraphQLFloat)
                                                                         .build())
                                                          .typeResolver(o -> {
                                                                      if (o instanceof Stop) {
                                                                          return (GraphQLObjectType) stopPlaceType;
                                                                      }
                                                                      if (o instanceof BikeRentalStation) {
                                                                          return (GraphQLObjectType) bikeRentalStationType;
                                                                      }
                                                                      if (o instanceof BikePark) {
                                                                          return (GraphQLObjectType) bikeParkType;
                                                                      }
                                                                      if (o instanceof CarPark) {
                                                                          return (GraphQLObjectType) carParkType;
                                                                      }
                                                                      return null;
                                                                  }
                                                          ).build();

    private Agency getAgency(GraphIndex index, String agencyId) {
        //xxx what if there are duplicate agency ids?
        //now we return the first
        for (Map<String, Agency> feedAgencies : index.agenciesForFeedId.values()) {
            if (feedAgencies.get(agencyId) != null) {
                return feedAgencies.get(agencyId);
            }
        }
        return null;
    }

    @SuppressWarnings("unchecked")
    public TransmodelIndexGraphQLSchema(GraphIndex index) {
        String fixedAgencyIdPropValue = System.getProperty("transmodel.graphql.api.agency.id");
        if (!StringUtils.isEmpty(fixedAgencyIdPropValue)) {
            fixedAgencyId = fixedAgencyIdPropValue;
            LOG.info("Starting Transmodel GraphQL Schema with fixed AgencyID:'" + fixedAgencyId +
                             "'. All AgencyAndIds in API will be assumed to belong to this agency.");
        }

        Map<String, TraverseMode> traverseModeMap = modeEnum.getValues().stream().filter(valueDef -> valueDef.getValue() instanceof TraverseMode).collect(Collectors.toMap(GraphQLEnumValueDefinition::getName, valueDef -> (TraverseMode) valueDef.getValue()));
        mappingUtil = new TransmodelMappingUtil(fixedAgencyId, traverseModeMap);
        dateTimeScalar = DateTimeScalarFactory.createMillisecondsSinceEpochAsDateTimeStringScalar(index.graph.getTimeZone());
        timeType = TimeScalarFactory.createSecondsSinceMidnightAsTimeObject();
        dateScalar = DateScalarFactory.createSecondsSinceEpochAsDateStringScalar(index.graph.getTimeZone());

        GraphQLInputObjectType coordinateInputType = GraphQLInputObjectType.newInputObject()
                                                             .name("InputCoordinates")
                                                             .field(GraphQLInputObjectField.newInputObjectField()
                                                                            .name("latitude")
                                                                            .description("The latitude of the place.")
                                                                            .type(new GraphQLNonNull(Scalars.GraphQLFloat))
                                                                            .build())
                                                             .field(GraphQLInputObjectField.newInputObjectField()
                                                                            .name("longitude")
                                                                            .description("The longitude of the place.")
                                                                            .type(new GraphQLNonNull(Scalars.GraphQLFloat))
                                                                            .build())
                                                             .build();

        locationType = GraphQLInputObjectType.newInputObject()
                               .name("Location")
                               .field(GraphQLInputObjectField.newInputObjectField()
                                              .name("name")
                                              .description("The name of the location.")
                                              .type(Scalars.GraphQLString)
                                              .build())
                               .field(GraphQLInputObjectField.newInputObjectField()
                                              .name("place")
                                              .description("Id for the place.")
                                              .type(Scalars.GraphQLString)
                                              .build())
                               .field(GraphQLInputObjectField.newInputObjectField()
                                              .name("coordinates")
                                              .description("Coordinates for the location")
                                              .type(coordinateInputType)
                                              .build())
                               .build();

        linkGeometryType = GraphQLObjectType.newObject()
                                   .name("PointsOnLink")
                                   .field(GraphQLFieldDefinition.newFieldDefinition()
                                                  .name("length")
                                                  .description("The number of points in the string")
                                                  .type(Scalars.GraphQLInt)
                                                  .dataFetcher(environment -> ((EncodedPolylineBean) environment.getSource()).getLength())
                                                  .build())
                                   .field(GraphQLFieldDefinition.newFieldDefinition()
                                                  .name("points")
                                                  .description("The encoded points of the polyline.")
                                                  .type(Scalars.GraphQLString)
                                                  .dataFetcher(environment -> ((EncodedPolylineBean) environment.getSource()).getPoints())
                                                  .build())
                                   .build();


        createPlanType(index);

        GraphQLInputObjectType preferredInputType = GraphQLInputObjectType.newInputObject()
                                                            .name("InputPreferred")
                                                            .field(GraphQLInputObjectField.newInputObjectField()
                                                                           .name("lines")
                                                                           .description("Set of preferred lines by user.")
                                                                           .type(new GraphQLList(Scalars.GraphQLString))
                                                                           .build())
                                                            .field(GraphQLInputObjectField.newInputObjectField()
                                                                           .name("organisations")
                                                                           .description("Set of preferred organisations by user.")
                                                                           .type(new GraphQLList(Scalars.GraphQLString))
                                                                           .build())
                                                            .field(GraphQLInputObjectField.newInputObjectField()
                                                                           .name("otherThanPreferredLinesPenalty")
                                                                           .description("Penalty added for using every line that is not preferred if user set any line as preferred. We return number of seconds that we are willing to wait for preferred line.")
                                                                           .type(Scalars.GraphQLInt)
                                                                           .build())
                                                            .build();

        GraphQLInputObjectType unpreferredInputType = GraphQLInputObjectType.newInputObject()
                                                              .name("InputUnpreferred")
                                                              .field(GraphQLInputObjectField.newInputObjectField()
                                                                             .name("lines")
                                                                             .description("Set of unpreferred lines for given user.")
                                                                             .type(new GraphQLList(Scalars.GraphQLString))
                                                                             .build())
                                                              .field(GraphQLInputObjectField.newInputObjectField()
                                                                             .name("organisations")
                                                                             .description("Set of unpreferred organisations for given user.")
                                                                             .type(new GraphQLList(Scalars.GraphQLString))
                                                                             .build())
                                                              .build();

        GraphQLInputObjectType bannedInputType = GraphQLInputObjectType.newInputObject()
                                                         .name("InputBanned")
                                                         .field(GraphQLInputObjectField.newInputObjectField()
                                                                        .name("lines")
                                                                        .description("Do not use certain named lines")
                                                                        .type(new GraphQLList(Scalars.GraphQLString))
                                                                        .build())
                                                         .field(GraphQLInputObjectField.newInputObjectField()
                                                                        .name("organisations")
                                                                        .description("Do not use certain named organisations")
                                                                        .type(new GraphQLList(Scalars.GraphQLString))
                                                                        .build())
                                                         // TODO trip ids (serviceJourneys) are expected on format AgencyId:trip-id[:stop ordinal:stop ordinal..] and thus will not work with serviceJourney ids containing ':'.
                                                         // Need to subclass GraphQLPlanner if this field is to be supported
//                                                         .field(GraphQLInputObjectField.newInputObjectField()
//                                                                        .name("serviceJourneys")
//                                                                        .description("Do not use certain named serviceJourneys")
//                                                                        .type(new GraphQLList(Scalars.GraphQLString))
//                                                                        .build())
                                                         .field(GraphQLInputObjectField.newInputObjectField()
                                                                        .name("quay")
                                                                        .description("Do not use certain quays. See for more information the bannedStops property in the RoutingResource class.")
                                                                        .type(new GraphQLList(Scalars.GraphQLString))
                                                                        .build())
                                                         .field(GraphQLInputObjectField.newInputObjectField()
                                                                        .name("quaysHard")
                                                                        .description("Do not use certain quays. See for more information the bannedStopsHard property in the RoutingResource class.")
                                                                        .type(new GraphQLList(Scalars.GraphQLString))
                                                                        .build())
                                                         .build();


        GraphQLFieldDefinition tripFieldType = GraphQLFieldDefinition.newFieldDefinition()
                                                       .name("trip")
                                                       .description("Execute travel search for a trip between two locations. Returns trip patterns describing suggested alternatives for the trip.")
                                                       .type(tripType)
                                                       .argument(GraphQLArgument.newArgument()
                                                                         .name("dateTime")
                                                                         .type(dateTimeScalar)
                                                                         .build())
                                                       .argument(GraphQLArgument.newArgument()
                                                                         .name("from")
                                                                         .description("The start location")
                                                                         .type(locationType)
                                                                         .build())
                                                       .argument(GraphQLArgument.newArgument()
                                                                         .name("to")
                                                                         .description("The end location")
                                                                         .type(locationType)
                                                                         .build())
                                                       .argument(GraphQLArgument.newArgument()
                                                                         .name("wheelchair")
                                                                         .description("Whether the trip must be wheelchair accessible.")
                                                                         .type(Scalars.GraphQLBoolean)
                                                                         .build())
                                                       .argument(GraphQLArgument.newArgument()
                                                                         .name("numTripPatterns")
                                                                         .description("The maximum number of trip patterns to return.")
                                                                         .defaultValue(5)
                                                                         .type(Scalars.GraphQLInt)
                                                                         .build())
                                                       .argument(GraphQLArgument.newArgument()
                                                                         .name("walkSpeed")
                                                                         .description("The maximum walk speed along streets, in meters per second")
                                                                         .type(Scalars.GraphQLFloat)
                                                                         .build())
                                                       .argument(GraphQLArgument.newArgument()
                                                                         .name("bikeSpeed")
                                                                         .description("The maximum bike speed along streets, in meters per second")
                                                                         .type(Scalars.GraphQLFloat)
                                                                         .build())
                                                       .argument(GraphQLArgument.newArgument()
                                                                         .name("optimisationMethod")
                                                                         .description("The set of characteristics that the user wants to optimise for -- defaults to 'quick', or optimise for transit time.")
                                                                         .type(optimisationMethodEnum)
                                                                         .build())
                                                       .argument(GraphQLArgument.newArgument()
                                                                         .name("arriveBy")
                                                                         .description("Whether the trip should depart at dateTime (false, the default), or arrive at dateTime.")
                                                                         .type(Scalars.GraphQLBoolean)
                                                                         .build())
                                                       .argument(GraphQLArgument.newArgument()
                                                                         .name("vias")
                                                                         .description("An ordered list of intermediate locations to be visited.")
                                                                         .type(new GraphQLList(locationType))
                                                                         .build())
                                                       .argument(GraphQLArgument.newArgument()
                                                                         .name("preferred")
                                                                         .description("Parameters for indicating organisations or lines that preferably should be used in trip patters.")
                                                                         .type(preferredInputType)
                                                                         .build())
                                                       .argument(GraphQLArgument.newArgument()
                                                                         .name("unpreferred")
                                                                         .description("Parameters for indicating organisations or lines that preferably should not be used in trip patters")
                                                                         .type(unpreferredInputType)
                                                                         .build())
                                                       .argument(GraphQLArgument.newArgument()
                                                                         .name("banned")
                                                                         .description("Banned")
                                                                         .description("Parameters for indicating organisations, lines or quays not be used in the trip patterns")
                                                                         .type(bannedInputType)
                                                                         .build())
                                                       .argument(GraphQLArgument.newArgument()
                                                                         .name("transferPenalty")
                                                                         .description("An extra penalty added on transfers (i.e. all boardings except the first one). The transferPenalty is used when a user requests even less transfers. In the latter case, we don't actually optimise for fewest transfers, as this can lead to absurd results. Consider a trip in New York from Grand Army Plaza (the one in Brooklyn) to Kalustyan's at noon. The true lowest transfers route is to wait until midnight, when the 4 train runs local the whole way. The actual fastest route is the 2/3 to the 4/5 at Nevins to the 6 at Union Square, which takes half an hour. Even someone optimise for fewest transfers doesn't want to wait until midnight. Maybe they would be willing to walk to 7th Ave and take the Q to Union Square, then transfer to the 6. If this takes less than optimise_transfer_penalty seconds, then that's what we'll return.")
                                                                         .type(Scalars.GraphQLInt)
                                                                         .build())
                                                       .argument(GraphQLArgument.newArgument()
                                                                         .name("modes")
                                                                         .description("The set of modes that a user is willing to use. Defaults to foot | transit.")
                                                                         .type(new GraphQLList(modeEnum))
                                                                         .build())
                                                       .argument(GraphQLArgument.newArgument()
                                                                         .name("allowBikeRental")
                                                                         .description("Is bike rental allowed?")
                                                                         .type(Scalars.GraphQLBoolean)
                                                                         .build())
                                                       .argument(GraphQLArgument.newArgument()
                                                                         .name("minimumTransferTime")
                                                                         .description("A global minimum transfer time (in seconds) that specifies the minimum amount of time that must pass between exiting one transit vehicle and boarding another. This time is in addition to time it might take to walk between transit stops. This time should also be overridden by specific transfer timing information in transfers.txt")
                                                                         .type(Scalars.GraphQLInt)
                                                                         .build())
                                                       .argument(GraphQLArgument.newArgument()
                                                                         .name("maximumTransfers")
                                                                         .description("Maximum number of transfers")
                                                                         .type(Scalars.GraphQLInt)
                                                                         .build())
                                                       .argument(GraphQLArgument.newArgument()
                                                                         .name("ignoreRealtimeUpdates")
                                                                         .description("When true, realtime updates are ignored during this search.")
                                                                         .type(Scalars.GraphQLBoolean)
                                                                         .build())
                                                       .dataFetcher(environment -> {

                                                           // TODO Use transmodel in TransmodelGraphqlPlanner
                                                           environment.getArguments().put("modes", mappingUtil.mapListOfModes(environment.getArgument("modes")));

                                                           // TODO using AgencyAndId separator instead of GtfsLibrary because GraphqlPlanner expects this. Should be cleaned up.
                                                           environment.getArguments().put("startTransitStopId", mappingUtil.prepareAgencyAndId(environment.getArgument("startTransitQuayId")));
                                                           environment.getArguments().put("startTransitTripId", mappingUtil.prepareAgencyAndId(environment.getArgument("startTransitServiceJourneyId")));

                                                           Map<String, Object> unpreferred = environment.getArgument("unpreferred");
                                                           if (unpreferred != null) {
                                                               // Using double underscore as separator as expected format is agency_routeName_routeId, and we are only supplying routeId
                                                               unpreferred.put("routes", mappingUtil.prepareListOfAgencyAndId((List<String>) unpreferred.get("lines"), "__"));
                                                               unpreferred.put("agencies", unpreferred.get("organisations"));
                                                           }
                                                           Map<String, Object> preferred = environment.getArgument("preferred");
                                                           if (preferred != null) {
                                                               // Using double underscore as separator as expected format is agency_routeName_routeId, and we are only supplying routeId
                                                               preferred.put("routes", mappingUtil.prepareListOfAgencyAndId((List<String>) preferred.get("lines"), "__"));
                                                               preferred.put("agencies", preferred.get("organisations"));
                                                               preferred.put("otherThanPreferredRoutesPenalty", preferred.get("otherThanPreferredLinesPenalty"));
                                                           }

                                                           Map<String, Object> banned = environment.getArgument("banned");
                                                           if (banned != null) {
                                                               // Using double underscore as separator as expected format is agency_routeName_routeId, and we are only supplying routeId
                                                               banned.put("routes", mappingUtil.prepareListOfAgencyAndId((List<String>) banned.get("lines"), "__"));
                                                               banned.put("agencies", banned.get("organisations"));
                                                               banned.put("trips", mappingUtil.prepareListOfAgencyAndId((List<String>) banned.get("serviceJourneys")));
                                                               banned.put("stops", mappingUtil.prepareListOfAgencyAndId((List<String>) banned.get("quay")));
                                                               banned.put("stopsHard", mappingUtil.prepareListOfAgencyAndId((List<String>) banned.get("quaysHard")));
                                                           }

                                                           environment.getArguments().put("fromPlace", mappingUtil.preparePlaceRef(environment.getArgument("fromPlace")));
                                                           environment.getArguments().put("toPlace", mappingUtil.preparePlaceRef(environment.getArgument("toPlace")));
                                                           return new TransmodelGraphQLPlanner(mappingUtil).plan(environment);
                                                       })
                                                       .build();

        noticeType = GraphQLObjectType.newObject()
                             .name("Notice")
                             .field(GraphQLFieldDefinition.newFieldDefinition()
                                            .name("id")
                                            .type(Scalars.GraphQLString)
                                            .dataFetcher(
                                                    environment -> ((Notice) environment.getSource()).getId())
                                            .build())
                             .field(GraphQLFieldDefinition.newFieldDefinition()
                                            .name("text")
                                            .type(Scalars.GraphQLString)
                                            .dataFetcher(
                                                    environment -> ((Notice) environment.getSource()).getText())
                                            .build())
                             .field(GraphQLFieldDefinition.newFieldDefinition()
                                            .name("publicCode")
                                            .type(Scalars.GraphQLString)
                                            .dataFetcher(
                                                    environment -> ((Notice) environment.getSource()).getPublicCode())
                                            .build())
                             .build();

        multilingualStringType = GraphQLObjectType.newObject()
                                         .name("MultilingualString")
                                         .description("Text with language")
                                         .field(GraphQLFieldDefinition.newFieldDefinition()
                                                        .name("value")
                                                        .type(Scalars.GraphQLString)
                                                        .dataFetcher(environment -> ((Map.Entry<String, String>) environment.getSource()).getValue())
                                                        .build())
                                         .field(GraphQLFieldDefinition.newFieldDefinition()
                                                        .name("language")
                                                        .type(Scalars.GraphQLString)
                                                        .dataFetcher(environment -> ((Map.Entry<String, String>) environment.getSource()).getKey())
                                                        .build())
                                         .build();

        ptSituationElementType = GraphQLObjectType.newObject()
                                         .name("PtSituationElement")
                                         .withInterface(nodeInterface)
                                         .description("Simple public transport situation element")
                                         .field(GraphQLFieldDefinition.newFieldDefinition()
                                                        .name("id")
                                                        .type(new GraphQLNonNull(Scalars.GraphQLID))
                                                        .dataFetcher(environment -> relay.toGlobalId(
                                                                ptSituationElementType.getName(), ((AlertPatch) environment.getSource()).getId()))
                                                        .build())
                                         .field(GraphQLFieldDefinition.newFieldDefinition()
                                                        .name("organisation")
                                                        .type(organisationType)
                                                        .dataFetcher(environment -> getAgency(index, ((AlertPatch) environment.getSource()).getAgency()))
                                                        .build())
                                         .field(GraphQLFieldDefinition.newFieldDefinition()
                                                        .name("lines")
                                                        .type(new GraphQLList(lineType))
                                                        .dataFetcher(environment -> index.routeForId.get(((AlertPatch) environment.getSource()).getRoute()))
                                                        .build())
                                         .field(GraphQLFieldDefinition.newFieldDefinition()
                                                        .name("serviceJourneys")
                                                        .type(new GraphQLList(serviceJourneyType))
                                                        .dataFetcher(environment -> index.tripForId.get(((AlertPatch) environment.getSource()).getTrip()))
                                                        .build())
                                         .field(GraphQLFieldDefinition.newFieldDefinition()
                                                        .name("quays")
                                                        .type(new GraphQLList(quayType))
                                                        .dataFetcher(environment -> index.stopForId.get(((AlertPatch) environment.getSource()).getStop()))
                                                        .build())
                                         .field(GraphQLFieldDefinition.newFieldDefinition()
                                                        .name("journeyPatterns")
                                                        .description("Get all journey patterns for this situation element")
                                                        .type(new GraphQLList(journeyPatternType))
                                                        .dataFetcher(environment -> ((AlertPatch) environment.getSource()).getTripPatterns())
                                                        .build())
                                         .field(GraphQLFieldDefinition.newFieldDefinition()
                                                        .name("summary")
                                                        .type(new GraphQLNonNull(new GraphQLList(new GraphQLNonNull(multilingualStringType))))
                                                        .description("Summary of situation in all different translations available")
                                                        .dataFetcher(environment -> {
                                                            AlertPatch alertPatch = environment.getSource();
                                                            Alert alert = alertPatch.getAlert();
                                                            if (alert.alertHeaderText instanceof TranslatedString) {
                                                                return ((TranslatedString) alert.alertHeaderText).getTranslations();
                                                            } else if (alert.alertHeaderText != null) {
                                                                return Arrays.asList(new AbstractMap.SimpleEntry<>(null, alert.alertHeaderText.toString()));
                                                            } else {
                                                                return emptyList();
                                                            }
                                                        })
                                                        .build())
                                         .field(GraphQLFieldDefinition.newFieldDefinition()
                                                        .name("description")
                                                        .type(new GraphQLNonNull(new GraphQLList(new GraphQLNonNull(multilingualStringType))))
                                                        .description("Description of situation in all different translations available")
                                                        .dataFetcher(environment -> {
                                                            AlertPatch alertPatch = environment.getSource();
                                                            Alert alert = alertPatch.getAlert();
                                                            if (alert.alertDescriptionText instanceof TranslatedString) {
                                                                return ((TranslatedString) alert.alertDescriptionText).getTranslations();
                                                            } else if (alert.alertDescriptionText != null) {
                                                                return Arrays.asList(new AbstractMap.SimpleEntry<>(null, alert.alertDescriptionText.toString()));
                                                            } else {
                                                                return emptyList();
                                                            }
                                                        })
                                                        .build())
                                         .field(GraphQLFieldDefinition.newFieldDefinition()
                                                        .name("infoLink")
                                                        .type(Scalars.GraphQLString)
                                                        .description("Url with more information")
                                                        .dataFetcher(environment -> ((AlertPatch) environment.getSource()).getAlert().alertUrl)
                                                        .build())
                                         .field(GraphQLFieldDefinition.newFieldDefinition()
                                                        .name("effectiveStartTime")
                                                        .type(dateTimeScalar)
                                                        .description("When this situation comes into effect")
                                                        .dataFetcher(environment -> {
                                                            Alert alert = ((AlertPatch) environment.getSource()).getAlert();
                                                            return alert.effectiveStartDate != null ? alert.effectiveStartDate.getTime() : null;
                                                        })
                                                        .build())
                                         .field(GraphQLFieldDefinition.newFieldDefinition()
                                                        .name("effectiveEndTime")
                                                        .type(dateTimeScalar)
                                                        .description("When this situation is not in effect anymore")
                                                        .dataFetcher(environment -> {
                                                            Alert alert = ((AlertPatch) environment.getSource()).getAlert();
                                                            return alert.effectiveEndDate != null ? alert.effectiveEndDate.getTime() : null;
                                                        })
                                                        .build())
                                         .build();


        quayAtDistance = GraphQLObjectType.newObject()
                                 .name("QuayAtDistance")
                                 .withInterface(nodeInterface)
                                 .field(GraphQLFieldDefinition.newFieldDefinition()
                                                .name("id")
                                                .type(new GraphQLNonNull(Scalars.GraphQLID))
                                                .dataFetcher(environment -> relay.toGlobalId(quayAtDistance.getName(),
                                                        Integer.toString(((GraphIndex.StopAndDistance) environment.getSource()).distance) + ";" +
                                                                mappingUtil.toIdString(((GraphIndex.StopAndDistance) environment.getSource()).stop.getId())))
                                                .build())
                                 .field(GraphQLFieldDefinition.newFieldDefinition()
                                                .name("quay")
                                                .type(quayType)
                                                .dataFetcher(environment -> ((GraphIndex.StopAndDistance) environment.getSource()).stop)
                                                .build())
                                 .field(GraphQLFieldDefinition.newFieldDefinition()
                                                .name("distance")
                                                .type(Scalars.GraphQLInt)
                                                .dataFetcher(environment -> ((GraphIndex.StopAndDistance) environment.getSource()).distance)
                                                .build())
                                 .build();

        placeAtDistanceType = GraphQLObjectType.newObject()
                                      .name("placeAtDistance")
                                      .withInterface(nodeInterface)
                                      .field(GraphQLFieldDefinition.newFieldDefinition()
                                                     .name("id")
                                                     .type(new GraphQLNonNull(Scalars.GraphQLID))
                                                     .dataFetcher(environment -> {
                                                         Object place = ((GraphIndex.PlaceAndDistance) environment.getSource()).place;
                                                         return relay.toGlobalId(placeAtDistanceType.getName(),
                                                                 Integer.toString(((GraphIndex.PlaceAndDistance) environment.getSource()).distance) + ";" +
                                                                         placeInterface.getTypeResolver()
                                                                                 .getType(place)
                                                                                 .getFieldDefinition("id")
                                                                                 .getDataFetcher()
                                                                                 .get(new DataFetchingEnvironmentImpl(place, null, null,
                                                                                                                             null, null, placeAtDistanceType, null))

                                                         );
                                                     })
                                                     .build())
                                      .field(GraphQLFieldDefinition.newFieldDefinition()
                                                     .name("place")
                                                     .type(placeInterface)
                                                     .dataFetcher(environment -> ((GraphIndex.PlaceAndDistance) environment.getSource()).place)
                                                     .build())
                                      .field(GraphQLFieldDefinition.newFieldDefinition()
                                                     .name("distance")
                                                     .type(Scalars.GraphQLInt)
                                                     .dataFetcher(environment -> ((GraphIndex.PlaceAndDistance) environment.getSource()).distance)
                                                     .build())
                                      .build();

        stopPlaceType = GraphQLObjectType.newObject()
                                .name("StopPlace")
                                .withInterface(nodeInterface)
                                .withInterface(placeInterface)
                                .field(GraphQLFieldDefinition.newFieldDefinition()
                                               .name("id")
                                               .type(new GraphQLNonNull(Scalars.GraphQLID))
                                               .dataFetcher(environment ->
                                                                    mappingUtil.toIdString(((Stop) environment.getSource()).getId()))
                                               .build())
                                .field(GraphQLFieldDefinition.newFieldDefinition()
                                               .name("name")
                                               .type(new GraphQLNonNull(Scalars.GraphQLString))
                                               .build())
                                .field(GraphQLFieldDefinition.newFieldDefinition()
                                               .name("latitude")
                                               .type(Scalars.GraphQLFloat)
                                               .dataFetcher(environment -> (((Stop) environment.getSource()).getLat()))
                                               .build())
                                .field(GraphQLFieldDefinition.newFieldDefinition()
                                               .name("longitude")
                                               .type(Scalars.GraphQLFloat)
                                               .dataFetcher(environment -> (((Stop) environment.getSource()).getLon()))
                                               .build())
                                .field(GraphQLFieldDefinition.newFieldDefinition()
                                               .name("description")
                                               .type(Scalars.GraphQLString)
                                               .dataFetcher(environment -> (((Stop) environment.getSource()).getDesc()))
                                               .build())
                                .field(GraphQLFieldDefinition.newFieldDefinition()
                                               .name("wheelchairBoarding")
                                               .type(wheelchairBoardingEnum)
                                               .build())
                                .field(GraphQLFieldDefinition.newFieldDefinition()
                                               .name("transportMode")
                                               .type(transportModeEnum)
                                               .dataFetcher(environment -> mappingUtil.mapVehicleTypeToTraverseMode(((Stop) environment.getSource()).getVehicleType()))
                                               .build())
                                // TODO stopPlaceType?

                                .field(GraphQLFieldDefinition.newFieldDefinition()
                                               .name("quays")
                                               .description("Returns all quays that are children of this stop place")
                                               .type(new GraphQLList(quayType))
                                               .dataFetcher(environment -> index.stopsForParentStation.get(((Stop) environment.getSource()).getId()))
                                               .build())

                                .field(GraphQLFieldDefinition.newFieldDefinition()
                                               .name("estimatedCalls")
                                               .type(new GraphQLList(estimatedCallType))
                                               .argument(GraphQLArgument.newArgument()
                                                                 .name("startTime")
                                                                 .type(dateTimeScalar)
                                                                 .description("DateTime for when to fetch estimated calls from. Default value is current time")
                                                                 .build())
                                               .argument(GraphQLArgument.newArgument()
                                                                 .name("timeRange")
                                                                 .type(Scalars.GraphQLInt)
                                                                 .defaultValue(24 * 60 * 60)
                                                                 .build())
                                               .argument(GraphQLArgument.newArgument()
                                                                 .name("numberOfDepartures")
                                                                 .type(Scalars.GraphQLInt)
                                                                 .defaultValue(5)
                                                                 .build())
                                               .argument(GraphQLArgument.newArgument()
                                                                 .name("omitNonBoarding")
                                                                 .type(Scalars.GraphQLBoolean)
                                                                 .defaultValue(false)
                                                                 .build())
                                               .dataFetcher(environment -> {
                                                   boolean omitNonBoarding = environment.getArgument("omitNonBoarding");
                                                   Stop stop = environment.getSource();
                                                   if (stop.getLocationType() != 1) {
                                                       // Not a stop place
                                                       return null;
                                                   }

                                                   Long startTimeMs = environment.getArgument("startTime") == null ? 0l : environment.getArgument("startTime");
                                                   Long startTimeSeconds = startTimeMs / 10000;
                                                   return index.stopsForParentStation
                                                                  .get(stop.getId())
                                                                  .stream()
                                                                  .flatMap(singleStop ->
                                                                                   index.stopTimesForStop(singleStop,
                                                                                           startTimeSeconds,
                                                                                           environment.getArgument("timeRange"),
                                                                                           environment.getArgument("numberOfDepartures"),
                                                                                           omitNonBoarding)
                                                                                           .stream())
                                                                  .flatMap(stoptimesWithPattern -> stoptimesWithPattern.times.stream())
                                                                  .sorted(Comparator.comparing(t -> t.serviceDay + t.realtimeDeparture))
                                                                  .distinct()
                                                                  .limit((long) (int) environment.getArgument("numberOfDepartures"))
                                                                  .collect(Collectors.toList());
                                               })
                                               .build())
                                .build();

        quayType = GraphQLObjectType.newObject()
                           .name("Quay")
                           .withInterface(nodeInterface)
                           .withInterface(placeInterface)
                           .field(GraphQLFieldDefinition.newFieldDefinition()
                                          .name("id")
                                          .type(new GraphQLNonNull(Scalars.GraphQLID))
                                          .dataFetcher(environment ->
                                                               mappingUtil.toIdString(((Stop) environment.getSource()).getId()))
                                          .build())
                           .field(GraphQLFieldDefinition.newFieldDefinition()
                                          .name("name")
                                          .type(new GraphQLNonNull(Scalars.GraphQLString))
                                          .build())
                           .field(GraphQLFieldDefinition.newFieldDefinition()
                                          .name("latitude")
                                          .type(Scalars.GraphQLFloat)
                                          .dataFetcher(environment -> (((Stop) environment.getSource()).getLat()))
                                          .build())
                           .field(GraphQLFieldDefinition.newFieldDefinition()
                                          .name("longitude")
                                          .type(Scalars.GraphQLFloat)
                                          .dataFetcher(environment -> (((Stop) environment.getSource()).getLon()))
                                          .build())
                           .field(GraphQLFieldDefinition.newFieldDefinition()
                                          .name("description")
                                          .type(Scalars.GraphQLString)
                                          .dataFetcher(environment -> (((Stop) environment.getSource()).getDesc()))
                                          .build())

                           .field(GraphQLFieldDefinition.newFieldDefinition()
                                          .name("stopPlace")
                                          .type(stopPlaceType)
                                          .dataFetcher(environment -> ((Stop) environment.getSource()).getParentStation() != null ?
                                                                              index.stationForId.get(new AgencyAndId(
                                                                                                                            ((Stop) environment.getSource()).getId().getAgencyId(),
                                                                                                                            ((Stop) environment.getSource()).getParentStation())) : null)
                                          .build())
                           .field(GraphQLFieldDefinition.newFieldDefinition()
                                          .name("wheelchairBoarding")
                                          .type(wheelchairBoardingEnum)
                                          .build())
                           .field(GraphQLFieldDefinition.newFieldDefinition()
                                          .name("publicCode")
                                          .type(Scalars.GraphQLString)
                                          .dataFetcher(environment -> (((Stop) environment.getSource()).getPlatformCode()))
                                          .build())
                           .field(GraphQLFieldDefinition.newFieldDefinition()
                                          .name("lines")
                                          .type(new GraphQLList(new GraphQLNonNull(lineType)))
                                          .dataFetcher(environment -> index.patternsForStop
                                                                              .get(environment.getSource())
                                                                              .stream()
                                                                              .map(pattern -> pattern.route)
                                                                              .distinct()
                                                                              .collect(Collectors.toList()))
                                          .build())
                           .field(GraphQLFieldDefinition.newFieldDefinition()
                                          .name("journeyPatterns")
                                          .type(new GraphQLList(journeyPatternType))
                                          .dataFetcher(environment -> index.patternsForStop.get(environment.getSource()))
                                          .build())
                           .field(GraphQLFieldDefinition.newFieldDefinition()
                                          .name("estimatedCalls")
                                          .type(new GraphQLList(estimatedCallType))
                                          .argument(GraphQLArgument.newArgument()
                                                            .name("startTime")
                                                            .type(dateTimeScalar)
                                                            .description("DateTime for when to fetch estimated calls from. Default value is current time")
                                                            .build())
                                          .argument(GraphQLArgument.newArgument()
                                                            .name("timeRange")
                                                            .type(Scalars.GraphQLInt)
                                                            .defaultValue(24 * 60 * 60)
                                                            .build())
                                          .argument(GraphQLArgument.newArgument()
                                                            .name("numberOfDepartures")
                                                            .type(Scalars.GraphQLInt)
                                                            .defaultValue(5)
                                                            .build())
                                          .argument(GraphQLArgument.newArgument()
                                                            .name("omitNonBoarding")
                                                            .type(Scalars.GraphQLBoolean)
                                                            .defaultValue(false)
                                                            .build())
                                          .dataFetcher(environment -> {
                                              boolean omitNonBoarding = environment.getArgument("omitNonBoarding");
                                              Long startTimeMs = environment.getArgument("startTime") == null ? 0l : environment.getArgument("startTime");
                                              Long startTimeSeconds = startTimeMs / 1000;
                                              return index.stopTimesForStop(
                                                      environment.getSource(), startTimeSeconds,
                                                      environment.getArgument("timeRange"),
                                                      environment.getArgument("numberOfDepartures"),
                                                      omitNonBoarding
                                              ).stream()
                                                             .flatMap(stoptimesWithPattern -> stoptimesWithPattern.times.stream())
                                                             .sorted(Comparator.comparing(t -> t.serviceDay + t.realtimeDeparture))
                                                             .distinct()
                                                             .limit((long) (int) environment.getArgument("numberOfDepartures"))
                                                             .collect(Collectors.toList());
                                          })
                                          .build())
                           .field(GraphQLFieldDefinition.newFieldDefinition()
                                          .name("situations")
                                          .description("Get all situations active for the quay")
                                          .type(new GraphQLList(ptSituationElementType))
                                          .dataFetcher(dataFetchingEnvironment -> index.getAlertsForStop(
                                                  dataFetchingEnvironment.getSource()))
                                          .build())
                           .build();

        timetabledPassingTimeType = GraphQLObjectType.newObject()
                                            .name("TimetabledPassingTime")
                                            .field(GraphQLFieldDefinition.newFieldDefinition()
                                                           .name("quay")
                                                           .type(quayType)
                                                           .dataFetcher(environment -> index.stopForId
                                                                                               .get(((TripTimeShort) environment.getSource()).stopId))
                                                           .build())
                                            .field(GraphQLFieldDefinition.newFieldDefinition()
                                                           .name("arrival")
                                                           .type(timeType)
                                                           .dataFetcher(
                                                                   environment -> ((TripTimeShort) environment.getSource()).scheduledArrival)
                                                           .build())
                                            .field(GraphQLFieldDefinition.newFieldDefinition()
                                                           .name("departure")
                                                           .type(timeType)
                                                           .dataFetcher(
                                                                   environment -> ((TripTimeShort) environment.getSource()).scheduledDeparture)
                                                           .build())
                                            .field(GraphQLFieldDefinition.newFieldDefinition()
                                                           .name("timingPoint")
                                                           .type(Scalars.GraphQLBoolean)
                                                           .dataFetcher(environment -> ((TripTimeShort) environment.getSource()).timepoint)
                                                           .build())
                                            .field(GraphQLFieldDefinition.newFieldDefinition()
                                                           .name("forBoarding")
                                                           .type(Scalars.GraphQLBoolean)
                                                           .dataFetcher(environment -> index.patternForTrip
                                                                                               .get(index.tripForId.get(((TripTimeShort) environment.getSource()).tripId))
                                                                                               .getBoardType(((TripTimeShort) environment.getSource()).stopIndex) != PICKDROP_NONE)
                                                           .build())
                                            .field(GraphQLFieldDefinition.newFieldDefinition()
                                                           .name("forAlighting")
                                                           .type(Scalars.GraphQLBoolean)
                                                           .dataFetcher(environment -> index.patternForTrip
                                                                                               .get(index.tripForId.get(((TripTimeShort) environment.getSource()).tripId))
                                                                                               .getAlightType(((TripTimeShort) environment.getSource()).stopIndex) != PICKDROP_NONE)
                                                           .build())
                                            .field(GraphQLFieldDefinition.newFieldDefinition()
                                                           .name("serviceJourney")
                                                           .type(serviceJourneyType)
                                                           .dataFetcher(environment -> index.tripForId
                                                                                               .get(((TripTimeShort) environment.getSource()).tripId))
                                                           .build())
                                            .field(GraphQLFieldDefinition.newFieldDefinition()
                                                           .name("destinationDisplay")
                                                           .type(Scalars.GraphQLString)
                                                           .dataFetcher(environment -> ((TripTimeShort) environment.getSource()).headsign)
                                                           .build())
                                            .field(GraphQLFieldDefinition.newFieldDefinition()
                                                           .name("notices")
                                                           .type(new GraphQLList(noticeType))
                                                           .dataFetcher(environment -> {
                                                               TripTimeShort tripTimeShort = environment.getSource();
                                                               return index.getNoticesForElement(tripTimeShort.stopTimeId);
                                                           })
                                                           .build())
                                            .build();

        estimatedCallType = GraphQLObjectType.newObject()
                                    .name("EstimatedCall")
                                    .field(GraphQLFieldDefinition.newFieldDefinition()
                                                   .name("quay")
                                                   .type(quayType)
                                                   .dataFetcher(environment -> index.stopForId
                                                                                       .get(((TripTimeShort) environment.getSource()).stopId))
                                                   .build())
                                    .field(GraphQLFieldDefinition.newFieldDefinition()
                                                   .name("aimedArrival")
                                                   .type(timeType)
                                                   .dataFetcher(
                                                           environment -> ((TripTimeShort) environment.getSource()).scheduledArrival)
                                                   .build())
                                    .field(GraphQLFieldDefinition.newFieldDefinition()
                                                   .name("expectedArrival")
                                                   .type(timeType)
                                                   .dataFetcher(
                                                           environment -> ((TripTimeShort) environment.getSource()).realtimeArrival)
                                                   .build())
                                    .field(GraphQLFieldDefinition.newFieldDefinition()
                                                   .name("aimedDeparture")
                                                   .type(timeType)
                                                   .dataFetcher(
                                                           environment -> ((TripTimeShort) environment.getSource()).scheduledDeparture)
                                                   .build())
                                    .field(GraphQLFieldDefinition.newFieldDefinition()
                                                   .name("expectedDeparture")
                                                   .type(timeType)
                                                   .dataFetcher(
                                                           environment -> ((TripTimeShort) environment.getSource()).realtimeDeparture)
                                                   .build())
                                    .field(GraphQLFieldDefinition.newFieldDefinition()
                                                   .name("timingPoint")
                                                   .type(Scalars.GraphQLBoolean)
                                                   .dataFetcher(environment -> ((TripTimeShort) environment.getSource()).timepoint)
                                                   .build())
                                    .field(GraphQLFieldDefinition.newFieldDefinition()
                                                   .name("realtime")
                                                   .type(Scalars.GraphQLBoolean)
                                                   .dataFetcher(environment -> ((TripTimeShort) environment.getSource()).realtime)
                                                   .build())
                                    .field(GraphQLFieldDefinition.newFieldDefinition()
                                                   .name("realtimeState")
                                                   .type(realtimeStateEnum)
                                                   .dataFetcher(environment -> ((TripTimeShort) environment.getSource()).realtimeState)
                                                   .build())
                                    .field(GraphQLFieldDefinition.newFieldDefinition()
                                                   .name("forBoarding")
                                                   .type(Scalars.GraphQLBoolean)
                                                   .dataFetcher(environment -> index.patternForTrip
                                                                                       .get(index.tripForId.get(((TripTimeShort) environment.getSource()).tripId))
                                                                                       .getBoardType(((TripTimeShort) environment.getSource()).stopIndex) != PICKDROP_NONE)
                                                   .build())
                                    .field(GraphQLFieldDefinition.newFieldDefinition()
                                                   .name("forAlighting")
                                                   .type(Scalars.GraphQLBoolean)
                                                   .dataFetcher(environment -> index.patternForTrip
                                                                                       .get(index.tripForId.get(((TripTimeShort) environment.getSource()).tripId))
                                                                                       .getAlightType(((TripTimeShort) environment.getSource()).stopIndex) != PICKDROP_NONE)
                                                   .build())
                                    .field(GraphQLFieldDefinition.newFieldDefinition()
                                                   .name("date")
                                                   .type(dateScalar)
                                                   .dataFetcher(environment -> ((TripTimeShort) environment.getSource()).serviceDay)
                                                   .build())
                                    .field(GraphQLFieldDefinition.newFieldDefinition()
                                                   .name("serviceJourney")
                                                   .type(serviceJourneyType)
                                                   .dataFetcher(environment -> index.tripForId
                                                                                       .get(((TripTimeShort) environment.getSource()).tripId))
                                                   .build())
                                    .field(GraphQLFieldDefinition.newFieldDefinition()
                                                   .name("destinationDisplay")
                                                   .type(Scalars.GraphQLString)
                                                   .dataFetcher(environment -> ((TripTimeShort) environment.getSource()).headsign)
                                                   .build())
                                    .field(GraphQLFieldDefinition.newFieldDefinition()
                                                   .name("notices")
                                                   .type(new GraphQLList(noticeType))
                                                   .dataFetcher(environment -> {
                                                       TripTimeShort tripTimeShort = environment.getSource();
                                                       return index.getNoticesForElement(tripTimeShort.stopTimeId);
                                                   })
                                                   .build())
                                    .build();

        serviceJourneyType = GraphQLObjectType.newObject()
                                     .name("ServiceJourney")
                                     .withInterface(nodeInterface)
                                     .field(GraphQLFieldDefinition.newFieldDefinition()
                                                    .name("id")
                                                    .type(new GraphQLNonNull(Scalars.GraphQLID))
                                                    .dataFetcher(environment ->
                                                                         mappingUtil.toIdString(((Trip) environment.getSource()).getId()))
                                                    .build())
                                     .field(GraphQLFieldDefinition.newFieldDefinition()
                                                    .name("line")
                                                    .type(new GraphQLNonNull(lineType))
                                                    .dataFetcher(environment -> ((Trip) environment.getSource()).getRoute())
                                                    .build())
                                     .field(GraphQLFieldDefinition.newFieldDefinition()
                                                    .name("activeDates")
                                                    .type(new GraphQLList(dateScalar))
                                                    .dataFetcher(environment -> index.graph.getCalendarService()
                                                                                        .getServiceDatesForServiceId((((Trip) environment.getSource()).getServiceId()))
                                                                                        .stream().map(serviceDate -> mappingUtil.serviceDateToSecondsSinceEpoch(serviceDate)).collect(Collectors.toList())
                                                    )
                                                    .build())
                                     .field(GraphQLFieldDefinition.newFieldDefinition()
                                                    .name("publicCode")
                                                    .type(Scalars.GraphQLString)
                                                    .dataFetcher(environment -> (((Trip) environment.getSource()).getTripShortName()))
                                                    .build())
                                     .field(GraphQLFieldDefinition.newFieldDefinition()
                                                    .name("linePublicCode")
                                                    .type(Scalars.GraphQLString)
                                                    .dataFetcher(environment -> (((Trip) environment.getSource()).getRouteShortName()))
                                                    .build())
                                     .field(GraphQLFieldDefinition.newFieldDefinition()
                                                    .name("directionType")
                                                    .type(directionTypeEnum)
                                                    .build())
                                     .field(GraphQLFieldDefinition.newFieldDefinition()
                                                    .name("wheelchairAccessible")
                                                    .type(wheelchairBoardingEnum)
                                                    .build())
                                     .field(GraphQLFieldDefinition.newFieldDefinition()
                                                    .name("bikesAllowed")
                                                    .type(bikesAllowedEnum)
                                                    .build())
                                     .field(GraphQLFieldDefinition.newFieldDefinition()
                                                    .name("journeyPattern")
                                                    .type(journeyPatternType)
                                                    .dataFetcher(
                                                            environment -> index.patternForTrip.get(environment.getSource()))
                                                    .build())
                                     .field(GraphQLFieldDefinition.newFieldDefinition()
                                                    .name("quays")
                                                    .type(new GraphQLNonNull(new GraphQLList(new GraphQLNonNull(quayType))))
                                                    .dataFetcher(environment -> index.patternForTrip
                                                                                        .get(environment.getSource()).getStops())
                                                    .build())
                                     .field(GraphQLFieldDefinition.newFieldDefinition()
                                                    .name("timetabledPassingTimes")
                                                    .type(new GraphQLList(timetabledPassingTimeType))
                                                    .description("Returns scheduled passing times only - without realtime-updates, for realtime-data use 'estimatedCalls'")
                                                    .dataFetcher(environment -> TripTimeShort.fromTripTimes(
                                                            index.patternForTrip.get((Trip) environment.getSource()).scheduledTimetable,
                                                            environment.getSource()))
                                                    .build())
                                     .field(GraphQLFieldDefinition.newFieldDefinition()
                                                    .name("estimatedCalls")
                                                    .type(new GraphQLList(estimatedCallType))
                                                    .description("Returns scheduled passingTimes updated with realtime-updates")
                                                    .argument(GraphQLArgument.newArgument()
                                                                      .name("date")
                                                                      .type(dateScalar)
                                                                      .description("Date to get estimated calls for.")
                                                                      .defaultValue(null)
                                                                      .build())
                                                    .dataFetcher(environment -> {
                                                        final Trip trip = environment.getSource();

                                                        final ServiceDate serviceDate = mappingUtil.secondsSinceEpochToServiceDate(environment.getArgument("date"));
                                                        final ServiceDay serviceDay = new ServiceDay(index.graph, serviceDate,
                                                                                                            index.graph.getCalendarService(), trip.getRoute().getAgency().getId());
                                                        TimetableSnapshotSource timetableSnapshotSource = index.graph.timetableSnapshotSource;
                                                        Timetable timetable = null;
                                                        if (timetableSnapshotSource != null) {
                                                            TimetableSnapshot timetableSnapshot = timetableSnapshotSource.getTimetableSnapshot();
                                                            if (timetableSnapshot != null) {
                                                                // Check if realtime-data is available for trip
                                                                TripPattern pattern = timetableSnapshot.getLastAddedTripPattern(timetableSnapshotSource.getFeedId(), trip.getId().getId(), serviceDate);
                                                                if (pattern == null) {
                                                                    pattern = index.patternForTrip.get(trip);
                                                                }
                                                                timetable = timetableSnapshot.resolve(pattern, serviceDate);
                                                            }
                                                        }
                                                        if (timetable == null) {
                                                            timetable = index.patternForTrip.get(trip).scheduledTimetable;
                                                        }
                                                        return TripTimeShort.fromTripTimes(timetable, trip, serviceDay);
                                                    })
                                                    .build())
                                     .field(GraphQLFieldDefinition.newFieldDefinition()
                                                    .name("pointsOnLink")
                                                    .type(linkGeometryType)
                                                    .dataFetcher(environment -> {
                                                                LineString geometry = index.patternForTrip
                                                                                              .get(environment.getSource())
                                                                                              .geometry;
                                                                if (geometry == null) {
                                                                    return null;
                                                                }
                                                                return PolylineEncoder.createEncodings(geometry);
                                                            }
                                                    )
                                                    .build())
                                     .field(GraphQLFieldDefinition.newFieldDefinition()
                                                    .name("situations")
                                                    .description("Get all situations active for the service journey")
                                                    .type(new GraphQLList(ptSituationElementType))
                                                    .dataFetcher(dataFetchingEnvironment -> index.getAlertsForTrip(
                                                            dataFetchingEnvironment.getSource()))
                                                    .build())
                                     .build();

        journeyPatternType = GraphQLObjectType.newObject()
                                     .name("JourneyPattern")
                                     .withInterface(nodeInterface)
                                     .field(GraphQLFieldDefinition.newFieldDefinition()
                                                    .name("id")
                                                    .type(new GraphQLNonNull(Scalars.GraphQLID))
                                                    .dataFetcher(environment -> relay.toGlobalId(
                                                            journeyPatternType.getName(), ((TripPattern) environment.getSource()).code))
                                                    .build())
                                     .field(GraphQLFieldDefinition.newFieldDefinition()
                                                    .name("line")
                                                    .type(new GraphQLNonNull(lineType))
                                                    .dataFetcher(environment -> ((TripPattern) environment.getSource()).route)
                                                    .build())
                                     .field(GraphQLFieldDefinition.newFieldDefinition()
                                                    .name("directionType")
                                                    .type(directionTypeEnum)
                                                    .dataFetcher(environment -> ((TripPattern) environment.getSource()).directionId)
                                                    .build())
                                     .field(GraphQLFieldDefinition.newFieldDefinition()
                                                    .name("name")
                                                    .type(Scalars.GraphQLString)
                                                    .dataFetcher(environment -> ((TripPattern) environment.getSource()).name)
                                                    .build())
                                     .field(GraphQLFieldDefinition.newFieldDefinition()
                                                    .name("destinationDisplay")
                                                    .type(Scalars.GraphQLString)
                                                    .dataFetcher(environment -> ((TripPattern) environment.getSource()).getDirection())
                                                    .build())
                                     .field(GraphQLFieldDefinition.newFieldDefinition()
                                                    .name("serviceJourneys")
                                                    .type(new GraphQLList(new GraphQLNonNull(serviceJourneyType)))
                                                    .dataFetcher(environment -> ((TripPattern) environment.getSource()).getTrips())
                                                    .build())
                                     .field(GraphQLFieldDefinition.newFieldDefinition()
                                                    .name("serviceJourneysForDate")
                                                    .argument(GraphQLArgument.newArgument()
                                                                      .name("date")
                                                                      .type(dateScalar)
                                                                      .build())
                                                    .type(new GraphQLList(new GraphQLNonNull(serviceJourneyType)))
                                                    .dataFetcher(environment -> {

                                                        BitSet services = index.servicesRunning(mappingUtil.secondsSinceEpochToServiceDate(environment.getArgument("date")));
                                                        return ((TripPattern) environment.getSource()).scheduledTimetable.tripTimes
                                                                       .stream()
                                                                       .filter(times -> services.get(times.serviceCode))
                                                                       .map(times -> times.trip)
                                                                       .collect(Collectors.toList());
                                                    })
                                                    .build())
                                     .field(GraphQLFieldDefinition.newFieldDefinition()
                                                    .name("quays")
                                                    .type(new GraphQLList(new GraphQLNonNull(quayType)))
                                                    .build())
                                     .field(GraphQLFieldDefinition.newFieldDefinition()
                                                    .name("pointsOnLink")
                                                    .type(linkGeometryType)
                                                    .dataFetcher(environment -> {
                                                        LineString geometry = ((TripPattern) environment.getSource()).geometry;
                                                        if (geometry == null) {
                                                            return null;
                                                        } else {
                                                            return PolylineEncoder.createEncodings(geometry);
                                                        }
                                                    })
                                                    .build())
                                     .field(GraphQLFieldDefinition.newFieldDefinition()
                                                    .name("situations")
                                                    .description("Get all situations active for the journey pattern")
                                                    .type(new GraphQLList(ptSituationElementType))
                                                    .dataFetcher(dataFetchingEnvironment -> index.getAlertsForPattern(
                                                            dataFetchingEnvironment.getSource()))
                                                    .build())
                                     .field(GraphQLFieldDefinition.newFieldDefinition()
                                                    .name("notices")
                                                    .type(new GraphQLList(noticeType))
                                                    .dataFetcher(environment -> {
                                                        TripPattern tripPattern = environment.getSource();
                                                        return index.getNoticesForElement(tripPattern.id);
                                                    })
                                                    .build())
                                     .build();


        lineType = GraphQLObjectType.newObject()
                           .name("Line")
                           .withInterface(nodeInterface)
                           .field(GraphQLFieldDefinition.newFieldDefinition()
                                          .name("id")
                                          .type(new GraphQLNonNull(Scalars.GraphQLID))
                                          .dataFetcher(environment ->
                                                               mappingUtil.toIdString(((Route) environment.getSource()).getId()))
                                          .build())
                           .field(GraphQLFieldDefinition.newFieldDefinition()
                                          .name("organisation")
                                          .type(organisationType)
                                          .dataFetcher(environment -> (((Route) environment.getSource()).getAgency()))
                                          .build())
                           .field(GraphQLFieldDefinition.newFieldDefinition()
                                          .name("publicCode")
                                          .type(Scalars.GraphQLString)
                                          .dataFetcher(environment -> (((Route) environment.getSource()).getShortName()))
                                          .build())
                           .field(GraphQLFieldDefinition.newFieldDefinition()
                                          .name("name")
                                          .type(Scalars.GraphQLString)
                                          .dataFetcher(environment -> (((Route) environment.getSource()).getLongName()))
                                          .build())
                           .field(GraphQLFieldDefinition.newFieldDefinition()
                                          .name("transportMode")
                                          .type(transportModeEnum)
                                          .dataFetcher(environment -> GtfsLibrary.getTraverseMode(
                                                  environment.getSource()))
                                          .build())
                           .field(GraphQLFieldDefinition.newFieldDefinition()
                                          .name("transportSubmode")
                                          .type(transportSubmode)
                                          .dataFetcher(environment -> transportSubmodeMapper.toTransmodel(((Route) environment.getSource()).getType()))
                                          .build())
                           .field(GraphQLFieldDefinition.newFieldDefinition()
                                          .name("description")
                                          .type(Scalars.GraphQLString)
                                          .dataFetcher(environment -> ((Route) environment.getSource()).getDesc())
                                          .build())
                           .field(GraphQLFieldDefinition.newFieldDefinition()
                                          .name("url")
                                          .type(Scalars.GraphQLString)
                                          .build())
                           .field(GraphQLFieldDefinition.newFieldDefinition()
                                          .name("colourName")
                                          .type(Scalars.GraphQLString)
                                          .dataFetcher(environment -> ((Route) environment.getSource()).getColor())
                                          .build())
                           .field(GraphQLFieldDefinition.newFieldDefinition()
                                          .name("textColourName")
                                          .type(Scalars.GraphQLString)
                                          .build())
                           .field(GraphQLFieldDefinition.newFieldDefinition()
                                          .name("bikesAllowed")
                                          .type(bikesAllowedEnum)
                                          .build())
                           .field(GraphQLFieldDefinition.newFieldDefinition()
                                          .name("journeyPatterns")
                                          .type(new GraphQLList(journeyPatternType))
                                          .dataFetcher(environment -> index.patternsForRoute
                                                                              .get(environment.getSource()))
                                          .build())
                           .field(GraphQLFieldDefinition.newFieldDefinition()
                                          .name("quays")
                                          .type(new GraphQLList(quayType))
                                          .dataFetcher(environment -> index.patternsForRoute
                                                                              .get(environment.getSource())
                                                                              .stream()
                                                                              .map(TripPattern::getStops)
                                                                              .flatMap(Collection::stream)
                                                                              .distinct()
                                                                              .collect(Collectors.toList()))
                                          .build())
                           .field(GraphQLFieldDefinition.newFieldDefinition()
                                          .name("serviceJourneys")
                                          .type(new GraphQLList(serviceJourneyType))
                                          .dataFetcher(environment -> index.patternsForRoute
                                                                              .get(environment.getSource())
                                                                              .stream()
                                                                              .map(TripPattern::getTrips)
                                                                              .flatMap(Collection::stream)
                                                                              .distinct()
                                                                              .collect(Collectors.toList()))
                                          .build())
                           .field(GraphQLFieldDefinition.newFieldDefinition()
                                          .name("notices")
                                          .type(new GraphQLList(noticeType))
                                          .dataFetcher(environment -> {
                                              Route route = environment.getSource();
                                              return index.getNoticesForElement(route.getId());
                                          })
                                          .build())
                           .field(GraphQLFieldDefinition.newFieldDefinition()
                                          .name("situations")
                                          .description("Get all situations active for the line")
                                          .type(new GraphQLList(ptSituationElementType))
                                          .dataFetcher(dataFetchingEnvironment -> index.getAlertsForRoute(
                                                  dataFetchingEnvironment.getSource()))
                                          .build())
                           .build();

        organisationType = GraphQLObjectType.newObject()
                                   .name("Organisation")
                                   .description("Organisation in the graph")
                                   .withInterface(nodeInterface)
                                   .field(GraphQLFieldDefinition.newFieldDefinition()
                                                  .name("id")
                                                  .description("Organisation id")
                                                  .type(new GraphQLNonNull(Scalars.GraphQLID))
                                                  .dataFetcher(environment -> ((Agency) environment.getSource()).getId())
                                                  .build())
                                   .field(GraphQLFieldDefinition.newFieldDefinition()
                                                  .name("name")
                                                  .type(new GraphQLNonNull(Scalars.GraphQLString))
                                                  .build())
                                   .field(GraphQLFieldDefinition.newFieldDefinition()
                                                  .name("url")
                                                  .type(Scalars.GraphQLString)
                                                  .build())
                                   .field(GraphQLFieldDefinition.newFieldDefinition()
                                                  .name("timezone")
                                                  .type(new GraphQLNonNull(Scalars.GraphQLString))
                                                  .build())
                                   .field(GraphQLFieldDefinition.newFieldDefinition()
                                                  .name("lang")
                                                  .type(Scalars.GraphQLString)
                                                  .build())
                                   .field(GraphQLFieldDefinition.newFieldDefinition()
                                                  .name("phone")
                                                  .type(Scalars.GraphQLString)
                                                  .build())
                                   .field(GraphQLFieldDefinition.newFieldDefinition()
                                                  .name("fareUrl")
                                                  .type(Scalars.GraphQLString)
                                                  .build())
                                   .field(GraphQLFieldDefinition.newFieldDefinition()
                                                  .name("lines")
                                                  .type(new GraphQLList(lineType))
                                                  .dataFetcher(environment -> index.routeForId.values()
                                                                                      .stream()
                                                                                      .filter(route -> route.getAgency() == environment.getSource())
                                                                                      .collect(Collectors.toList()))
                                                  .build())
                                   .field(GraphQLFieldDefinition.newFieldDefinition()
                                                  .name("situations")
                                                  .description("Get all situations active for the organisation")
                                                  .type(new GraphQLList(ptSituationElementType))
                                                  .dataFetcher(dataFetchingEnvironment -> index.getAlertsForAgency(
                                                          dataFetchingEnvironment.getSource()))
                                                  .build())
                                   .build();

        bikeRentalStationType = GraphQLObjectType.newObject()
                                        .name("BikeRentalStation")
                                        .withInterface(nodeInterface)
                                        .withInterface(placeInterface)
                                        .field(GraphQLFieldDefinition.newFieldDefinition()
                                                       .name("id")
                                                       .type(new GraphQLNonNull(Scalars.GraphQLID))
                                                       .dataFetcher(environment -> ((BikeRentalStation) environment.getSource()).id)
                                                       .build())
                                        .field(GraphQLFieldDefinition.newFieldDefinition()
                                                       .name("name")
                                                       .type(new GraphQLNonNull(Scalars.GraphQLString))
                                                       .dataFetcher(environment -> ((BikeRentalStation) environment.getSource()).getName())
                                                       .build())
                                        .field(GraphQLFieldDefinition.newFieldDefinition()
                                                       .name("bikesAvailable")
                                                       .type(Scalars.GraphQLInt)
                                                       .dataFetcher(environment -> ((BikeRentalStation) environment.getSource()).bikesAvailable)
                                                       .build())
                                        .field(GraphQLFieldDefinition.newFieldDefinition()
                                                       .name("spacesAvailable")
                                                       .type(Scalars.GraphQLInt)
                                                       .dataFetcher(environment -> ((BikeRentalStation) environment.getSource()).spacesAvailable)
                                                       .build())
                                        .field(GraphQLFieldDefinition.newFieldDefinition()
                                                       .name("realtimeOccupancyAvailable")
                                                       .type(Scalars.GraphQLBoolean)
                                                       .dataFetcher(environment -> ((BikeRentalStation) environment.getSource()).realTimeData)
                                                       .build())
                                        .field(GraphQLFieldDefinition.newFieldDefinition()
                                                       .name("allowDropoff")
                                                       .type(Scalars.GraphQLBoolean)
                                                       .dataFetcher(environment -> ((BikeRentalStation) environment.getSource()).allowDropoff)
                                                       .build())
                                        .field(GraphQLFieldDefinition.newFieldDefinition()
                                                       .name("networks")
                                                       .type(new GraphQLList(Scalars.GraphQLString))
                                                       .dataFetcher(environment -> new ArrayList<>(((BikeRentalStation) environment.getSource()).networks))
                                                       .build())
                                        .field(GraphQLFieldDefinition.newFieldDefinition()
                                                       .name("longitude")
                                                       .type(Scalars.GraphQLFloat)
                                                       .dataFetcher(environment -> ((BikeRentalStation) environment.getSource()).x)
                                                       .build())
                                        .field(GraphQLFieldDefinition.newFieldDefinition()
                                                       .name("latitude")
                                                       .type(Scalars.GraphQLFloat)
                                                       .dataFetcher(environment -> ((BikeRentalStation) environment.getSource()).y)
                                                       .build())
                                        .build();

        bikeParkType = GraphQLObjectType.newObject()
                               .name("BikePark")
                               .withInterface(nodeInterface)
                               .withInterface(placeInterface)
                               .field(GraphQLFieldDefinition.newFieldDefinition()
                                              .name("id")
                                              .type(new GraphQLNonNull(Scalars.GraphQLID))
                                              .dataFetcher(environment -> ((BikePark) environment.getSource()).id)
                                              .build())
                               .field(GraphQLFieldDefinition.newFieldDefinition()
                                              .name("name")
                                              .type(new GraphQLNonNull(Scalars.GraphQLString))
                                              .dataFetcher(environment -> ((BikePark) environment.getSource()).name)
                                              .build())
                               .field(GraphQLFieldDefinition.newFieldDefinition()
                                              .name("spacesAvailable")
                                              .type(Scalars.GraphQLInt)
                                              .dataFetcher(environment -> ((BikePark) environment.getSource()).spacesAvailable)
                                              .build())
                               .field(GraphQLFieldDefinition.newFieldDefinition()
                                              .name("realtime")
                                              .type(Scalars.GraphQLBoolean)
                                              .dataFetcher(environment -> ((BikePark) environment.getSource()).realTimeData)
                                              .build())
                               .field(GraphQLFieldDefinition.newFieldDefinition()
                                              .name("longitude")
                                              .type(Scalars.GraphQLFloat)
                                              .dataFetcher(environment -> ((BikePark) environment.getSource()).x)
                                              .build())
                               .field(GraphQLFieldDefinition.newFieldDefinition()
                                              .name("latitude")
                                              .type(Scalars.GraphQLFloat)
                                              .dataFetcher(environment -> ((BikePark) environment.getSource()).y)
                                              .build())
                               .build();

        carParkType = GraphQLObjectType.newObject()
                              .name("CarPark")
                              .withInterface(nodeInterface)
                              .withInterface(placeInterface)
                              .field(GraphQLFieldDefinition.newFieldDefinition()
                                             .name("id")
                                             .type(new GraphQLNonNull(Scalars.GraphQLID))
                                             .dataFetcher(environment -> ((CarPark) environment.getSource()).id)
                                             .build())
                              .field(GraphQLFieldDefinition.newFieldDefinition()
                                             .name("name")
                                             .type(new GraphQLNonNull(Scalars.GraphQLString))
                                             .dataFetcher(environment -> ((CarPark) environment.getSource()).name)
                                             .build())
                              .field(GraphQLFieldDefinition.newFieldDefinition()
                                             .name("capacity")
                                             .type(Scalars.GraphQLInt)
                                             .dataFetcher(environment -> ((CarPark) environment.getSource()).maxCapacity)
                                             .build())
                              .field(GraphQLFieldDefinition.newFieldDefinition()
                                             .name("spacesAvailable")
                                             .type(Scalars.GraphQLInt)
                                             .dataFetcher(environment -> ((CarPark) environment.getSource()).spacesAvailable)
                                             .build())
                              .field(GraphQLFieldDefinition.newFieldDefinition()
                                             .name("realtimeOccupancyAvailable")
                                             .type(Scalars.GraphQLBoolean)
                                             .dataFetcher(environment -> ((CarPark) environment.getSource()).realTimeData)
                                             .build())
                              .field(GraphQLFieldDefinition.newFieldDefinition()
                                             .name("longitude")
                                             .type(Scalars.GraphQLFloat)
                                             .dataFetcher(environment -> ((CarPark) environment.getSource()).x)
                                             .build())
                              .field(GraphQLFieldDefinition.newFieldDefinition()
                                             .name("latitude")
                                             .type(Scalars.GraphQLFloat)
                                             .dataFetcher(environment -> ((CarPark) environment.getSource()).y)
                                             .build())
                              .build();

        GraphQLInputObjectType filterInputType = GraphQLInputObjectType.newInputObject()
                                                         .name("InputFilters")
                                                         .field(GraphQLInputObjectField.newInputObjectField()
                                                                        .name("quays")
                                                                        .description("Quays to include by id.")
                                                                        .type(new GraphQLList(Scalars.GraphQLString))
                                                                        .build())
                                                         .field(GraphQLInputObjectField.newInputObjectField()
                                                                        .name("lines")
                                                                        .description("Lines to include by id.")
                                                                        .type(new GraphQLList(Scalars.GraphQLString))
                                                                        .build())
                                                         .field(GraphQLInputObjectField.newInputObjectField()
                                                                        .name("bikeRentalStations")
                                                                        .description("Bike rentals to include by id.")
                                                                        .type(new GraphQLList(Scalars.GraphQLString))
                                                                        .build())
                                                         .field(GraphQLInputObjectField.newInputObjectField()
                                                                        .name("bikeParks")
                                                                        .description("Bike parks to include by id.")
                                                                        .type(new GraphQLList(Scalars.GraphQLString))
                                                                        .build())
                                                         .field(GraphQLInputObjectField.newInputObjectField()
                                                                        .name("carParks")
                                                                        .description("Car parks to include by id.")
                                                                        .type(new GraphQLList(Scalars.GraphQLString))
                                                                        .build())
                                                         .build();


        queryType = GraphQLObjectType.newObject()
                            .name("QueryType")
                            .field(tripFieldType)
                            .field(GraphQLFieldDefinition.newFieldDefinition()
                                           .name("stopPlace")
                                           .description("Get a single stopPlace based on its id)")
                                           .type(stopPlaceType)
                                           .argument(GraphQLArgument.newArgument()
                                                             .name("id")
                                                             .type(new GraphQLNonNull(Scalars.GraphQLString))
                                                             .build())
                                           .dataFetcher(environment -> index.stationForId
                                                                               .get(mappingUtil.fromIdString(environment.getArgument("id"))))
                                           .build())
                            .field(GraphQLFieldDefinition.newFieldDefinition()
                                           .name("stopPlaces")
                                           .description("Get all stopPlaces)")
                                           .type(new GraphQLList(stopPlaceType))
                                           .argument(GraphQLArgument.newArgument()
                                                             .name("ids")
                                                             .type(new GraphQLList(Scalars.GraphQLString))
                                                             .build())
                                           .dataFetcher(environment -> {
                                               if ((environment.getArgument("ids") instanceof List)) {
                                                   return ((List<String>) environment.getArgument("ids"))
                                                                  .stream()
                                                                  .map(id -> index.stationForId.get(GtfsLibrary.convertIdFromString(id)))
                                                                  .collect(Collectors.toList());
                                               }
                                               return new ArrayList<>(index.stationForId.values());
                                           })
                                           .dataFetcher(environment -> new ArrayList<>(index.stationForId.values()))
                                           .build())
                            .field(GraphQLFieldDefinition.newFieldDefinition()
                                           .name("quay")
                                           .description("Get a single quay based on its id)")
                                           .type(quayType)
                                           .argument(GraphQLArgument.newArgument()
                                                             .name("id")
                                                             .type(new GraphQLNonNull(Scalars.GraphQLString))
                                                             .build())
                                           .dataFetcher(environment -> index.stopForId
                                                                               .get(mappingUtil.fromIdString(environment.getArgument("id"))))
                                           .build())
                            .field(GraphQLFieldDefinition.newFieldDefinition()
                                           .name("quays")
                                           .description("Get all quays")
                                           .type(new GraphQLList(quayType))
                                           .argument(GraphQLArgument.newArgument()
                                                             .name("ids")
                                                             .type(new GraphQLList(Scalars.GraphQLString))
                                                             .build())
                                           .argument(GraphQLArgument.newArgument()
                                                             .name("name")
                                                             .type(Scalars.GraphQLString)
                                                             .build())
                                           .dataFetcher(environment -> {
                                               if ((environment.getArgument("ids") instanceof List)) {
                                                   if (environment.getArguments().entrySet()
                                                               .stream()
                                                               .filter(stringObjectEntry -> stringObjectEntry.getValue() != null)
                                                               .collect(Collectors.toList())
                                                               .size() != 1) {
                                                       throw new IllegalArgumentException("Unable to combine other filters with ids");
                                                   }
                                                   return ((List<String>) environment.getArgument("ids"))
                                                                  .stream()
                                                                  .map(id -> index.stopForId.get(mappingUtil.fromIdString(id)))
                                                                  .collect(Collectors.toList());
                                               }
                                               Stream<Stop> stream;
                                               if (environment.getArgument("name") == null) {
                                                   stream = index.stopForId.values().stream();
                                               } else {
                                                   stream = index.getLuceneIndex().query(environment.getArgument("name"), true, true, false, false)
                                                                    .stream()
                                                                    .map(result -> index.stopForId.get(mappingUtil.fromIdString(result.id)));
                                               }
                                               return stream.collect(Collectors.toList());
                                           })
                                           .build())
                            .field(GraphQLFieldDefinition.newFieldDefinition()
                                           .name("quaysByBbox")
                                           .description("Get all quays within the specified bounding box")
                                           .type(new GraphQLList(quayType))
                                           .argument(GraphQLArgument.newArgument()
                                                             .name("minimumLatitude")
                                                             .type(Scalars.GraphQLFloat)
                                                             .build())
                                           .argument(GraphQLArgument.newArgument()
                                                             .name("minimumLongitude")
                                                             .type(Scalars.GraphQLFloat)
                                                             .build())
                                           .argument(GraphQLArgument.newArgument()
                                                             .name("maximumLatitude")
                                                             .type(Scalars.GraphQLFloat)
                                                             .build())
                                           .argument(GraphQLArgument.newArgument()
                                                             .name("maximumLongitude")
                                                             .type(Scalars.GraphQLFloat)
                                                             .build())
                                           .argument(GraphQLArgument.newArgument()
                                                             .name("organisation")
                                                             .type(Scalars.GraphQLString)
                                                             .build())
                                           .dataFetcher(environment -> index.graph.streetIndex
                                                                               .getTransitStopForEnvelope(new Envelope(
                                                                                                                              new Coordinate(environment.getArgument("minimumLongitude"),
                                                                                                                                                    environment.getArgument("minimumLatitude")),
                                                                                                                              new Coordinate(environment.getArgument("maximumLongitude"),
                                                                                                                                                    environment.getArgument("maximumLatitude"))))
                                                                               .stream()
                                                                               .map(TransitVertex::getStop)
                                                                               .filter(stop -> environment.getArgument("organisation") == null || stop.getId()
                                                                                                                                                          .getAgencyId().equalsIgnoreCase(environment.getArgument("organisation")))
                                                                               .collect(Collectors.toList()))
                                           .build())
                            .field(GraphQLFieldDefinition.newFieldDefinition()
                                           .name("quaysByRadius")
                                           .description(
                                                   "Get all quays within the specified radius from a location. The returned type has two fields quay and distance")
                                           .type(relay.connectionType("quayAtDistance",
                                                   relay.edgeType("quayAtDistance", quayAtDistance, null, new ArrayList<>()),
                                                   new ArrayList<>()))
                                           .argument(GraphQLArgument.newArgument()
                                                             .name("latitude")
                                                             .description("Latitude of the location")
                                                             .type(Scalars.GraphQLFloat)
                                                             .build())
                                           .argument(GraphQLArgument.newArgument()
                                                             .name("longitude")
                                                             .description("Longitude of the location")
                                                             .type(Scalars.GraphQLFloat)
                                                             .build())
                                           .argument(GraphQLArgument.newArgument()
                                                             .name("radius")
                                                             .description("Radius (in meters) to search for from the specified location")
                                                             .type(Scalars.GraphQLInt)
                                                             .build())
                                           .argument(GraphQLArgument.newArgument()
                                                             .name("organisation")
                                                             .type(Scalars.GraphQLString)
                                                             .build())
                                           .argument(relay.getConnectionFieldArguments())
                                           .dataFetcher(environment -> {
                                               List<GraphIndex.StopAndDistance> stops;
                                               try {
                                                   stops = index.findClosestStopsByWalking(
                                                           environment.getArgument("latitude"),
                                                           environment.getArgument("longitude"),
                                                           environment.getArgument("radius"))
                                                                   .stream()
                                                                   .filter(stopAndDistance -> environment.getArgument("organisation") == null ||
                                                                                                      stopAndDistance.stop.getId().getAgencyId()
                                                                                                              .equalsIgnoreCase(environment.getArgument("organisation")))
                                                                   .sorted(Comparator.comparing(s -> s.distance))
                                                                   .collect(Collectors.toList());
                                               } catch (VertexNotFoundException e) {
                                                   stops = Collections.emptyList();
                                               }

                                               return new SimpleListConnection(stops).get(environment);
                                           })
                                           .build())
                            .field(GraphQLFieldDefinition.newFieldDefinition()
                                           .name("nearest")
                                           .description(
                                                   "Get all places (quays, stop places, car parks etc. with coordinates) within the specified radius from a location. The returned type has two fields place and distance. The search is done by walking so the distance is according to the network of walkables.")
                                           .type(relay.connectionType("placeAtDistance",
                                                   relay.edgeType("placeAtDistance", placeAtDistanceType, null, new ArrayList<>()),
                                                   new ArrayList<>()))
                                           .argument(GraphQLArgument.newArgument()
                                                             .name("latitude")
                                                             .description("Latitude of the location")
                                                             .type(Scalars.GraphQLFloat)
                                                             .build())
                                           .argument(GraphQLArgument.newArgument()
                                                             .name("longitude")
                                                             .description("Longitude of the location")
                                                             .type(Scalars.GraphQLFloat)
                                                             .build())
                                           .argument(GraphQLArgument.newArgument()
                                                             .name("maximumDistance")
                                                             .description("Maximum distance (in meters) to search for from the specified location. Default is 2000m.")
                                                             .defaultValue(2000)
                                                             .type(Scalars.GraphQLInt)
                                                             .build())
                                           .argument(GraphQLArgument.newArgument()
                                                             .name("maximumResults")
                                                             .description("Maximum number of results. Search is stopped when this limit is reached. Default is 20.")
                                                             .defaultValue(20)
                                                             .type(Scalars.GraphQLInt)
                                                             .build())
                                           .argument(GraphQLArgument.newArgument()
                                                             .name("filterByPlaceTypes")
                                                             .description("Only include places that imply this type. i.e. mode for quay, stop place etc. Also BICYCLE_RENT for bike rental stations.")
                                                             .type(new GraphQLList(filterPlaceTypeEnum))
                                                             .build())
                                           .argument(GraphQLArgument.newArgument()
                                                             .name("filterByModes")
                                                             .description("Only include places that include this mode. Only checked for places with mode i.e. quays, departures.")
                                                             .type(new GraphQLList(modeEnum))
                                                             .build())
                                           .argument(GraphQLArgument.newArgument()
                                                             .name("filterByIds")
                                                             .description("Only include places that match one of the given ids.")
                                                             .type(filterInputType)
                                                             .build())
                                           .argument(relay.getConnectionFieldArguments())
                                           .dataFetcher(environment -> {
                                               List<AgencyAndId> filterByStops = null;
                                               List<AgencyAndId> filterByRoutes = null;
                                               List<String> filterByBikeRentalStations = null;
                                               List<String> filterByBikeParks = null;
                                               List<String> filterByCarParks = null;
                                               @SuppressWarnings("rawtypes")
                                               Map filterByIds = environment.getArgument("filterByIds");
                                               if (filterByIds != null) {
                                                   filterByStops = toIdList(((List<String>) filterByIds.get("quays")));
                                                   filterByRoutes = toIdList(((List<String>) filterByIds.get("lines")));
                                                   filterByBikeRentalStations = filterByIds.get("bikeRentalStations") != null ? (List<String>) filterByIds.get("bikeRentalStations") : Collections.emptyList();
                                                   filterByBikeParks = filterByIds.get("bikeParks") != null ? (List<String>) filterByIds.get("bikeParks") : Collections.emptyList();
                                                   filterByCarParks = filterByIds.get("carParks") != null ? (List<String>) filterByIds.get("carParks") : Collections.emptyList();
                                               }

                                               List<TraverseMode> filterByTransportModes = environment.getArgument("filterByTransportModes");
                                               List<GraphIndex.PlaceType> filterByPlaceTypes = environment.getArgument("filterByPlaceTypes");

                                               List<GraphIndex.PlaceAndDistance> places;
                                               try {
                                                   places = index.findClosestPlacesByWalking(
                                                           environment.getArgument("latitude"),
                                                           environment.getArgument("longitude"),
                                                           environment.getArgument("maximumDistance"),
                                                           environment.getArgument("maximumResults"),
                                                           filterByTransportModes,
                                                           filterByPlaceTypes,
                                                           filterByStops,
                                                           filterByRoutes,
                                                           filterByBikeRentalStations,
                                                           filterByBikeParks,
                                                           filterByCarParks
                                                   )
                                                                    .stream()
                                                                    .collect(Collectors.toList());
                                               } catch (VertexNotFoundException e) {
                                                   places = Collections.emptyList();
                                               }

                                               return new SimpleListConnection(places).get(environment);
                                           })
                                           .build())
                            .field(GraphQLFieldDefinition.newFieldDefinition()
                                           .name("organisation")
                                           .description("Get a single organisation based on ID")
                                           .type(organisationType)
                                           .argument(GraphQLArgument.newArgument()
                                                             .name("id")
                                                             .type(new GraphQLNonNull(Scalars.GraphQLString))
                                                             .build())
                                           .dataFetcher(environment ->
                                                                index.getAgencyWithoutFeedId(environment.getArgument("id")))
                                           .build())
                            .field(GraphQLFieldDefinition.newFieldDefinition()
                                           .name("organisations")
                                           .description("Get all organisations")
                                           .type(new GraphQLList(organisationType))
                                           .dataFetcher(environment -> new ArrayList<>(index.getAllAgencies()))
                                           .build())
                            .field(GraphQLFieldDefinition.newFieldDefinition()
                                           .name("line")
                                           .description("Get a single line based on its id")
                                           .type(lineType)
                                           .argument(GraphQLArgument.newArgument()
                                                             .name("id")
                                                             .type(new GraphQLNonNull(Scalars.GraphQLString))
                                                             .build())
                                           .dataFetcher(environment -> index.routeForId
                                                                               .get(mappingUtil.fromIdString(environment.getArgument("id"))))
                                           .build())
                            .field(GraphQLFieldDefinition.newFieldDefinition()
                                           .name("lines")
                                           .description("Get all lines")
                                           .type(new GraphQLList(lineType))
                                           .argument(GraphQLArgument.newArgument()
                                                             .name("ids")
                                                             .type(new GraphQLList(Scalars.GraphQLString))
                                                             .build())
                                           .argument(GraphQLArgument.newArgument()
                                                             .name("name")
                                                             .type(Scalars.GraphQLString)
                                                             .build())
                                           .argument(GraphQLArgument.newArgument()
                                                             .name("transportModes")
                                                             .type(Scalars.GraphQLString)
                                                             .build())
                                           .dataFetcher(environment -> {
                                               if ((environment.getArgument("ids") instanceof List)) {
                                                   if (environment.getArguments().entrySet()
                                                               .stream()
                                                               .filter(stringObjectEntry -> stringObjectEntry.getValue() != null)
                                                               .collect(Collectors.toList())
                                                               .size() != 1) {
                                                       throw new IllegalArgumentException("Unable to combine other filters with ids");
                                                   }
                                                   return ((List<String>) environment.getArgument("ids"))
                                                                  .stream()
                                                                  .map(id -> index.routeForId.get(mappingUtil.fromIdString(id)))
                                                                  .collect(Collectors.toList());
                                               }
                                               Stream<Route> stream = index.routeForId.values().stream();
                                               if (environment.getArgument("name") != null) {
                                                   stream = stream
                                                                    .filter(route -> route.getShortName() != null)
                                                                    .filter(route -> route.getShortName().toLowerCase().startsWith(
                                                                            ((String) environment.getArgument("name")).toLowerCase())
                                                                    );
                                               }
                                               if (environment.getArgument("transportModes") != null) {
                                                   Set<TraverseMode> modes = new QualifiedModeSet(
                                                                                                         environment.getArgument("transportModes")).qModes
                                                                                     .stream()
                                                                                     .map(qualifiedMode -> qualifiedMode.mode)
                                                                                     .filter(TraverseMode::isTransit)
                                                                                     .collect(Collectors.toSet());
                                                   stream = stream
                                                                    .filter(route ->
                                                                                    modes.contains(GtfsLibrary.getTraverseMode(route)));
                                               }
                                               return stream.collect(Collectors.toList());
                                           })
                                           .build())
                            .field(GraphQLFieldDefinition.newFieldDefinition()
                                           .name("serviceJourney")
                                           .description("Get a single service journey based on its id")
                                           .type(serviceJourneyType)
                                           .argument(GraphQLArgument.newArgument()
                                                             .name("id")
                                                             .type(new GraphQLNonNull(Scalars.GraphQLString))
                                                             .build())
                                           .dataFetcher(environment -> index.tripForId
                                                                               .get(mappingUtil.fromIdString(environment.getArgument("id"))))
                                           .build())
                            .field(GraphQLFieldDefinition.newFieldDefinition()
                                           .name("serviceJourneys")
                                           .description("Get all service journeys")
                                           .type(new GraphQLList(serviceJourneyType))
                                           .dataFetcher(environment -> new ArrayList<>(index.tripForId.values()))
                                           .build())
                            .field(GraphQLFieldDefinition.newFieldDefinition()
                                           .name("bikeRentalStations")
                                           .type(new GraphQLList(bikeRentalStationType))
                                           .dataFetcher(dataFetchingEnvironment -> new ArrayList<>(index.graph.getService(BikeRentalStationService.class).getBikeRentalStations()))
                                           .build())
                            .field(GraphQLFieldDefinition.newFieldDefinition()
                                           .name("bikeRentalStation")
                                           .type(bikeRentalStationType)
                                           .argument(GraphQLArgument.newArgument()
                                                             .name("id")
                                                             .type(new GraphQLNonNull(Scalars.GraphQLString))
                                                             .build())
                                           .dataFetcher(environment -> index.graph.getService(BikeRentalStationService.class)
                                                                               .getBikeRentalStations()
                                                                               .stream()
                                                                               .filter(bikeRentalStation -> bikeRentalStation.id.equals(environment.getArgument("id")))
                                                                               .findFirst()
                                                                               .orElse(null))
                                           .build())
                            .field(GraphQLFieldDefinition.newFieldDefinition()
                                           .name("bikeParks")
                                           .type(new GraphQLList(bikeParkType))
                                           .dataFetcher(dataFetchingEnvironment -> new ArrayList<>(index.graph.getService(BikeRentalStationService.class).getBikeParks()))
                                           .build())
                            .field(GraphQLFieldDefinition.newFieldDefinition()
                                           .name("bikePark")
                                           .type(bikeParkType)
                                           .argument(GraphQLArgument.newArgument()
                                                             .name("id")
                                                             .type(new GraphQLNonNull(Scalars.GraphQLString))
                                                             .build())
                                           .dataFetcher(environment -> index.graph.getService(BikeRentalStationService.class)
                                                                               .getBikeParks()
                                                                               .stream()
                                                                               .filter(bikePark -> bikePark.id.equals(environment.getArgument("id")))
                                                                               .findFirst()
                                                                               .orElse(null))
                                           .build())
                            .field(GraphQLFieldDefinition.newFieldDefinition()
                                           .name("carParks")
                                           .type(new GraphQLList(carParkType))
                                           .argument(GraphQLArgument.newArgument()
                                                             .name("ids")
                                                             .type(new GraphQLList(Scalars.GraphQLString))
                                                             .build())
                                           .dataFetcher(environment -> {
                                               if ((environment.getArgument("ids") instanceof List)) {
                                                   Map<String, CarPark> carParks = index.graph.getService(CarParkService.class).getCarParkById();
                                                   return ((List<String>) environment.getArgument("ids"))
                                                                  .stream()
                                                                  .map(carParks::get)
                                                                  .collect(Collectors.toList());
                                               }
                                               return new ArrayList<>(index.graph.getService(CarParkService.class).getCarParks());
                                           })
                                           .build())
                            .field(GraphQLFieldDefinition.newFieldDefinition()
                                           .name("carPark")
                                           .type(carParkType)
                                           .argument(GraphQLArgument.newArgument()
                                                             .name("id")
                                                             .type(new GraphQLNonNull(Scalars.GraphQLString))
                                                             .build())
                                           .dataFetcher(environment -> index.graph.getService(CarParkService.class)
                                                                               .getCarParks()
                                                                               .stream()
                                                                               .filter(carPark -> carPark.id.equals(environment.getArgument("id")))
                                                                               .findFirst()
                                                                               .orElse(null))
                                           .build())

                            .field(GraphQLFieldDefinition.newFieldDefinition()
                                           .name("notices")
                                           .type(new GraphQLList(noticeType))
                                           .dataFetcher(environment -> index.getNoticeMap().values())
                                           .build())
                            .field(GraphQLFieldDefinition.newFieldDefinition()
                                           .name("situations")
                                           .description("Get all active situations")
                                           .type(new GraphQLList(ptSituationElementType))
                                           .dataFetcher(dataFetchingEnvironment -> index.getAlerts())
                                           .build())
                            .build();

        Set<GraphQLType> dictionary = new HashSet<>();
        dictionary.add(placeInterface);

        indexSchema = GraphQLSchema.newSchema()
                              .query(queryType)
                              .build(dictionary);
    }

    private List<AgencyAndId> toIdList(List<String> ids) {
        if (ids == null) return Collections.emptyList();
        return ids.stream().map(id -> mappingUtil.fromIdString(id)).collect(Collectors.toList());
    }

    private void createPlanType(GraphIndex index) {
        final GraphQLObjectType placeType = GraphQLObjectType.newObject()
                                                    .name("Place")
                                                    .field(GraphQLFieldDefinition.newFieldDefinition()
                                                                   .name("name")
                                                                   .description("For transit quays, the name of the quay. For points of interest, the name of the POI.")
                                                                   .type(Scalars.GraphQLString)
                                                                   .dataFetcher(environment -> ((Place) environment.getSource()).name)
                                                                   .build())
                                                    .field(GraphQLFieldDefinition.newFieldDefinition()
                                                                   .name("vertexType")
                                                                   .description("Type of vertex. (Normal, Bike sharing station, Bike P+R, Transit quay) Mostly used for better localization of bike sharing and P+R station names")
                                                                   .type(vertexTypeEnum)
                                                                   .dataFetcher(environment -> ((Place) environment.getSource()).vertexType)
                                                                   .build())
                                                    .field(GraphQLFieldDefinition.newFieldDefinition()
                                                                   .name("latitude")
                                                                   .description("The latitude of the place.")
                                                                   .type(new GraphQLNonNull(Scalars.GraphQLFloat))
                                                                   .dataFetcher(environment -> ((Place) environment.getSource()).lat)
                                                                   .build())
                                                    .field(GraphQLFieldDefinition.newFieldDefinition()
                                                                   .name("longitude")
                                                                   .description("The longitude of the place.")
                                                                   .type(new GraphQLNonNull(Scalars.GraphQLFloat))
                                                                   .dataFetcher(environment -> ((Place) environment.getSource()).lon)
                                                                   .build())
                                                    .field(GraphQLFieldDefinition.newFieldDefinition()
                                                                   .name("quay")
                                                                   .description("The quay related to the place.")
                                                                   .type(quayType)
                                                                   .dataFetcher(environment -> ((Place) environment.getSource()).vertexType.equals(VertexType.TRANSIT) ? index.stopForId.get(((Place) environment.getSource()).stopId) : null)
                                                                   .build())
                                                    .field(GraphQLFieldDefinition.newFieldDefinition()
                                                                   .name("bikeRentalStation")
                                                                   .type(bikeRentalStationType)
                                                                   .description("The bike rental station related to the place")
                                                                   .dataFetcher(environment -> ((Place) environment.getSource()).vertexType.equals(VertexType.BIKESHARE) ?
                                                                                                       index.graph.getService(BikeRentalStationService.class)
                                                                                                               .getBikeRentalStations()
                                                                                                               .stream()
                                                                                                               .filter(bikeRentalStation -> bikeRentalStation.id.equals(((Place) environment.getSource()).bikeShareId))
                                                                                                               .findFirst()
                                                                                                               .orElse(null)
                                                                                                       : null)
                                                                   .build())
                                                    .field(GraphQLFieldDefinition.newFieldDefinition()
                                                                   .name("bikePark")
                                                                   .type(bikeParkType)
                                                                   .description("The bike parking related to the place")
                                                                   .dataFetcher(environment -> ((Place) environment.getSource()).vertexType.equals(VertexType.BIKEPARK) ?
                                                                                                       index.graph.getService(BikeRentalStationService.class)
                                                                                                               .getBikeParks()
                                                                                                               .stream()
                                                                                                               .filter(bikePark -> bikePark.id.equals(((Place) environment.getSource()).bikeParkId))
                                                                                                               .findFirst()
                                                                                                               .orElse(null)
                                                                                                       : null)
                                                                   .build())
                                                    .field(GraphQLFieldDefinition.newFieldDefinition()
                                                                   .name("carPark")
                                                                   .type(carParkType)
                                                                   .description("The car parking related to the place")
                                                                   .dataFetcher(environment -> ((Place) environment.getSource()).vertexType.equals(VertexType.PARKANDRIDE) ?
                                                                                                       index.graph.getService(CarParkService.class)
                                                                                                               .getCarParks()
                                                                                                               .stream()
                                                                                                               .filter(carPark -> carPark.id.equals(((Place) environment.getSource()).carParkId))
                                                                                                               .findFirst()
                                                                                                               .orElse(null)
                                                                                                       : null)
                                                                   .build())
                                                    .build();

        final GraphQLObjectType legType = GraphQLObjectType.newObject()
                                                  .name("Leg")
                                                  .field(GraphQLFieldDefinition.newFieldDefinition()
                                                                 .name("startTime")
                                                                 .description("The date and time this leg begins.")
                                                                 .type(dateTimeScalar)
                                                                 .dataFetcher(environment -> ((Leg) environment.getSource()).startTime.getTime().getTime())
                                                                 .build())
                                                  .field(GraphQLFieldDefinition.newFieldDefinition()
                                                                 .name("endTime")
                                                                 .description("The date and time this leg ends.")
                                                                 .type(dateTimeScalar)
                                                                 .dataFetcher(environment -> ((Leg) environment.getSource()).endTime.getTime().getTime())
                                                                 .build())
                                                  .field(GraphQLFieldDefinition.newFieldDefinition()
                                                                 .name("mode")
                                                                 .description("The mode of transport or access (e.g., foot) used when traversing this leg.")
                                                                 .type(modeEnum)
                                                                 .dataFetcher(environment -> Enum.valueOf(TraverseMode.class, ((Leg) environment.getSource()).mode))
                                                                 .build())
                                                  .field(GraphQLFieldDefinition.newFieldDefinition()
                                                                 .name("transportSubmode")
                                                                 .description("The transport sub mode (e.g., localBus or expressBus) used when traversing this leg. Null if leg is not a ride")
                                                                 .type(transportSubmode)
                                                                 .dataFetcher(environment -> transportSubmodeMapper.toTransmodel(((Leg) environment.getSource()).routeType))
                                                                 .build())
                                                  .field(GraphQLFieldDefinition.newFieldDefinition()
                                                                 .name("duration")
                                                                 .description("The legs's duration in seconds")
                                                                 .type(Scalars.GraphQLLong)
                                                                 .dataFetcher(environment -> ((Leg) environment.getSource()).getDuration())
                                                                 .build())
                                                  .field(GraphQLFieldDefinition.newFieldDefinition()
                                                                 .name("pointsOnLink")
                                                                 .description("The legs's geometry.")
                                                                 .type(linkGeometryType)
                                                                 .dataFetcher(environment -> ((Leg) environment.getSource()).legGeometry)
                                                                 .build())
                                                  .field(GraphQLFieldDefinition.newFieldDefinition()
                                                                 .name("organisation")
                                                                 .description("For ride legs, the transit organisation that operates the service used for this legs. For non-ride legs, null.")
                                                                 .type(organisationType)
                                                                 .dataFetcher(environment -> getAgency(index, ((Leg) environment.getSource()).agencyId))
                                                                 .build())
                                                  .field(GraphQLFieldDefinition.newFieldDefinition()
                                                                 .name("realTime")
                                                                 .description("Whether there is real-time data about this leg")
                                                                 .type(Scalars.GraphQLBoolean)
                                                                 .dataFetcher(environment -> ((Leg) environment.getSource()).realTime)
                                                                 .build())
                                                  .field(GraphQLFieldDefinition.newFieldDefinition()
                                                                 .name("distance")
                                                                 .description("The distance traveled while traversing the leg in meters.")
                                                                 .type(Scalars.GraphQLFloat)
                                                                 .dataFetcher(environment -> ((Leg) environment.getSource()).distance)
                                                                 .build())
                                                  .field(GraphQLFieldDefinition.newFieldDefinition()
                                                                 .name("ride")
                                                                 .description("Whether this leg is a ride leg or not.")
                                                                 .type(Scalars.GraphQLBoolean)
                                                                 .dataFetcher(environment -> ((Leg) environment.getSource()).isTransitLeg())
                                                                 .build())
                                                  .field(GraphQLFieldDefinition.newFieldDefinition()
                                                                 .name("rentedBike")
                                                                 .description("Whether this leg is with a rented bike.")
                                                                 .type(Scalars.GraphQLBoolean)
                                                                 .dataFetcher(environment -> ((Leg) environment.getSource()).rentedBike)
                                                                 .build())
                                                  .field(GraphQLFieldDefinition.newFieldDefinition()
                                                                 .name("fromPlace")
                                                                 .description("The Place where the leg originates.")
                                                                 .type(new GraphQLNonNull(placeType))
                                                                 .dataFetcher(environment -> ((Leg) environment.getSource()).from)
                                                                 .build())
                                                  .field(GraphQLFieldDefinition.newFieldDefinition()
                                                                 .name("toPlace")
                                                                 .description("The Place where the leg ends.")
                                                                 .type(new GraphQLNonNull(placeType))
                                                                 .dataFetcher(environment -> ((Leg) environment.getSource()).to)
                                                                 .build())
                                                  .field(GraphQLFieldDefinition.newFieldDefinition()
                                                                 .name("line")
                                                                 .description("For ride legs, the line. For non-ride legs, null.")
                                                                 .type(lineType)
                                                                 .dataFetcher(environment -> index.routeForId.get(((Leg) environment.getSource()).routeId))
                                                                 .build())
                                                  .field(GraphQLFieldDefinition.newFieldDefinition()
                                                                 .name("serviceJourney")
                                                                 .description("For ride legs, the service journey. For non-ride legs, null.")
                                                                 .type(serviceJourneyType)
                                                                 .dataFetcher(environment -> index.tripForId.get(((Leg) environment.getSource()).tripId))
                                                                 .build())
                                                  .field(GraphQLFieldDefinition.newFieldDefinition()
                                                                 .name("intermediateQuays")
                                                                 .description("For ride legs, intermediate quays between the Place where the leg originates and the Place where the leg ends. For non-ride legs, null.")
                                                                 .type(new GraphQLList(quayType))
                                                                 .dataFetcher(environment -> ((Leg) environment.getSource()).stop.stream()
                                                                                                     .filter(place -> place.stopId != null)
                                                                                                     .map(placeWithStop -> index.stopForId.get(placeWithStop.stopId))
                                                                                                     .filter(Objects::nonNull)
                                                                                                     .collect(Collectors.toList()))
                                                                 .build())
                                                  .field(GraphQLFieldDefinition.newFieldDefinition()
                                                                 .name("via")
                                                                 .description("Do we continue from a specified via place")
                                                                 .type(Scalars.GraphQLBoolean)
                                                                 .dataFetcher(environment -> ((Leg) environment.getSource()).intermediatePlace)
                                                                 .build())
                                                  .build();

        final GraphQLObjectType tripPatternType = GraphQLObjectType.newObject()
                                                          .name("TripPattern")
                                                          .field(GraphQLFieldDefinition.newFieldDefinition()
                                                                         .name("startTime")
                                                                         .description("Time that the trip departs.")
                                                                         .type(dateTimeScalar)
                                                                         .dataFetcher(environment -> ((Itinerary) environment.getSource()).startTime.getTime().getTime())
                                                                         .build())
                                                          .field(GraphQLFieldDefinition.newFieldDefinition()
                                                                         .name("endTime")
                                                                         .description("Time that the trip arrives.")
                                                                         .type(dateTimeScalar)
                                                                         .dataFetcher(environment -> ((Itinerary) environment.getSource()).endTime.getTime().getTime())
                                                                         .build())
                                                          .field(GraphQLFieldDefinition.newFieldDefinition()
                                                                         .name("duration")
                                                                         .description("Duration of the trip, in seconds.")
                                                                         .type(Scalars.GraphQLLong)
                                                                         .dataFetcher(environment -> ((Itinerary) environment.getSource()).duration)
                                                                         .build())
                                                          .field(GraphQLFieldDefinition.newFieldDefinition()
                                                                         .name("waitingTime")
                                                                         .description("How much time is spent waiting for transit to arrive, in seconds.")
                                                                         .type(Scalars.GraphQLLong)
                                                                         .dataFetcher(environment -> ((Itinerary) environment.getSource()).waitingTime)
                                                                         .build())
                                                          .field(GraphQLFieldDefinition.newFieldDefinition()
                                                                         .name("walkTime")
                                                                         .description("How much time is spent walking, in seconds.")
                                                                         .type(Scalars.GraphQLLong)
                                                                         .dataFetcher(environment -> ((Itinerary) environment.getSource()).walkTime)
                                                                         .build())
                                                          .field(GraphQLFieldDefinition.newFieldDefinition()
                                                                         .name("walkDistance")
                                                                         .description("How far the user has to walk, in meters.")
                                                                         .type(Scalars.GraphQLFloat)
                                                                         .dataFetcher(environment -> ((Itinerary) environment.getSource()).walkDistance)
                                                                         .build())
                                                          .field(GraphQLFieldDefinition.newFieldDefinition()
                                                                         .name("legs")
                                                                         .description("A list of legs. Each leg is either a walking (cycling, car) portion of the trip, or a ride leg on a particular vehicle. So a trip where the use walks to the Q train, transfers to the 6, then walks to their destination, has four legs.")
                                                                         .type(new GraphQLNonNull(new GraphQLList(legType)))
                                                                         .dataFetcher(environment -> ((Itinerary) environment.getSource()).legs)
                                                                         .build())
                                                          .build();

        tripType = GraphQLObjectType.newObject()
                           .name("Trip")
                           .field(GraphQLFieldDefinition.newFieldDefinition()
                                          .name("dateTime")
                                          .description("The time and date of travel")
                                          .type(dateTimeScalar)
                                          .dataFetcher(environment -> ((TripPlan) ((Map) environment.getSource()).get("plan")).date.getTime())
                                          .build())
                           .field(GraphQLFieldDefinition.newFieldDefinition()
                                          .name("fromPlace")
                                          .description("The origin")
                                          .type(new GraphQLNonNull(placeType))
                                          .dataFetcher(environment -> ((TripPlan) ((Map) environment.getSource()).get("plan")).from)
                                          .build())
                           .field(GraphQLFieldDefinition.newFieldDefinition()
                                          .name("toPlace")
                                          .description("The destination")
                                          .type(new GraphQLNonNull(placeType))
                                          .dataFetcher(environment -> ((TripPlan) ((Map) environment.getSource()).get("plan")).to)
                                          .build())
                           .field(GraphQLFieldDefinition.newFieldDefinition()
                                          .name("tripPatterns")
                                          .description("A list of possible trip patterns")
                                          .type(new GraphQLNonNull(new GraphQLList(tripPatternType)))
                                          .dataFetcher(environment -> ((TripPlan) ((Map) environment.getSource()).get("plan")).itinerary)
                                          .build())
                           .field(GraphQLFieldDefinition.newFieldDefinition()
                                          .name("messageEnums")
                                          .description("A list of possible error messages as enum")
                                          .type(new GraphQLNonNull(new GraphQLList(Scalars.GraphQLString)))
                                          .dataFetcher(environment -> ((List<Message>) ((Map) environment.getSource()).get("messages"))
                                                                              .stream().map(Enum::name).collect(Collectors.toList()))
                                          .build())
                           .field(GraphQLFieldDefinition.newFieldDefinition()
                                          .name("messageStrings")
                                          .description("A list of possible error messages in cleartext")
                                          .type(new GraphQLNonNull(new GraphQLList(Scalars.GraphQLString)))
                                          .dataFetcher(environment -> ((List<Message>) ((Map) environment.getSource()).get("messages"))
                                                                              .stream()
                                                                              .map(message -> message.get(ResourceBundleSingleton.INSTANCE.getLocale(
                                                                                      environment.getArgument("locale"))))
                                                                              .collect(Collectors.toList())
                                          )
                                          .build())
                           .field(GraphQLFieldDefinition.newFieldDefinition()
                                          .name("debugOutput")
                                          .description("Information about the timings for the trip generation")
                                          .type(new GraphQLNonNull(GraphQLObjectType.newObject()
                                                                           .name("debugOutput")
                                                                           .field(GraphQLFieldDefinition.newFieldDefinition()
                                                                                          .name("totalTime")
                                                                                          .type(Scalars.GraphQLLong)
                                                                                          .build())
                                                                           .build()))
                                          .dataFetcher(environment -> (((Map) environment.getSource()).get("debugOutput")))
                                          .build())
                           .build();
    }


<<<<<<< HEAD
    private AgencyAndId fromIdString(String id) {
        if (fixedAgencyId != null) {
            return new AgencyAndId(fixedAgencyId, id);
        }
        return GtfsLibrary.convertIdFromString(id);
    }


    /**
     * Add agency id prefix to vertexIds if fixed agency is set.
     */
    private String preparePlaceRef(String input) {
        if (fixedAgencyId != null && input != null) {
            GenericLocation location = GenericLocation.fromOldStyleString(input);

            if (location.hasVertexId()) {
                String prefixedPlace = prepareAgencyAndId(location.place, GTFS_LIBRARY_ID_SEPARATOR);
                return new GenericLocation(location.name, prefixedPlace).toString();
            }

        }
        return input;
    }

    private String prepareListOfAgencyAndId(List<String> ids) {
        return mapCollectionOfValues(ids, this::prepareAgencyAndId);
    }

    private String prepareListOfAgencyAndId(List<String> ids, String separator) {
        return mapCollectionOfValues(ids, value -> prepareAgencyAndId(value, separator));
    }

    private String prepareAgencyAndId(String id) {
        return prepareAgencyAndId(id, null);
    }

    private String prepareAgencyAndId(String id, String separator) {
        if (fixedAgencyId != null && id != null) {
            return separator == null
                           ? AgencyAndId.concatenateId(fixedAgencyId, id)
                           : fixedAgencyId + separator + id;
        }
        return id;
    }

    /**
     * Convert a comma separated list of transmodel mode values into a corresponding comma separated list of otp modes.
     */
    private String mapListOfModes(List<String> transmodelModes) {
        return mapCollectionOfValues(transmodelModes, this::mapMode);
    }


    private String mapCollectionOfValues(Collection<String> values, Function<String, String> mapElementFunction) {
        if (values == null) {
            return null;
        }
        List<String> otpModelModes = values.stream().map(value -> mapElementFunction.apply(value)).collect(Collectors.toList());

        return Joiner.on(LIST_VALUE_SEPARATOR).join(otpModelModes);
    }

    private String mapMode(String transmodelMode) {
        TraverseMode traverseMode = traverseModeMap.get(transmodelMode.trim());
        if (traverseMode == null) {
            throw new IllegalArgumentException("Mode not supported: " + transmodelMode);
        }
        return traverseMode.name();
    }

    // Create a dummy route to be able to reuse GtfsLibrary functionality
    private Object mapVehicleTypeToTraverseMode(int vehicleType) {
        Route dummyRoute = new Route();
        dummyRoute.setType(vehicleType);
        try {
            return GtfsLibrary.getTraverseMode(dummyRoute);
        } catch (IllegalArgumentException iae) {
            return "unknown";
        }
    }
=======
>>>>>>> 28c07678
}<|MERGE_RESOLUTION|>--- conflicted
+++ resolved
@@ -2400,87 +2400,4 @@
     }
 
 
-<<<<<<< HEAD
-    private AgencyAndId fromIdString(String id) {
-        if (fixedAgencyId != null) {
-            return new AgencyAndId(fixedAgencyId, id);
-        }
-        return GtfsLibrary.convertIdFromString(id);
-    }
-
-
-    /**
-     * Add agency id prefix to vertexIds if fixed agency is set.
-     */
-    private String preparePlaceRef(String input) {
-        if (fixedAgencyId != null && input != null) {
-            GenericLocation location = GenericLocation.fromOldStyleString(input);
-
-            if (location.hasVertexId()) {
-                String prefixedPlace = prepareAgencyAndId(location.place, GTFS_LIBRARY_ID_SEPARATOR);
-                return new GenericLocation(location.name, prefixedPlace).toString();
-            }
-
-        }
-        return input;
-    }
-
-    private String prepareListOfAgencyAndId(List<String> ids) {
-        return mapCollectionOfValues(ids, this::prepareAgencyAndId);
-    }
-
-    private String prepareListOfAgencyAndId(List<String> ids, String separator) {
-        return mapCollectionOfValues(ids, value -> prepareAgencyAndId(value, separator));
-    }
-
-    private String prepareAgencyAndId(String id) {
-        return prepareAgencyAndId(id, null);
-    }
-
-    private String prepareAgencyAndId(String id, String separator) {
-        if (fixedAgencyId != null && id != null) {
-            return separator == null
-                           ? AgencyAndId.concatenateId(fixedAgencyId, id)
-                           : fixedAgencyId + separator + id;
-        }
-        return id;
-    }
-
-    /**
-     * Convert a comma separated list of transmodel mode values into a corresponding comma separated list of otp modes.
-     */
-    private String mapListOfModes(List<String> transmodelModes) {
-        return mapCollectionOfValues(transmodelModes, this::mapMode);
-    }
-
-
-    private String mapCollectionOfValues(Collection<String> values, Function<String, String> mapElementFunction) {
-        if (values == null) {
-            return null;
-        }
-        List<String> otpModelModes = values.stream().map(value -> mapElementFunction.apply(value)).collect(Collectors.toList());
-
-        return Joiner.on(LIST_VALUE_SEPARATOR).join(otpModelModes);
-    }
-
-    private String mapMode(String transmodelMode) {
-        TraverseMode traverseMode = traverseModeMap.get(transmodelMode.trim());
-        if (traverseMode == null) {
-            throw new IllegalArgumentException("Mode not supported: " + transmodelMode);
-        }
-        return traverseMode.name();
-    }
-
-    // Create a dummy route to be able to reuse GtfsLibrary functionality
-    private Object mapVehicleTypeToTraverseMode(int vehicleType) {
-        Route dummyRoute = new Route();
-        dummyRoute.setType(vehicleType);
-        try {
-            return GtfsLibrary.getTraverseMode(dummyRoute);
-        } catch (IllegalArgumentException iae) {
-            return "unknown";
-        }
-    }
-=======
->>>>>>> 28c07678
 }