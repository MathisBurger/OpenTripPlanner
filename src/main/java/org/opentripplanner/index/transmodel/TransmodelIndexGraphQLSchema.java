--- conflicted
+++ resolved
@@ -464,11 +464,7 @@
 
         GraphQLInputObjectType whiteListedInputType = GraphQLInputObjectType.newInputObject()
                 .name("InputWhiteListed")
-<<<<<<< HEAD
-                .description("Filter trips by only allowing trip patterns involving certain elements")
-=======
                 .description("Filter trips by only allowing trip patterns involving certain elements. If both lines and organisations are specificed, only one must be valid for each trip to be used.")
->>>>>>> 9ea9c3ce
                 .field(GraphQLInputObjectField.newInputObjectField()
                         .name("lines")
                         .description("Set of ids for lines that should not be used")
