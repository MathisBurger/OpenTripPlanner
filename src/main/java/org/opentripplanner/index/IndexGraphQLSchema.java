package org.opentripplanner.index;

import com.google.common.collect.ImmutableMap;
import com.vividsolutions.jts.geom.Coordinate;
import com.vividsolutions.jts.geom.Envelope;
import com.vividsolutions.jts.geom.LineString;
import graphql.Scalars;
import graphql.relay.Relay;
import graphql.relay.SimpleListConnection;
<<<<<<< HEAD
import graphql.schema.*;
import org.opentripplanner.api.common.Message;
import org.opentripplanner.api.model.*;
import org.opentripplanner.api.parameter.QualifiedModeSet;
=======
import graphql.schema.DataFetchingEnvironment;
import graphql.schema.GraphQLArgument;
import graphql.schema.GraphQLEnumType;
import graphql.schema.GraphQLFieldDefinition;
import graphql.schema.GraphQLInterfaceType;
import graphql.schema.GraphQLList;
import graphql.schema.GraphQLNonNull;
import graphql.schema.GraphQLObjectType;
import graphql.schema.GraphQLOutputType;
import graphql.schema.GraphQLSchema;
import graphql.schema.GraphQLTypeReference;
import graphql.schema.TypeResolver;
import org.opentripplanner.model.Agency;
import org.opentripplanner.model.AgencyAndId;
import org.opentripplanner.model.Notice;
import org.opentripplanner.model.Route;
import org.opentripplanner.model.Stop;
import org.opentripplanner.model.Trip;
import org.opentripplanner.model.calendar.ServiceDate;
>>>>>>> d034c1b3
import org.opentripplanner.gtfs.GtfsLibrary;
import org.opentripplanner.index.model.StopTimesInPattern;
import org.opentripplanner.index.model.TripTimeShort;
import org.opentripplanner.model.*;
import org.opentripplanner.model.calendar.ServiceDate;
import org.opentripplanner.profile.StopCluster;
import org.opentripplanner.routing.alertpatch.Alert;
import org.opentripplanner.routing.alertpatch.AlertPatch;
import org.opentripplanner.routing.bike_park.BikePark;
import org.opentripplanner.routing.bike_rental.BikeRentalStation;
import org.opentripplanner.routing.bike_rental.BikeRentalStationService;
import org.opentripplanner.routing.car_park.CarPark;
import org.opentripplanner.routing.car_park.CarParkService;
import org.opentripplanner.routing.core.*;
import org.opentripplanner.routing.edgetype.SimpleTransfer;
import org.opentripplanner.routing.edgetype.Timetable;
import org.opentripplanner.routing.edgetype.TimetableSnapshot;
import org.opentripplanner.routing.edgetype.TripPattern;
import org.opentripplanner.routing.error.VertexNotFoundException;
import org.opentripplanner.routing.graph.GraphIndex;
import org.opentripplanner.routing.graph.GraphIndex.PlaceAndDistance;
import org.opentripplanner.routing.trippattern.RealTimeState;
import org.opentripplanner.routing.vertextype.TransitVertex;
import org.opentripplanner.updater.GtfsRealtimeFuzzyTripMatcher;
import org.opentripplanner.updater.stoptime.TimetableSnapshotSource;
import org.opentripplanner.util.ResourceBundleSingleton;
import org.opentripplanner.util.TranslatedString;
import org.opentripplanner.util.model.EncodedPolylineBean;

import java.text.ParseException;
import java.util.*;
import java.util.stream.Collectors;
import java.util.stream.Stream;

import static java.util.Collections.emptyList;

public class IndexGraphQLSchema {

    public static GraphQLEnumType locationTypeEnum = GraphQLEnumType.newEnum()
        .name("LocationType")
        .description("Identifies whether this stop represents a stop or station.")
        .value("STOP", 0, "A location where passengers board or disembark from a transit vehicle.")
        .value("STATION", 1, "A physical structure or area that contains one or more stop.")
        .value("ENTRANCE", 2)
        .build();

    public static GraphQLEnumType wheelchairBoardingEnum = GraphQLEnumType.newEnum()
        .name("WheelchairBoarding")
        .value("NO_INFORMATION", 0, "There is no accessibility information for the stop.")
        .value("POSSIBLE", 1, "At least some vehicles at this stop can be boarded by a rider in a wheelchair.")
        .value("NOT_POSSIBLE", 2, "Wheelchair boarding is not possible at this stop.")
        .build();

    public static GraphQLEnumType bikesAllowedEnum = GraphQLEnumType.newEnum()
        .name("BikesAllowed")
        .value("NO_INFORMATION", 0, "There is no bike information for the trip.")
        .value("ALLOWED", 1, "The vehicle being used on this particular trip can accommodate at least one bicycle.")
        .value("NOT_ALLOWED", 2, "No bicycles are allowed on this trip.")
        .build();

    public static GraphQLEnumType realtimeStateEnum = GraphQLEnumType.newEnum()
        .name("RealtimeState")
        .value("SCHEDULED", RealTimeState.SCHEDULED, "The trip information comes from the GTFS feed, i.e. no real-time update has been applied.")
        .value("UPDATED", RealTimeState.UPDATED, "The trip information has been updated, but the trip pattern stayed the same as the trip pattern of the scheduled trip.")
        .value("CANCELED", RealTimeState.CANCELED, "The trip has been canceled by a real-time update.")
        .value("ADDED", RealTimeState.ADDED, "The trip has been added using a real-time update, i.e. the trip was not present in the GTFS feed.")
        .value("MODIFIED", RealTimeState.MODIFIED, "The trip information has been updated and resulted in a different trip pattern compared to the trip pattern of the scheduled trip.")
        .build();

    public static GraphQLEnumType pickupDropoffTypeEnum = GraphQLEnumType.newEnum()
        .name("PickupDropoffType")
        .value("SCHEDULED", StopPattern.PICKDROP_SCHEDULED, "Regularly scheduled pickup / drop off.")
        .value("NONE", StopPattern.PICKDROP_NONE, "No pickup / drop off available.")
        .value("CALL_AGENCY", StopPattern.PICKDROP_CALL_AGENCY, "Must phone agency to arrange pickup / drop off.")
        .value("COORDINATE_WITH_DRIVER", StopPattern.PICKDROP_COORDINATE_WITH_DRIVER, "Must coordinate with driver to arrange pickup / drop off.")
        .build();

    public static GraphQLEnumType vertexTypeEnum = GraphQLEnumType.newEnum()
        .name("VertexType")
        .value("NORMAL", VertexType.NORMAL, "NORMAL")
        .value("TRANSIT", VertexType.TRANSIT, "TRANSIT")
        .value("BIKEPARK", VertexType.BIKEPARK, "BIKEPARK")
        .value("BIKESHARE", VertexType.BIKESHARE, "BIKESHARE")
        .value("PARKANDRIDE", VertexType.PARKANDRIDE, "PARKANDRIDE")
        .build();

    public static GraphQLEnumType modeEnum = GraphQLEnumType.newEnum()
        .name("Mode")
        .value("AIRPLANE", TraverseMode.AIRPLANE, "AIRPLANE")
        .value("BICYCLE", TraverseMode.BICYCLE, "BICYCLE")
        .value("BUS", TraverseMode.BUS, "BUS")
        .value("CABLE_CAR", TraverseMode.CABLE_CAR, "CABLE_CAR")
        .value("CAR", TraverseMode.CAR, "CAR")
        .value("FERRY", TraverseMode.FERRY, "FERRY")
        .value("FUNICULAR", TraverseMode.FUNICULAR, "FUNICULAR")
        .value("GONDOLA", TraverseMode.GONDOLA, "GONDOLA")
        .value("LEG_SWITCH", TraverseMode.LEG_SWITCH, "LEG_SWITCH")
        .value("RAIL", TraverseMode.RAIL, "RAIL")
        .value("SUBWAY", TraverseMode.SUBWAY, "SUBWAY")
        .value("TRAM", TraverseMode.TRAM, "TRAM")
        .value("TRANSIT", TraverseMode.TRANSIT, "TRANSIT")
        .value("WALK", TraverseMode.WALK, "WALK")
        .build();

    public static GraphQLEnumType filterPlaceTypeEnum = GraphQLEnumType.newEnum()
        .name("FilterPlaceType")
        .value("STOP", GraphIndex.PlaceType.STOP, "Stops")
        .value("DEPARTURE_ROW", GraphIndex.PlaceType.DEPARTURE_ROW, "Departure rows")
        .value("BICYCLE_RENT", GraphIndex.PlaceType.BICYCLE_RENT, "Bicycle rent stations")
        .value("BIKE_PARK", GraphIndex.PlaceType.BIKE_PARK, "Bike parks")
        .value("CAR_PARK", GraphIndex.PlaceType.CAR_PARK, "Car parks")
        .build();

    public static GraphQLEnumType optimizeTypeEnum = GraphQLEnumType.newEnum()
        .name("OptimizeType")
        .value("QUICK", OptimizeType.QUICK, "QUICK")
        .value("SAFE", OptimizeType.SAFE, "SAFE")
        .value("FLAT", OptimizeType.FLAT, "FLAT")
        .value("GREENWAYS", OptimizeType.GREENWAYS, "GREENWAYS")
        .value("TRIANGLE", OptimizeType.TRIANGLE, "TRIANGLE")
        .value("TRANSFERS", OptimizeType.TRANSFERS, "TRANSFERS")
        .build();

    private final GtfsRealtimeFuzzyTripMatcher fuzzyTripMatcher;

    public GraphQLOutputType noticeType = new GraphQLTypeReference("Notice");

    public GraphQLOutputType agencyType = new GraphQLTypeReference("Agency");

    public GraphQLOutputType alertType = new GraphQLTypeReference("Alert");

    public GraphQLOutputType serviceTimeRangeType = new GraphQLTypeReference("ServiceTimeRange");

    public GraphQLOutputType bikeRentalStationType = new GraphQLTypeReference("BikeRentalStation");

    public GraphQLOutputType bikeParkType = new GraphQLTypeReference("BikePark");

    public GraphQLOutputType carParkType = new GraphQLTypeReference("CarPark");

    public GraphQLOutputType coordinateType = new GraphQLTypeReference("Coordinates");

    public GraphQLOutputType clusterType = new GraphQLTypeReference("Cluster");

    public GraphQLOutputType patternType = new GraphQLTypeReference("Pattern");

    public GraphQLOutputType routeType = new GraphQLTypeReference("Route");

    public GraphQLOutputType stoptimeType = new GraphQLTypeReference("Stoptime");

    public GraphQLOutputType stopType = new GraphQLTypeReference("Stop");

    public GraphQLOutputType tripType = new GraphQLTypeReference("Trip");

    public GraphQLOutputType stopAtDistanceType = new GraphQLTypeReference("StopAtDistance");

    public GraphQLOutputType stoptimesInPatternType = new GraphQLTypeReference("StoptimesInPattern");

    public GraphQLOutputType translatedStringType = new GraphQLTypeReference("TranslatedString");

    public GraphQLOutputType departureRowType = new GraphQLTypeReference("DepartureRow");

    public GraphQLOutputType placeAtDistanceType = new GraphQLTypeReference("PlaceAtDistance");

    public GraphQLObjectType queryType;

    public GraphQLOutputType planType = new GraphQLTypeReference("Plan");

    public GraphQLSchema indexSchema;

    private Relay relay = new Relay();

    private GraphQLInterfaceType nodeInterface = relay.nodeInterface(new TypeResolver() {
        @Override
        public GraphQLObjectType getType(Object o) {
            if (o instanceof StopCluster) {
                return (GraphQLObjectType) clusterType;
            }
            if (o instanceof GraphIndex.StopAndDistance) {
                return (GraphQLObjectType) stopAtDistanceType;
            }
            if (o instanceof Stop) {
                return (GraphQLObjectType) stopType;
            }
            if (o instanceof Trip) {
                return (GraphQLObjectType) tripType;
            }
            if (o instanceof Route) {
                return (GraphQLObjectType) routeType;
            }
            if (o instanceof TripPattern) {
                return (GraphQLObjectType) patternType;
            }
            if (o instanceof Agency) {
                return (GraphQLObjectType) agencyType;
            }
<<<<<<< HEAD
            if (o instanceof AlertPatch) {
                return (GraphQLObjectType) alertType;
            }
            if (o instanceof BikeRentalStation) {
                return (GraphQLObjectType) bikeRentalStationType;
            }
            if (o instanceof BikePark) {
                return (GraphQLObjectType) bikeParkType;
            }
            if (o instanceof CarPark) {
                return (GraphQLObjectType) carParkType;
            }
            if (o instanceof GraphIndex.DepartureRow) {
                return (GraphQLObjectType) departureRowType;
            }
            if (o instanceof PlaceAndDistance) {
                return (GraphQLObjectType) placeAtDistanceType;
=======
            if (o instanceof Notice) {
                return (GraphQLObjectType) noticeType;
>>>>>>> d034c1b3
            }
            return null;
        }
    });

    private GraphQLInterfaceType placeInterface = GraphQLInterfaceType.newInterface()
        .name("PlaceInterface")
        .description("Interface for places, i.e. stops, stations, parks")
        .field(GraphQLFieldDefinition.newFieldDefinition()
            .name("id")
            .type(new GraphQLNonNull(Scalars.GraphQLID))
            .build())
        .field(GraphQLFieldDefinition.newFieldDefinition()
            .name("lat")
            .type(Scalars.GraphQLFloat)
            .build())
        .field(GraphQLFieldDefinition.newFieldDefinition()
            .name("lon")
            .type(Scalars.GraphQLFloat)
            .build())
        .typeResolver(new TypeResolver() {
            @Override
            public GraphQLObjectType getType(Object o) {
                if (o instanceof Stop) {
                    return (GraphQLObjectType) stopType;
                }
                if (o instanceof GraphIndex.DepartureRow) {
                    return (GraphQLObjectType) departureRowType;
                }
                if (o instanceof BikeRentalStation) {
                    return (GraphQLObjectType) bikeRentalStationType;
                }
                if (o instanceof BikePark) {
                    return (GraphQLObjectType) bikeParkType;
                }
                if (o instanceof CarPark) {
                    return (GraphQLObjectType) carParkType;
                }
                return null;
            }
        }).build();

    private Agency getAgency(GraphIndex index, String agencyId) {
        //xxx what if there are duplciate agency ids?
        //now we return the first
        for (Map<String, Agency> feedAgencies : index.agenciesForFeedId.values()) {
            if (feedAgencies.get(agencyId) != null) {
                return feedAgencies.get(agencyId);
            }
        }
        return null;
    }

    private List<Agency> getAllAgencies(GraphIndex index) {
        //xxx what if there are duplciate agency ids?
        //now we return the first
        ArrayList<Agency> agencies = new ArrayList<Agency>();
        for (Map<String, Agency> feedAgencies : index.agenciesForFeedId.values()) {
            agencies.addAll(feedAgencies.values());
        }
        return agencies;
    }

    @SuppressWarnings("unchecked")
    public IndexGraphQLSchema(GraphIndex index) {
        createPlanType(index);

        GraphQLInputObjectType coordinateInputType = GraphQLInputObjectType.newInputObject()
            .name("InputCoordinates")
            .field(GraphQLInputObjectField.newInputObjectField()
                .name("lat")
                .description("The latitude of the place.")
                .type(new GraphQLNonNull(Scalars.GraphQLFloat))
                .build())
            .field(GraphQLInputObjectField.newInputObjectField()
                .name("lon")
                .description("The longitude of the place.")
                .type(new GraphQLNonNull(Scalars.GraphQLFloat))
                .build())
            .field(GraphQLInputObjectField.newInputObjectField()
                .name("address")
                .description("The name of the place.")
                .type(Scalars.GraphQLString)
                .build())
            .build();

<<<<<<< HEAD
        GraphQLInputObjectType preferredInputType = GraphQLInputObjectType.newInputObject()
            .name("InputPreferred")
            .field(GraphQLInputObjectField.newInputObjectField()
                .name("routes")
                .description("Set of preferred agencies by user.")
                .type(Scalars.GraphQLString)
=======
        noticeType = GraphQLObjectType.newObject()
                .name("Notice")
                .field(GraphQLFieldDefinition.newFieldDefinition()
                        .name("id")
                        .type(Scalars.GraphQLString)
                        .dataFetcher(
                                environment -> ((Notice) environment.getSource()).getId())
                        .build())
                .field(GraphQLFieldDefinition.newFieldDefinition()
                        .name("text")
                        .type(Scalars.GraphQLString)
                        .dataFetcher(
                                environment -> ((Notice) environment.getSource()).getText())
                        .build())
                .field(GraphQLFieldDefinition.newFieldDefinition()
                        .name("publicCode")
                        .type(Scalars.GraphQLString)
                        .dataFetcher(
                                environment -> ((Notice) environment.getSource()).getPublicCode())
                        .build())
                .build();

        stopAtDistanceType = GraphQLObjectType.newObject()
            .name("stopAtDistance")
            .field(GraphQLFieldDefinition.newFieldDefinition()
                .name("stop")
                .type(stopType)
                .dataFetcher(environment -> ((GraphIndex.StopAndDistance) environment.getSource()).stop)
>>>>>>> d034c1b3
                .build())
            .field(GraphQLInputObjectField.newInputObjectField()
                .name("agencies")
                .description("Set of preferred agencies by user.")
                .type(Scalars.GraphQLString)
                .build())
            .field(GraphQLInputObjectField.newInputObjectField()
                .name("otherThanPreferredRoutesPenalty")
                .description("Penalty added for using every route that is not preferred if user set any route as preferred. We return number of seconds that we are willing to wait for preferred route.")
                .type(Scalars.GraphQLInt)
                .build())
            .build();

        GraphQLInputObjectType unpreferredInputType = GraphQLInputObjectType.newInputObject()
            .name("InputUnpreferred")
            .field(GraphQLInputObjectField.newInputObjectField()
                .name("routes")
                .description("Set of unpreferred routes for given user.")
                .type(Scalars.GraphQLString)
                .build())
            .field(GraphQLInputObjectField.newInputObjectField()
                .name("agencies")
                .description("Set of unpreferred agencies for given user.")
                .type(Scalars.GraphQLString)
                .build())
            .build();

        GraphQLInputObjectType bannedInputType = GraphQLInputObjectType.newInputObject()
            .name("InputBanned")
            .field(GraphQLInputObjectField.newInputObjectField()
                .name("routes")
                .description("Do not use certain named routes")
                .type(Scalars.GraphQLString)
                .build())
            .field(GraphQLInputObjectField.newInputObjectField()
                .name("agencies")
                .description("Do not use certain named agencies")
                .type(Scalars.GraphQLString)
                .build())
            .field(GraphQLInputObjectField.newInputObjectField()
                .name("trips")
                .description("Do not use certain named trips")
                .type(Scalars.GraphQLString)
                .build())
            .field(GraphQLInputObjectField.newInputObjectField()
                .name("stops")
                .description("Do not use certain stops. See for more information the bannedStops property in the RoutingResource class.")
                .type(Scalars.GraphQLString)
                .build())
            .field(GraphQLInputObjectField.newInputObjectField()
                .name("stopsHard")
                .description("Do not use certain stops. See for more information the bannedStopsHard property in the RoutingResource class.")
                .type(Scalars.GraphQLString)
                .build())
            .build();

        GraphQLInputObjectType triangleInputType = GraphQLInputObjectType.newInputObject()
            .name("InputTriangle")
            .field(GraphQLInputObjectField.newInputObjectField()
                .name("safetyFactor")
                .description("For the bike triangle, how important safety is")
                .type(Scalars.GraphQLFloat)
                .build())
            .field(GraphQLInputObjectField.newInputObjectField()
                .name("slopeFactor")
                .description("For the bike triangle, how important slope is")
                .type(Scalars.GraphQLFloat)
                .build())
            .field(GraphQLInputObjectField.newInputObjectField()
                .name("timeFactor")
                .description("For the bike triangle, how important time is")
                .type(Scalars.GraphQLFloat)
                .build())
            .build();

        GraphQLFieldDefinition planFieldType = GraphQLFieldDefinition.newFieldDefinition()
            .name("plan")
            .description("Gets plan of a route")
            .type(planType)
            .argument(GraphQLArgument.newArgument()
                .name("date")
                .type(Scalars.GraphQLString)
                .build())
            .argument(GraphQLArgument.newArgument()
                .name("time")
                .type(Scalars.GraphQLString)
                .build())
            .argument(GraphQLArgument.newArgument()
                .name("from")
                .description("The start location")
                .type(coordinateInputType)
                .build())
            .argument(GraphQLArgument.newArgument()
                .name("to")
                .description("The end location")
                .type(coordinateInputType)
                .build())
            .argument(GraphQLArgument.newArgument()
                .name("fromPlace")
                .type(Scalars.GraphQLString)
                .build())
            .argument(GraphQLArgument.newArgument()
                .name("toPlace")
                .type(Scalars.GraphQLString)
                .build())
            .argument(GraphQLArgument.newArgument()
                .name("wheelchair")
                .description("Whether the trip must be wheelchair accessible.")
                .type(Scalars.GraphQLBoolean)
                .build())
            .argument(GraphQLArgument.newArgument()
                .name("numItineraries")
                .description("The maximum number of itineraries to return.")
                .defaultValue(3)
                .type(Scalars.GraphQLInt)
                .build())
            .argument(GraphQLArgument.newArgument()
                .name("maxWalkDistance")
                .description("The maximum distance (in meters) the user is willing to walk. Defaults to unlimited.")
                .type(Scalars.GraphQLFloat)
                .build())
            .argument(GraphQLArgument.newArgument()
                .name("maxPreTransitTime")
                .description("The maximum time (in seconds) of pre-transit travel when using drive-to-transit (park and ride or kiss and ride). Defaults to unlimited.")
                .type(Scalars.GraphQLInt)
                .build())
            .argument(GraphQLArgument.newArgument()
                .name("walkReluctance")
                .description("A multiplier for how bad walking is, compared to being in transit for equal lengths of time. Defaults to 2. Empirically, values between 10 and 20 seem to correspond well to the concept of not wanting to walk too much without asking for totally ridiculous itineraries, but this observation should in no way be taken as scientific or definitive. Your mileage may vary.")
                .type(Scalars.GraphQLFloat)
                .build())
            .argument(GraphQLArgument.newArgument()
                .name("walkOnStreetReluctance")
                .description("How much more reluctant is the user to walk on streets with car traffic allowed")
                .type(Scalars.GraphQLFloat)
                .build())
            .argument(GraphQLArgument.newArgument()
                .name("waitReluctance")
                .description("How much worse is waiting for a transit vehicle than being on a transit vehicle, as a multiplier. The default value treats wait and on-vehicle time as the same. It may be tempting to set this higher than walkReluctance (as studies often find this kind of preferences among riders) but the planner will take this literally and walk down a transit line to avoid waiting at a stop. This used to be set less than 1 (0.95) which would make waiting offboard preferable to waiting onboard in an interlined trip. That is also undesirable. If we only tried the shortest possible transfer at each stop to neighboring stop patterns, this problem could disappear.")
                .type(Scalars.GraphQLFloat)
                .build())
            .argument(GraphQLArgument.newArgument()
                .name("waitAtBeginningFactor")
                .description("How much less bad is waiting at the beginning of the trip (replaces waitReluctance on the first boarding)")
                .type(Scalars.GraphQLFloat)
                .build())
            .argument(GraphQLArgument.newArgument()
                .name("walkSpeed")
                .description("max walk speed along streets, in meters per second")
                .type(Scalars.GraphQLFloat)
                .build())
            .argument(GraphQLArgument.newArgument()
                .name("bikeSpeed")
                .description("max bike speed along streets, in meters per second")
                .type(Scalars.GraphQLFloat)
                .build())
            .argument(GraphQLArgument.newArgument()
                .name("bikeSwitchTime")
                .description("Time to get on and off your own bike")
                .type(Scalars.GraphQLInt)
                .build())
            .argument(GraphQLArgument.newArgument()
                .name("bikeSwitchCost")
                .description("Cost of getting on and off your own bike")
                .type(Scalars.GraphQLInt)
                .build())
            .argument(GraphQLArgument.newArgument()
                .name("optimize")
                .description("The set of characteristics that the user wants to optimize for -- defaults to QUICK, or optimize for transit time.")
                .type(optimizeTypeEnum)
                .build())
            .argument(GraphQLArgument.newArgument()
                .name("triangle")
                .description("Triangle optimization parameters. triangleTimeFactor+triangleSlopeFactor+triangleSafetyFactor == 1")
                .type(triangleInputType)
                .build())
            .argument(GraphQLArgument.newArgument()
                .name("arriveBy")
                .description("Whether the trip should depart at dateTime (false, the default), or arrive at dateTime.")
                .type(Scalars.GraphQLBoolean)
                .build())
            .argument(GraphQLArgument.newArgument()
                .name("intermediatePlaces")
                .description("An ordered list of intermediate locations to be visited.")
                .type(new GraphQLList(coordinateInputType))
                .build())
            .argument(GraphQLArgument.newArgument()
                .name("preferred")
                .description("Preferred")
                .type(preferredInputType)
                .build())
            .argument(GraphQLArgument.newArgument()
                .name("unpreferred")
                .description("Unpreferred")
                .type(unpreferredInputType)
                .build())
            .argument(GraphQLArgument.newArgument()
                .name("walkBoardCost")
                .description("This prevents unnecessary transfers by adding a cost for boarding a vehicle.")
                .type(Scalars.GraphQLInt)
                .build())
            .argument(GraphQLArgument.newArgument()
                .name("bikeBoardCost")
                .description("Separate cost for boarding a vehicle with a bicycle, which is more difficult than on foot.")
                .type(Scalars.GraphQLInt)
                .build())
            .argument(GraphQLArgument.newArgument()
                .name("banned")
                .description("Banned")
                .type(bannedInputType)
                .build())
            .argument(GraphQLArgument.newArgument()
                .name("transferPenalty")
                .description("An extra penalty added on transfers (i.e. all boardings except the first one). Not to be confused with bikeBoardCost and walkBoardCost, which are the cost of boarding a vehicle with and without a bicycle. The boardCosts are used to model the 'usual' perceived cost of using a transit vehicle, and the transferPenalty is used when a user requests even less transfers. In the latter case, we don't actually optimize for fewest transfers, as this can lead to absurd results. Consider a trip in New York from Grand Army Plaza (the one in Brooklyn) to Kalustyan's at noon. The true lowest transfers route is to wait until midnight, when the 4 train runs local the whole way. The actual fastest route is the 2/3 to the 4/5 at Nevins to the 6 at Union Square, which takes half an hour. Even someone optimizing for fewest transfers doesn't want to wait until midnight. Maybe they would be willing to walk to 7th Ave and take the Q to Union Square, then transfer to the 6. If this takes less than optimize_transfer_penalty seconds, then that's what we'll return.")
                .type(Scalars.GraphQLInt)
                .build())
            .argument(GraphQLArgument.newArgument()
                .name("batch")
                .description("when true, do not use goal direction or stop at the target, build a full SPT")
                .type(Scalars.GraphQLBoolean)
                .build())
            .argument(GraphQLArgument.newArgument()
                .name("modes")
                .description("The set of TraverseModes that a user is willing to use. Defaults to WALK | TRANSIT.")
                .type(Scalars.GraphQLString)
                .build())
            .argument(GraphQLArgument.newArgument()
                .name("allowBikeRental")
                .description("Is bike rental allowed?")
                .type(Scalars.GraphQLBoolean)
                .build())
            .argument(GraphQLArgument.newArgument()
                .name("boardSlack")
                .description("Invariant: boardSlack + alightSlack <= transferSlack.")
                .type(Scalars.GraphQLInt)
                .build())
            .argument(GraphQLArgument.newArgument()
                .name("alightSlack")
                .description("Invariant: boardSlack + alightSlack <= transferSlack.")
                .type(Scalars.GraphQLInt)
                .build())
            .argument(GraphQLArgument.newArgument()
                .name("minTransferTime")
                .description("A global minimum transfer time (in seconds) that specifies the minimum amount of time that must pass between exiting one transit vehicle and boarding another. This time is in addition to time it might take to walk between transit stops. This time should also be overridden by specific transfer timing information in transfers.txt")
                .type(Scalars.GraphQLInt)
                .build())
            .argument(GraphQLArgument.newArgument()
                .name("nonpreferredTransferPenalty")
                .description("Penalty for using a non-preferred transfer")
                .type(Scalars.GraphQLInt)
                .build())
            .argument(GraphQLArgument.newArgument()
                .name("maxTransfers")
                .description("Maximum number of transfers")
                .type(Scalars.GraphQLInt)
                .build())
            .argument(GraphQLArgument.newArgument()
                .name("startTransitStopId")
                .description("A transit stop that this trip must start from")
                .type(Scalars.GraphQLString)
                .build())
            .argument(GraphQLArgument.newArgument()
                .name("startTransitTripId")
                .description("A trip where this trip must start from (depart-onboard routing)")
                .type(Scalars.GraphQLString)
                .build())
            .argument(GraphQLArgument.newArgument()
                .name("claimInitialWait")
                .description("The maximum wait time in seconds the user is willing to delay trip start. Only effective in Analyst.")
                .type(Scalars.GraphQLLong)
                .build())
            .argument(GraphQLArgument.newArgument()
                .name("reverseOptimizeOnTheFly")
                .description("When true, reverse optimize this search on the fly whenever needed, rather than reverse-optimizing the entire path when it's done.")
                .type(Scalars.GraphQLBoolean)
                .build())
            .argument(GraphQLArgument.newArgument()
                .name("ignoreRealtimeUpdates")
                .description("When true, realtime updates are ignored during this search.")
                .type(Scalars.GraphQLBoolean)
                .build())
            .argument(GraphQLArgument.newArgument()
                .name("disableRemainingWeightHeuristic")
                .description("If true, the remaining weight heuristic is disabled. Currently only implemented for the long distance path service.")
                .type(Scalars.GraphQLBoolean)
                .build())
            .argument(GraphQLArgument.newArgument()
                .name("locale")
                .description("Locale for returned text")
                .type(Scalars.GraphQLString)
                .build())
            .dataFetcher(environment -> new GraphQlPlanner(index).plan(environment))
            .build();

        fuzzyTripMatcher = new GtfsRealtimeFuzzyTripMatcher(index);
        index.clusterStopsAsNeeded();

//  TODO TGR - enable after notices is merges into rb_dev
//        noticeType = GraphQLObjectType.newObject()
//                .name("Notice")
//                .field(GraphQLFieldDefinition.newFieldDefinition()
//                        .name("id")
//                        .type(Scalars.GraphQLString)
//                        .dataFetcher(
//                                environment -> ((Notice) environment.getSource()).getId())
//                        .build())
//                .field(GraphQLFieldDefinition.newFieldDefinition()
//                        .name("text")
//                        .type(Scalars.GraphQLString)
//                        .dataFetcher(
//                                environment -> ((Notice) environment.getSource()).getText())
//                        .build())
//                .field(GraphQLFieldDefinition.newFieldDefinition()
//                        .name("publicCode")
//                        .type(Scalars.GraphQLString)
//                        .dataFetcher(
//                                environment -> ((Notice) environment.getSource()).getPublicCode())
//                        .build())
//                .build();

        translatedStringType = GraphQLObjectType.newObject()
            .name("TranslatedString")
            .description("Text with language")
            .field(GraphQLFieldDefinition.newFieldDefinition()
                .name("text")
                .type(Scalars.GraphQLString)
                .dataFetcher(environment -> ((Map.Entry<String, String>) environment.getSource()).getValue())
                .build())
            .field(GraphQLFieldDefinition.newFieldDefinition()
                .name("language")
                .type(Scalars.GraphQLString)
                .dataFetcher(environment -> ((Map.Entry<String, String>) environment.getSource()).getKey())
                .build())
            .build();

        alertType = GraphQLObjectType.newObject()
            .name("Alert")
            .withInterface(nodeInterface)
            .description("Simple alert")
            .field(GraphQLFieldDefinition.newFieldDefinition()
                .name("id")
                .type(new GraphQLNonNull(Scalars.GraphQLID))
                .dataFetcher(environment -> relay.toGlobalId(
                    alertType.getName(), ((AlertPatch) environment.getSource()).getId()))
                .build())
            .field(GraphQLFieldDefinition.newFieldDefinition()
                .name("agency")
                .type(agencyType)
                .dataFetcher(environment -> getAgency(index, ((AlertPatch) environment.getSource()).getAgency()))
                .build())
            .field(GraphQLFieldDefinition.newFieldDefinition()
                .name("route")
                .type(routeType)
                .dataFetcher(environment -> index.routeForId.get(((AlertPatch) environment.getSource()).getRoute()))
                .build())
            .field(GraphQLFieldDefinition.newFieldDefinition()
                .name("trip")
                .type(tripType)
                .dataFetcher(environment -> index.tripForId.get(((AlertPatch) environment.getSource()).getTrip()))
                .build())
            .field(GraphQLFieldDefinition.newFieldDefinition()
                .name("stop")
                .type(stopType)
                .dataFetcher(environment -> index.stopForId.get(((AlertPatch) environment.getSource()).getStop()))
                .build())
            .field(GraphQLFieldDefinition.newFieldDefinition()
                .name("patterns")
                .description("Get all patterns for this alert")
                .type(new GraphQLList(patternType))
                .dataFetcher(environment -> ((AlertPatch) environment.getSource()).getTripPatterns())
                .build())
            .field(GraphQLFieldDefinition.newFieldDefinition()
                .name("alertHeaderText")
                .type(Scalars.GraphQLString)
                .description("Header of alert if it exists")
                .dataFetcher(environment -> ((AlertPatch) environment.getSource()).getAlert().alertHeaderText)
                .build())
            .field(GraphQLFieldDefinition.newFieldDefinition()
                .name("alertHeaderTextTranslations")
                .type(new GraphQLNonNull(new GraphQLList(new GraphQLNonNull(translatedStringType))))
                .description("Headers of alert in all different translations available notnull")
                .dataFetcher(environment -> {
                    AlertPatch alertPatch = environment.getSource();
                    Alert alert = alertPatch.getAlert();
                    if (alert.alertHeaderText instanceof TranslatedString) {
                        return ((TranslatedString) alert.alertHeaderText).getTranslations();
                    } else {
                        return emptyList();
                    }
                })
                .build())
            .field(GraphQLFieldDefinition.newFieldDefinition()
                .name("alertDescriptionText")
                .type(new GraphQLNonNull(Scalars.GraphQLString))
                .description("Long description of alert notnull")
                .dataFetcher(environment -> ((AlertPatch) environment.getSource()).getAlert().alertDescriptionText)
                .build())
            .field(GraphQLFieldDefinition.newFieldDefinition()
                .name("alertDescriptionTextTranslations")
                .type(new GraphQLNonNull(new GraphQLList(new GraphQLNonNull(translatedStringType))))
                .description("Long descriptions of alert in all different translations available notnull")
                .dataFetcher(environment -> {
                    AlertPatch alertPatch = environment.getSource();
                    Alert alert = alertPatch.getAlert();
                    if (alert.alertDescriptionText instanceof TranslatedString) {
                        return ((TranslatedString) alert.alertDescriptionText).getTranslations();
                    } else {
                        return emptyList();
                    }
                })
                .build())
            .field(GraphQLFieldDefinition.newFieldDefinition()
                .name("alertUrl")
                .type(Scalars.GraphQLString)
                .description("Url with more information")
                .dataFetcher(environment -> ((AlertPatch) environment.getSource()).getAlert().alertUrl)
                .build())
            .field(GraphQLFieldDefinition.newFieldDefinition()
                .name("effectiveStartDate")
                .type(Scalars.GraphQLLong)
                .description("When this alert comes into effect")
                .dataFetcher(environment -> {
                    Alert alert = ((AlertPatch) environment.getSource()).getAlert();
                    return alert.effectiveStartDate != null ? alert.effectiveStartDate.getTime() / 1000 : null;
                })
                .build())
            .field(GraphQLFieldDefinition.newFieldDefinition()
                .name("effectiveEndDate")
                .type(Scalars.GraphQLLong)
                .description("When this alert is not in effect anymore")
                .dataFetcher(environment -> {
                    Alert alert = ((AlertPatch) environment.getSource()).getAlert();
                    return alert.effectiveEndDate != null ? alert.effectiveEndDate.getTime() / 1000 : null;
                })
                .build())
            .build();


        serviceTimeRangeType = GraphQLObjectType.newObject()
            .name("serviceTimeRange")
            .description("Time range covered by the routing graph")
            .field(GraphQLFieldDefinition.newFieldDefinition()
                .name("start")
                .type(Scalars.GraphQLLong)
                .description("Beginning of service time range")
                .dataFetcher(environment -> index.graph.getTransitServiceStarts())
                .build())
            .field(GraphQLFieldDefinition.newFieldDefinition()
                .name("end")
                .type(Scalars.GraphQLLong)
                .description("End of service time range")
                .dataFetcher(environment -> index.graph.getTransitServiceEnds())
                .build())
            .build();


        stopAtDistanceType = GraphQLObjectType.newObject()
            .name("stopAtDistance")
            .withInterface(nodeInterface)
            .field(GraphQLFieldDefinition.newFieldDefinition()
                .name("id")
                .type(new GraphQLNonNull(Scalars.GraphQLID))
                .dataFetcher(environment -> relay.toGlobalId(stopAtDistanceType.getName(),
                    Integer.toString(((GraphIndex.StopAndDistance) environment.getSource()).distance) + ";" +
                    GtfsLibrary.convertIdToString(((GraphIndex.StopAndDistance) environment.getSource()).stop.getId())))
                .build())
            .field(GraphQLFieldDefinition.newFieldDefinition()
                .name("stop")
                .type(stopType)
                .dataFetcher(environment -> ((GraphIndex.StopAndDistance) environment.getSource()).stop)
                .build())
            .field(GraphQLFieldDefinition.newFieldDefinition()
                .name("distance")
                .type(Scalars.GraphQLInt)
                .dataFetcher(environment -> ((GraphIndex.StopAndDistance) environment.getSource()).distance)
                .build())
            .build();

        departureRowType = GraphQLObjectType.newObject()
            .name("DepartureRow")
            .withInterface(nodeInterface)
            .withInterface(placeInterface)
            .field(GraphQLFieldDefinition.newFieldDefinition()
                .name("id")
                .type(new GraphQLNonNull(Scalars.GraphQLID))
                .dataFetcher(environment -> relay.toGlobalId(departureRowType.getName(), ((GraphIndex.DepartureRow)environment.getSource()).id))
                .build())
            .field(GraphQLFieldDefinition.newFieldDefinition()
                .name("stop")
                .type(stopType)
                .dataFetcher(environment -> ((GraphIndex.DepartureRow)environment.getSource()).stop)
                .build())
            .field(GraphQLFieldDefinition.newFieldDefinition()
                .name("lat")
                .type(Scalars.GraphQLFloat)
                .dataFetcher(environment -> ((GraphIndex.DepartureRow)environment.getSource()).stop.getLat())
                .build())
            .field(GraphQLFieldDefinition.newFieldDefinition()
                .name("lon")
                .type(Scalars.GraphQLFloat)
                .dataFetcher(environment -> ((GraphIndex.DepartureRow)environment.getSource()).stop.getLon())
                .build())
            .field(GraphQLFieldDefinition.newFieldDefinition()
                .name("pattern")
                .type(patternType)
                .dataFetcher(environment -> ((GraphIndex.DepartureRow)environment.getSource()).pattern)
                .build())
            .field(GraphQLFieldDefinition.newFieldDefinition()
                .name("stoptimes")
                .type(new GraphQLList(stoptimeType))
                .argument(GraphQLArgument.newArgument()
                    .name("startTime")
                    .description("What is the start time for the times. Default is to use current time. (0)")
                    .type(Scalars.GraphQLLong)
                    .defaultValue(0L) // Default value is current time
                    .build())
                .argument(GraphQLArgument.newArgument()
                    .name("timeRange")
                    .description("How many seconds ahead to search for departures. Default is one day.")
                    .type(Scalars.GraphQLInt)
                    .defaultValue(24 * 60 * 60)
                    .build())
                .argument(GraphQLArgument.newArgument()
                    .name("numberOfDepartures")
                    .description("Maximum number of departures to return.")
                    .type(Scalars.GraphQLInt)
                    .defaultValue(1)
                    .build())
                .argument(GraphQLArgument.newArgument()
                        .name("omitNonPickups")
                        .type(Scalars.GraphQLBoolean)
                        .defaultValue(false)
                        .build())
                .dataFetcher(environment -> {
                    GraphIndex.DepartureRow departureRow = environment.getSource();
                    long startTime = environment.getArgument("startTime");
                    int timeRange = environment.getArgument("timeRange");
                    int maxDepartures = environment.getArgument("numberOfDepartures");
                    boolean omitNonPickups = environment.getArgument("omitNonPickups");
                    return departureRow.getStoptimes(index, startTime, timeRange, maxDepartures, omitNonPickups);
                })
                .build())
            .build();

        placeAtDistanceType = GraphQLObjectType.newObject()
            .name("placeAtDistance")
            .withInterface(nodeInterface)
            .field(GraphQLFieldDefinition.newFieldDefinition()
                .name("id")
                .type(new GraphQLNonNull(Scalars.GraphQLID))
                .dataFetcher(environment -> {
                    Object place = ((PlaceAndDistance) environment.getSource()).place;
                    return relay.toGlobalId(placeAtDistanceType.getName(),
                        Integer.toString(((PlaceAndDistance) environment.getSource()).distance) + ";" +
                            placeInterface.getTypeResolver()
                                .getType(place)
                                .getFieldDefinition("id")
                                .getDataFetcher()
                                .get(new DataFetchingEnvironmentImpl(place, null, null,
                                    null, null, placeAtDistanceType, null))

                    );
                })
                .build())
            .field(GraphQLFieldDefinition.newFieldDefinition()
                .name("place")
                .type(placeInterface)
                .dataFetcher(environment -> ((GraphIndex.PlaceAndDistance) environment.getSource()).place)
                .build())
            .field(GraphQLFieldDefinition.newFieldDefinition()
                .name("distance")
                .type(Scalars.GraphQLInt)
                .dataFetcher(environment -> ((GraphIndex.PlaceAndDistance) environment.getSource()).distance)
                .build())
            .build();

        stoptimesInPatternType = GraphQLObjectType.newObject()
            .name("StoptimesInPattern")
            .field(GraphQLFieldDefinition.newFieldDefinition()
                .name("pattern")
                .type(patternType)
                .dataFetcher(environment -> index.patternForId
                    .get(((StopTimesInPattern) environment.getSource()).pattern.id))
                .build())
            .field(GraphQLFieldDefinition.newFieldDefinition()
                .name("stoptimes")
                .type(new GraphQLList(stoptimeType))
                .dataFetcher(environment -> ((StopTimesInPattern) environment.getSource()).times)
                .build())
            .build();

        clusterType = GraphQLObjectType.newObject()
            .name("Cluster")
            .withInterface(nodeInterface)
            .field(GraphQLFieldDefinition.newFieldDefinition()
                .name("id")
                .type(new GraphQLNonNull(Scalars.GraphQLID))
                .dataFetcher(environment -> relay
                    .toGlobalId(clusterType.getName(), ((StopCluster) environment.getSource()).id))
                .build())
            .field(GraphQLFieldDefinition.newFieldDefinition()
                .name("gtfsId")
                .type(new GraphQLNonNull(Scalars.GraphQLString))
                .dataFetcher(environment -> ((StopCluster) environment.getSource()).id)
                .build())
            .field(GraphQLFieldDefinition.newFieldDefinition()
                .name("name")
                .type(new GraphQLNonNull(Scalars.GraphQLString))
                .dataFetcher(environment -> ((StopCluster) environment.getSource()).name)
                .build())
            .field(GraphQLFieldDefinition.newFieldDefinition()
                .name("lat")
                .type(new GraphQLNonNull(Scalars.GraphQLFloat))
                .dataFetcher(environment -> (((StopCluster) environment.getSource()).lat))
                .build())
            .field(GraphQLFieldDefinition.newFieldDefinition()
                .name("lon")
                .type(new GraphQLNonNull(Scalars.GraphQLFloat))
                .dataFetcher(environment -> (((StopCluster) environment.getSource()).lon))
                .build())
            .field(GraphQLFieldDefinition.newFieldDefinition()
                .name("stops")
                .type(new GraphQLList(new GraphQLNonNull(stopType)))
                .dataFetcher(environment -> ((StopCluster) environment.getSource()).children)
                .build())
            .build();

        stopType = GraphQLObjectType.newObject()
            .name("Stop")
            .withInterface(nodeInterface)
            .withInterface(placeInterface)
            .field(GraphQLFieldDefinition.newFieldDefinition()
                .name("id")
                .type(new GraphQLNonNull(Scalars.GraphQLID))
                .dataFetcher(environment -> relay.toGlobalId(
                    stopType.getName(),
                    GtfsLibrary.convertIdToString(((Stop) environment.getSource()).getId())))
                .build())
            .field(GraphQLFieldDefinition.newFieldDefinition()
                .name("stopTimesForPattern")
                .type(new GraphQLList(stoptimeType))
                .argument(GraphQLArgument.newArgument()
                    .name("id")
                    .type(Scalars.GraphQLString)
                    .defaultValue(null)
                    .build())
                .argument(GraphQLArgument.newArgument()
                    .name("startTime")
                    .type(Scalars.GraphQLLong)
                    .defaultValue(0l) // Default value is current time
                    .build())
                .argument(GraphQLArgument.newArgument()
                    .name("timeRange")
                    .type(Scalars.GraphQLInt)
                    .defaultValue(24 * 60 * 60)
                    .build())
                .argument(GraphQLArgument.newArgument()
                    .name("numberOfDepartures")
                    .type(Scalars.GraphQLInt)
                    .defaultValue(2)
                    .build())
                .argument(GraphQLArgument.newArgument()
                        .name("omitNonPickups")
                        .type(Scalars.GraphQLBoolean)
                        .defaultValue(false)
                        .build())
                .dataFetcher(environment ->
                    index.stopTimesForPattern(environment.getSource(),
                        index.patternForId.get(environment.getArgument("id")),
                        environment.getArgument("startTime"),
                        environment.getArgument("timeRange"),
                        environment.getArgument("numberOfDepartures"),
                        environment.getArgument("omitNonPickups")))
                .build())
            .field(GraphQLFieldDefinition.newFieldDefinition()
                .name("gtfsId")
                .type(new GraphQLNonNull(Scalars.GraphQLString))
                .dataFetcher(environment ->
                    GtfsLibrary.convertIdToString(((Stop) environment.getSource()).getId()))
                .build())
            .field(GraphQLFieldDefinition.newFieldDefinition()
                .name("name")
                .type(new GraphQLNonNull(Scalars.GraphQLString))
                .build())
            .field(GraphQLFieldDefinition.newFieldDefinition()
                .name("lat")
                .type(Scalars.GraphQLFloat)
                .dataFetcher(environment -> (((Stop) environment.getSource()).getLat()))
                .build())
            .field(GraphQLFieldDefinition.newFieldDefinition()
                .name("lon")
                .type(Scalars.GraphQLFloat)
                .dataFetcher(environment -> (((Stop) environment.getSource()).getLon()))
                .build())
            .field(GraphQLFieldDefinition.newFieldDefinition()
                .name("code")
                .type(Scalars.GraphQLString)
                .build())
            .field(GraphQLFieldDefinition.newFieldDefinition()
                .name("desc")
                .type(Scalars.GraphQLString)
                .build())
            .field(GraphQLFieldDefinition.newFieldDefinition()
                .name("zoneId")
                .type(Scalars.GraphQLString)
                .build())
            .field(GraphQLFieldDefinition.newFieldDefinition()
                .name("url")
                .type(Scalars.GraphQLString)
                .build())
            .field(GraphQLFieldDefinition.newFieldDefinition()
                .name("locationType")
                .type(locationTypeEnum)
                .build())
            .field(GraphQLFieldDefinition.newFieldDefinition()
                .name("parentStation")
                .type(stopType)
                .dataFetcher(environment -> ((Stop) environment.getSource()).getParentStation() != null ?
                    index.stationForId.get(new AgencyAndId(
                        ((Stop) environment.getSource()).getId().getAgencyId(),
                        ((Stop) environment.getSource()).getParentStation())) : null)
                .build())
            .field(GraphQLFieldDefinition.newFieldDefinition()
                .name("wheelchairBoarding")
                .type(wheelchairBoardingEnum)
                .build())
            .field(GraphQLFieldDefinition.newFieldDefinition()
                .name("direction")
                .type(Scalars.GraphQLString)
                .build())
            .field(GraphQLFieldDefinition.newFieldDefinition()
                .name("timezone")
                .type(Scalars.GraphQLString)
                .build())
            .field(GraphQLFieldDefinition.newFieldDefinition()
                .name("vehicleType")
                .type(Scalars.GraphQLInt)
                .build())
            .field(GraphQLFieldDefinition.newFieldDefinition()
                .name("platformCode")
                .type(Scalars.GraphQLString)
                .build())
            .field(GraphQLFieldDefinition.newFieldDefinition()
                .name("cluster")
                .type(clusterType)
                .dataFetcher(environment -> index.stopClusterForStop.get(environment.getSource()))
                .build())
            .field(GraphQLFieldDefinition.newFieldDefinition()
                .name("stops")
                .description("Returns all stops that are childen of this station (Only applicable for locationType = 1)")
                .type(new GraphQLList(stopType))
                .dataFetcher(environment -> index.stopsForParentStation.get(((Stop) environment.getSource()).getId()))
                .build())
            .field(GraphQLFieldDefinition.newFieldDefinition()
                .name("routes")
                .type(new GraphQLList(new GraphQLNonNull(routeType)))
                .dataFetcher(environment -> index.patternsForStop
                    .get(environment.getSource())
                    .stream()
                    .map(pattern -> pattern.route)
                    .distinct()
                    .collect(Collectors.toList()))
                .build())
            .field(GraphQLFieldDefinition.newFieldDefinition()
                .name("patterns")
                .type(new GraphQLList(patternType))
                .dataFetcher(environment -> index.patternsForStop.get(environment.getSource()))
                .build())
            .field(GraphQLFieldDefinition.newFieldDefinition()
                .name("transfers")               //TODO: add max distance as parameter?
                .type(new GraphQLList(stopAtDistanceType))
                .dataFetcher(environment -> index.stopVertexForStop
                    .get(environment.getSource())
                    .getOutgoing()
                    .stream()
                    .filter(edge -> edge instanceof SimpleTransfer)
                    .map(edge -> new ImmutableMap.Builder<String, Object>()
                        .put("stop", ((TransitVertex) edge.getToVertex()).getStop())
                        .put("distance", edge.getDistance())
                        .build())
                    .collect(Collectors.toList()))
                .build())
            .field(GraphQLFieldDefinition.newFieldDefinition()
                .name("stoptimesForServiceDate")
                .type(new GraphQLList(stoptimesInPatternType))
                .argument(GraphQLArgument.newArgument()
                    .name("date")
                    .type(Scalars.GraphQLString)
                    .build())
                .argument(GraphQLArgument.newArgument()
                        .name("omitNonPickups")
                        .type(Scalars.GraphQLBoolean)
                        .defaultValue(false)
                        .build())
                .dataFetcher(environment -> {
                    ServiceDate date;
                    try {  // TODO: Add our own scalar types for at least serviceDate and AgencyAndId
                        date = ServiceDate.parseString(environment.getArgument("date"));
                    } catch (ParseException e) {
                        return null;
                    }
                    boolean omitNonPickups = environment.getArgument("omitNonPickups");
                    Stop stop = environment.getSource();
                    if (stop.getLocationType() == 1) {
                        // Merge all stops if this is a station
                        return index.stopsForParentStation
                            .get(stop.getId())
                            .stream()
                            .flatMap(singleStop -> index.getStopTimesForStop(singleStop, date, omitNonPickups).stream())
                            .collect(Collectors.toList());
                    }
                    return index.getStopTimesForStop(stop, date, omitNonPickups);
                })
                .build())
            .field(GraphQLFieldDefinition.newFieldDefinition()
                .name("stoptimesForPatterns")
                .type(new GraphQLList(stoptimesInPatternType))
                .argument(GraphQLArgument.newArgument()
                    .name("startTime")
                    .type(Scalars.GraphQLLong)
                    .defaultValue(0L) // Default value is current time
                    .build())
                .argument(GraphQLArgument.newArgument()
                    .name("timeRange")
                    .type(Scalars.GraphQLInt)
                    .defaultValue(24 * 60 * 60)
                    .build())
                .argument(GraphQLArgument.newArgument()
                    .name("numberOfDepartures")
                    .type(Scalars.GraphQLInt)
                    .defaultValue(5)
                    .build())
                .argument(GraphQLArgument.newArgument()
                        .name("omitNonPickups")
                        .type(Scalars.GraphQLBoolean)
                        .defaultValue(false)
                        .build())
                .dataFetcher(environment -> {
                    boolean omitNonPickups = environment.getArgument("omitNonPickups");
                    Stop stop = environment.getSource();
                    if (stop.getLocationType() == 1) {
                        // Merge all stops if this is a station
                        return index.stopsForParentStation
                            .get(stop.getId())
                            .stream()
                            .flatMap(singleStop ->
                                index.stopTimesForStop(singleStop,
                                    environment.getArgument("startTime"),
                                    environment.getArgument("timeRange"),
                                    environment.getArgument("numberOfDepartures"),
                                    omitNonPickups)
                                .stream()
                            )
                            .collect(Collectors.toList());
                    }
                    return index.stopTimesForStop(stop,
                        environment.getArgument("startTime"),
                        environment.getArgument("timeRange"),
                        environment.getArgument("numberOfDepartures"),
                        omitNonPickups);
                })
                .build())
            .field(GraphQLFieldDefinition.newFieldDefinition()
                .name("stoptimesWithoutPatterns")
                .type(new GraphQLList(stoptimeType))
                .argument(GraphQLArgument.newArgument()
                    .name("startTime")
                    .type(Scalars.GraphQLLong)
                    .defaultValue(0L) // Default value is current time
                    .build())
                .argument(GraphQLArgument.newArgument()
                    .name("timeRange")
                    .type(Scalars.GraphQLInt)
                    .defaultValue(24 * 60 * 60)
                    .build())
                .argument(GraphQLArgument.newArgument()
                    .name("numberOfDepartures")
                    .type(Scalars.GraphQLInt)
                    .defaultValue(5)
                    .build())
                .argument(GraphQLArgument.newArgument()
                        .name("omitNonPickups")
                        .type(Scalars.GraphQLBoolean)
                        .defaultValue(false)
                        .build())
                .dataFetcher(environment -> {
                    boolean omitNonPickups = environment.getArgument("omitNonPickups");
                    Stop stop = environment.getSource();
                    Stream<StopTimesInPattern> stream;
                    if (stop.getLocationType() == 1) {
                        stream = index.stopsForParentStation
                            .get(stop.getId())
                            .stream()
                            .flatMap(singleStop ->
                                index.stopTimesForStop(singleStop,
                                    environment.getArgument("startTime"),
                                    environment.getArgument("timeRange"),
                                    environment.getArgument("numberOfDepartures"),
                                    omitNonPickups)
                                    .stream()
                            );
                    }
                    else {
                        stream = index.stopTimesForStop(
                            environment.getSource(),
                            environment.getArgument("startTime"),
                            environment.getArgument("timeRange"),
                            environment.getArgument("numberOfDepartures"),
                            omitNonPickups
                        ).stream();
                    }
                    return stream.flatMap(stoptimesWithPattern -> stoptimesWithPattern.times.stream())
                    .sorted(Comparator.comparing(t -> t.serviceDay + t.realtimeDeparture))
                    .distinct()
                    .limit((long) (int) environment.getArgument("numberOfDepartures"))
                    .collect(Collectors.toList());
                })
                .build())
            .field(GraphQLFieldDefinition.newFieldDefinition()
                    .name("alerts")
                    .description("Get all alerts active for the stop")
                    .type(new GraphQLList(alertType))
                    .dataFetcher(dataFetchingEnvironment -> index.getAlertsForStop(
                            dataFetchingEnvironment.getSource()))
                    .build())
            .build();

        stoptimeType = GraphQLObjectType.newObject()
            .name("Stoptime")
            .field(GraphQLFieldDefinition.newFieldDefinition()
                .name("stop")
                .type(stopType)
                .dataFetcher(environment -> index.stopForId
                    .get(((TripTimeShort) environment.getSource()).stopId))
                .build())
            .field(GraphQLFieldDefinition.newFieldDefinition()
                .name("scheduledArrival")
                .type(Scalars.GraphQLInt)
                .dataFetcher(
                    environment -> ((TripTimeShort) environment.getSource()).scheduledArrival)
                .build())
            .field(GraphQLFieldDefinition.newFieldDefinition()
                .name("realtimeArrival")
                .type(Scalars.GraphQLInt)
                .dataFetcher(
                    environment -> ((TripTimeShort) environment.getSource()).realtimeArrival)
                .build())
            .field(GraphQLFieldDefinition.newFieldDefinition()
                .name("arrivalDelay")
                .type(Scalars.GraphQLInt)
                .dataFetcher(environment -> ((TripTimeShort) environment.getSource()).arrivalDelay)
                .build())
            .field(GraphQLFieldDefinition.newFieldDefinition()
                .name("scheduledDeparture")
                .type(Scalars.GraphQLInt)
                .dataFetcher(
                    environment -> ((TripTimeShort) environment.getSource()).scheduledDeparture)
                .build())
            .field(GraphQLFieldDefinition.newFieldDefinition()
                .name("realtimeDeparture")
                .type(Scalars.GraphQLInt)
                .dataFetcher(
                    environment -> ((TripTimeShort) environment.getSource()).realtimeDeparture)
                .build())
            .field(GraphQLFieldDefinition.newFieldDefinition()
                .name("departureDelay")
                .type(Scalars.GraphQLInt)
                .dataFetcher(
                    environment -> ((TripTimeShort) environment.getSource()).departureDelay)
                .build())
            .field(GraphQLFieldDefinition.newFieldDefinition()
                .name("timepoint")
                .type(Scalars.GraphQLBoolean)
                .dataFetcher(environment -> ((TripTimeShort) environment.getSource()).timepoint)
                .build())
            .field(GraphQLFieldDefinition.newFieldDefinition()
                .name("realtime")
                .type(Scalars.GraphQLBoolean)
                .dataFetcher(environment -> ((TripTimeShort) environment.getSource()).realtime)
                .build())
            .field(GraphQLFieldDefinition.newFieldDefinition()
                .name("realtimeState")
                .type(realtimeStateEnum)
                .dataFetcher(environment -> ((TripTimeShort) environment.getSource()).realtimeState)
                .build())
            .field(GraphQLFieldDefinition.newFieldDefinition()
                .name("pickupType")
                .type(pickupDropoffTypeEnum)
                .dataFetcher(environment -> index.patternForTrip
                    .get(index.tripForId.get(((TripTimeShort) environment.getSource()).tripId))
                    .getBoardType(((TripTimeShort) environment.getSource()).stopIndex))
                .build())
            .field(GraphQLFieldDefinition.newFieldDefinition()
                .name("dropoffType")
                .type(pickupDropoffTypeEnum)
                .dataFetcher(environment -> index.patternForTrip
                    .get(index.tripForId.get(((TripTimeShort) environment.getSource()).tripId))
                    .getAlightType(((TripTimeShort) environment.getSource()).stopIndex))
                .build())
            .field(GraphQLFieldDefinition.newFieldDefinition()
                .name("serviceDay")
                .type(Scalars.GraphQLLong)
                .dataFetcher(environment -> ((TripTimeShort) environment.getSource()).serviceDay)
                .build())
            .field(GraphQLFieldDefinition.newFieldDefinition()
                .name("trip")
                .type(tripType)
                .dataFetcher(environment -> index.tripForId
                    .get(((TripTimeShort) environment.getSource()).tripId))
                .build())
            .field(GraphQLFieldDefinition.newFieldDefinition()
                .name("stopHeadsign")
                .type(Scalars.GraphQLString)
                .dataFetcher(environment -> ((TripTimeShort) environment.getSource()).headsign)
                .deprecate("Use headsign instead, will be removed in the future")
                .build())
            .field(GraphQLFieldDefinition.newFieldDefinition()
                .name("headsign")
              	.type(Scalars.GraphQLString)
              	.dataFetcher(environment -> ((TripTimeShort) environment.getSource()).headsign)
              	.build())
<<<<<<< HEAD
// TODO TGR - enable after notices is merges into rb_dev
//            .field(GraphQLFieldDefinition.newFieldDefinition()
//                    .name("notices")
//                    .type(new GraphQLList(noticeType))
//                    .dataFetcher(environment -> {
//                        TripTimeShort tripTimeShort = (TripTimeShort) environment.getSource();
//                        return index.getNoticesForElement(tripTimeShort.stopTimeId);
//                    })
//                    .build())
=======
            .field(GraphQLFieldDefinition.newFieldDefinition()
                    .name("notices")
                    .type(new GraphQLList(noticeType))
                    .dataFetcher(environment -> {
                        TripTimeShort tripTimeShort = (TripTimeShort) environment.getSource();
                        return index.getNoticesForElement(tripTimeShort.stopTimeId);
                    })
                    .build())
>>>>>>> d034c1b3
            .build();

        tripType = GraphQLObjectType.newObject()
            .name("Trip")
            .withInterface(nodeInterface)
            .field(GraphQLFieldDefinition.newFieldDefinition()
                .name("id")
                .type(new GraphQLNonNull(Scalars.GraphQLID))
                .dataFetcher(environment -> relay.toGlobalId(
                    tripType.getName(),
                    GtfsLibrary.convertIdToString(((Trip) environment.getSource()).getId())))
                .build())
            .field(GraphQLFieldDefinition.newFieldDefinition()
                .name("gtfsId")
                .type(new GraphQLNonNull(Scalars.GraphQLString))
                .dataFetcher(environment -> GtfsLibrary
                    .convertIdToString(((Trip) environment.getSource()).getId()))
                .build())
            .field(GraphQLFieldDefinition.newFieldDefinition()
                .name("route")
                .type(new GraphQLNonNull(routeType))
                .dataFetcher(environment -> ((Trip) environment.getSource()).getRoute())
                .build())
            .field(GraphQLFieldDefinition.newFieldDefinition()
                .name("serviceId")
                .type(Scalars.GraphQLString) //TODO:Should be serviceType
                .dataFetcher(environment -> GtfsLibrary
                    .convertIdToString(((Trip) environment.getSource()).getServiceId()))
                .build())
            .field(GraphQLFieldDefinition.newFieldDefinition()
                .name("activeDates")
                .type(new GraphQLList(Scalars.GraphQLString))
                .dataFetcher(environment -> index.graph.getCalendarService()
                    .getServiceDatesForServiceId((((Trip) environment.getSource()).getServiceId()))
                    .stream()
                    .map(ServiceDate::getAsString)
                    .collect(Collectors.toList())
                )
                .build())
            .field(GraphQLFieldDefinition.newFieldDefinition()
                .name("tripShortName")
                .type(Scalars.GraphQLString)
                .build())
            .field(GraphQLFieldDefinition.newFieldDefinition()
                .name("tripHeadsign")
                .type(Scalars.GraphQLString)
                .build())
            .field(GraphQLFieldDefinition.newFieldDefinition()
                .name("routeShortName")
                .type(Scalars.GraphQLString)
                .build())
            .field(GraphQLFieldDefinition.newFieldDefinition()
                .name("directionId")
                .type(Scalars.GraphQLString)
                .build())
            .field(GraphQLFieldDefinition.newFieldDefinition()
                .name("blockId")
                .type(Scalars.GraphQLString)
                .build())
            .field(GraphQLFieldDefinition.newFieldDefinition()
                .name("shapeId")
                .type(Scalars.GraphQLString)
                .dataFetcher(environment -> GtfsLibrary
                    .convertIdToString(((Trip) environment.getSource()).getShapeId()))
                .build())
            .field(GraphQLFieldDefinition.newFieldDefinition()
                .name("wheelchairAccessible")
                .type(wheelchairBoardingEnum)
                .build())
            .field(GraphQLFieldDefinition.newFieldDefinition()
                .name("bikesAllowed")
                .type(bikesAllowedEnum)
                .build())
            .field(GraphQLFieldDefinition.newFieldDefinition()
                .name("pattern")
                .type(patternType)
                .dataFetcher(
                    environment -> index.patternForTrip.get(environment.getSource()))
                .build())
            .field(GraphQLFieldDefinition.newFieldDefinition()
                .name("stops")
                .type(new GraphQLNonNull(new GraphQLList(new GraphQLNonNull(stopType))))
                .dataFetcher(environment -> index.patternForTrip
                    .get(environment.getSource()).getStops())
                .build())
            .field(GraphQLFieldDefinition.newFieldDefinition()
                .name("semanticHash")
                .type(new GraphQLNonNull(new GraphQLList(new GraphQLNonNull(stopType))))
                .dataFetcher(environment -> index.patternForTrip.get(environment.getSource())
                    .semanticHashString(environment.getSource()))
                .build())
            .field(GraphQLFieldDefinition.newFieldDefinition()
                .name("stoptimes")
                .type(new GraphQLList(stoptimeType))
                .description("Returns scheduled stoptimes only - without realtime-updates, for realtime-data use 'stoptimesForDate'")
                .dataFetcher(environment -> TripTimeShort.fromTripTimes(
                    index.patternForTrip.get((Trip) environment.getSource()).scheduledTimetable,
                    environment.getSource()))
                .build())
            .field(GraphQLFieldDefinition.newFieldDefinition()
                .name("stoptimesForDate")
                .type(new GraphQLList(stoptimeType))
                .description("Returns scheduled stoptimes updated with realtime-updates")
                .argument(GraphQLArgument.newArgument()
                    .name("serviceDay")
                    .type(Scalars.GraphQLString)
                    .defaultValue(null)
                    .build())
                .dataFetcher(environment -> {
                    try {
                        final Trip trip = environment.getSource();

                        final String argServiceDay = cleanupServiceDayArgument(environment.getArgument("serviceDay"));
                        final ServiceDate serviceDate = argServiceDay != null
                            ? ServiceDate.parseString(argServiceDay) : new ServiceDate();
                        final ServiceDay serviceDay = new ServiceDay(index.graph, serviceDate,
                            index.graph.getCalendarService(), trip.getRoute().getAgency().getId());
                        TimetableSnapshotSource timetableSnapshotSource = index.graph.timetableSnapshotSource;
                        Timetable timetable = null;
                        if (timetableSnapshotSource != null) {
                            TimetableSnapshot timetableSnapshot = timetableSnapshotSource.getTimetableSnapshot();
                            if (timetableSnapshot != null) {
                                // Check if realtime-data is available for trip
                                TripPattern pattern = timetableSnapshot.getLastAddedTripPattern(timetableSnapshotSource.getFeedId(), trip.getId().getId(), serviceDate);
                                if (pattern == null) {
                                    pattern = index.patternForTrip.get(trip);
                                }
                                timetable = timetableSnapshot.resolve(pattern, serviceDate);
                            }
                        }
                        if (timetable == null) {
                            timetable = index.patternForTrip.get(trip).scheduledTimetable;
                        }
                        return TripTimeShort.fromTripTimes(timetable, trip, serviceDay);
                    } catch (ParseException e) {
                        return null; // Invalid date format
                    }
                })
                .build())
// TODO TGR - enable after notices is merges into rb_dev
//            .field(GraphQLFieldDefinition.newFieldDefinition()
//                    .name("notices")
//                    .type(new GraphQLList(noticeType))
//                    .dataFetcher(environment -> {
//                        Trip trip = (Trip) environment.getSource();
//                        return index.getNoticesForElement(trip.getId());
//                    })
//                    .build())
            .field(GraphQLFieldDefinition.newFieldDefinition()
                    .name("notices")
                    .type(new GraphQLList(noticeType))
                    .dataFetcher(environment -> {
                        Trip trip = (Trip) environment.getSource();
                        return index.getNoticesForElement(trip.getId());
                    })
                    .build())
            .field(GraphQLFieldDefinition.newFieldDefinition()
                .name("geometry")
                .type(new GraphQLList(new GraphQLList(Scalars.GraphQLFloat))) //TODO: Should be geometry
                .dataFetcher(environment -> {
                    LineString geometry = index.patternForTrip
                            .get(environment.getSource())
                            .geometry;
                    if (geometry == null) {return null;}
                    return Arrays.stream(geometry.getCoordinateSequence().toCoordinateArray())
                        .map(coordinate -> Arrays.asList(coordinate.x, coordinate.y))
                        .collect(Collectors.toList());
                    }
                )
                .build())
            .field(GraphQLFieldDefinition.newFieldDefinition()
                .name("alerts")
                .description("Get all alerts active for the trip")
                .type(new GraphQLList(alertType))
                .dataFetcher(dataFetchingEnvironment -> index.getAlertsForTrip(
                    dataFetchingEnvironment.getSource()))
                .build())
            .build();

        coordinateType = GraphQLObjectType.newObject()
            .name("Coordinates")
            .field(GraphQLFieldDefinition.newFieldDefinition()
                .name("lat")
                .type(Scalars.GraphQLFloat)
                .dataFetcher(
                    environment -> ((Coordinate) environment.getSource()).y)
                .build())
            .field(GraphQLFieldDefinition.newFieldDefinition()
                .name("lon")
                .type(Scalars.GraphQLFloat)
                .dataFetcher(
                    environment -> ((Coordinate) environment.getSource()).x)
                .build())
            .build();

        patternType = GraphQLObjectType.newObject()
            .name("Pattern")
            .withInterface(nodeInterface)
            .field(GraphQLFieldDefinition.newFieldDefinition()
                .name("id")
                .type(new GraphQLNonNull(Scalars.GraphQLID))
                .dataFetcher(environment -> relay.toGlobalId(
                    patternType.getName(), ((TripPattern) environment.getSource()).code))
                .build())
            .field(GraphQLFieldDefinition.newFieldDefinition()
                .name("route")
                .type(new GraphQLNonNull(routeType))
                .dataFetcher(environment -> ((TripPattern) environment.getSource()).route)
                .build())
            .field(GraphQLFieldDefinition.newFieldDefinition()
                .name("directionId")
                .type(Scalars.GraphQLInt)
                .dataFetcher(environment -> ((TripPattern) environment.getSource()).directionId)
                .build())
            .field(GraphQLFieldDefinition.newFieldDefinition()
                .name("name")
                .type(Scalars.GraphQLString)
                .dataFetcher(environment -> ((TripPattern) environment.getSource()).name)
                .build())
            .field(GraphQLFieldDefinition.newFieldDefinition()
                .name("code")
                .type(new GraphQLNonNull(Scalars.GraphQLString))
                .dataFetcher(environment -> ((TripPattern) environment.getSource()).code)
                .build())
            .field(GraphQLFieldDefinition.newFieldDefinition()
                .name("headsign")
                .type(Scalars.GraphQLString)
                .dataFetcher(environment -> ((TripPattern) environment.getSource()).getDirection())
                .build())
            .field(GraphQLFieldDefinition.newFieldDefinition()
                .name("trips")
                .type(new GraphQLList(new GraphQLNonNull(tripType)))
                .build())
            .field(GraphQLFieldDefinition.newFieldDefinition()
                .name("tripsForDate")
                .argument(GraphQLArgument.newArgument()
                    .name("serviceDay")
                    .type(Scalars.GraphQLString)
                    .build())
                .type(new GraphQLList(new GraphQLNonNull(tripType)))
                .dataFetcher(environment -> {
                    try {
                        BitSet services = index.servicesRunning(
                            ServiceDate.parseString(cleanupServiceDayArgument(environment.getArgument("serviceDay")))
                        );
                        return ((TripPattern) environment.getSource()).scheduledTimetable.tripTimes
                            .stream()
                            .filter(times -> services.get(times.serviceCode))
                            .map(times -> times.trip)
                            .collect(Collectors.toList());
                    } catch (ParseException e) {
                        return null; // Invalid date format
                    }
                })
                .build())
            .field(GraphQLFieldDefinition.newFieldDefinition()
                .name("stops")
                .type(new GraphQLList(new GraphQLNonNull(stopType)))
                .build())
            .field(GraphQLFieldDefinition.newFieldDefinition()
                .name("geometry")
                .type(new GraphQLList(coordinateType))
                .dataFetcher(environment -> {
                    LineString geometry = ((TripPattern) environment.getSource()).geometry;
                    if (geometry == null) {
                        return null;
                    } else {
                        return Arrays.asList(geometry.getCoordinates());
                    }
                })
                .build())
                // TODO: add stoptimes
            .field(GraphQLFieldDefinition.newFieldDefinition()
                .name("semanticHash")
                .type(Scalars.GraphQLString)
                .dataFetcher(environment ->
                    ((TripPattern) environment.getSource()).semanticHashString(null))
                .build())
            .field(GraphQLFieldDefinition.newFieldDefinition()
<<<<<<< HEAD
                .name("alerts")
                .description("Get all alerts active for the pattern")
                .type(new GraphQLList(alertType))
                .dataFetcher(dataFetchingEnvironment -> index.getAlertsForPattern(
                    dataFetchingEnvironment.getSource()))
                .build())
// TODO TGR - enable after notices is merges into rb_dev
//            .field(GraphQLFieldDefinition.newFieldDefinition()
//                    .name("notices")
//                    .type(new GraphQLList(noticeType))
//                    .dataFetcher(environment -> {
//                        TripPattern tripPattern = (TripPattern) environment.getSource();
//                        return index.getNoticesForElement(tripPattern.id);
//                    })
//                    .build())
=======
                    .name("notices")
                    .type(new GraphQLList(noticeType))
                    .dataFetcher(environment -> {
                        TripPattern tripPattern = (TripPattern) environment.getSource();
                        return index.getNoticesForElement(tripPattern.id);
                    })
                    .build())
>>>>>>> d034c1b3
            .build();


        routeType = GraphQLObjectType.newObject()
            .name("Route")
            .withInterface(nodeInterface)
            .field(GraphQLFieldDefinition.newFieldDefinition()
                .name("id")
                .type(new GraphQLNonNull(Scalars.GraphQLID))
                .dataFetcher(environment -> relay.toGlobalId(
                    routeType.getName(),
                    GtfsLibrary.convertIdToString(((Route) environment.getSource()).getId())))
                .build())
            .field(GraphQLFieldDefinition.newFieldDefinition()
                .name("gtfsId")
                .type(new GraphQLNonNull(Scalars.GraphQLString))
                .dataFetcher(environment ->
                    GtfsLibrary.convertIdToString(((Route) environment.getSource()).getId()))
                .build())
            .field(GraphQLFieldDefinition.newFieldDefinition()
                .name("agency")
                .type(agencyType)
                .build())
            .field(GraphQLFieldDefinition.newFieldDefinition()
                .name("shortName")
                .type(Scalars.GraphQLString)
                .build())
            .field(GraphQLFieldDefinition.newFieldDefinition()
                .name("longName")
                .type(Scalars.GraphQLString)
                .build())
            .field(GraphQLFieldDefinition.newFieldDefinition()
                .name("mode")
                .type(Scalars.GraphQLString)
                .dataFetcher(environment -> GtfsLibrary.getTraverseMode(
                    environment.getSource()))
                .build())
            .field(GraphQLFieldDefinition.newFieldDefinition()
                .name("type")
                .type(Scalars.GraphQLInt)
                .dataFetcher(environment -> ((Route) environment.getSource()).getType())
                .description("The raw type integer form the GTFS source.")
                .build())
            .field(GraphQLFieldDefinition.newFieldDefinition()
                .name("desc")
                .type(Scalars.GraphQLString)
                .build())
            .field(GraphQLFieldDefinition.newFieldDefinition()
                .name("url")
                .type(Scalars.GraphQLString)
                .build())
            .field(GraphQLFieldDefinition.newFieldDefinition()
                .name("color")
                .type(Scalars.GraphQLString)
                .build())
            .field(GraphQLFieldDefinition.newFieldDefinition()
                .name("textColor")
                .type(Scalars.GraphQLString)
                .build())
            .field(GraphQLFieldDefinition.newFieldDefinition()
                .name("bikesAllowed")
                .type(bikesAllowedEnum)
                .build())
            .field(GraphQLFieldDefinition.newFieldDefinition()
                .name("patterns")
                .type(new GraphQLList(patternType))
                .dataFetcher(environment -> index.patternsForRoute
                    .get(environment.getSource()))
                .build())
            .field(GraphQLFieldDefinition.newFieldDefinition()
                .name("stops")
                .type(new GraphQLList(stopType))
                .dataFetcher(environment -> index.patternsForRoute
                    .get(environment.getSource())
                    .stream()
                    .map(TripPattern::getStops)
                    .flatMap(Collection::stream)
                    .distinct()
                    .collect(Collectors.toList()))
                .build())
            .field(GraphQLFieldDefinition.newFieldDefinition()
                .name("trips")
                .type(new GraphQLList(tripType))
                .dataFetcher(environment -> index.patternsForRoute
                    .get(environment.getSource())
                    .stream()
                    .map(TripPattern::getTrips)
                    .flatMap(Collection::stream)
                    .distinct()
                    .collect(Collectors.toList()))
                .build())
<<<<<<< HEAD
// TODO TGR - enable after notices is merges into rb_dev
//            .field(GraphQLFieldDefinition.newFieldDefinition()
//                    .name("notices")
//                    .type(new GraphQLList(noticeType))
//                    .dataFetcher(environment -> {
//                        Route route = (Route) environment.getSource();
//                        return index.getNoticesForElement(route.getId());
//                    })
//                    .build())
            .field(GraphQLFieldDefinition.newFieldDefinition()
                .name("alerts")
                .description("Get all alerts active for the route")
                .type(new GraphQLList(alertType))
                .dataFetcher(dataFetchingEnvironment -> index.getAlertsForRoute(
                    dataFetchingEnvironment.getSource()))
                .build())
=======
            .field(GraphQLFieldDefinition.newFieldDefinition()
                    .name("notices")
                    .type(new GraphQLList(noticeType))
                    .dataFetcher(environment -> {
                        Route route = (Route) environment.getSource();
                        return index.getNoticesForElement(route.getId());
                    })
                    .build())
>>>>>>> d034c1b3
            .build();

        agencyType = GraphQLObjectType.newObject()
            .name("Agency")
            .description("Agency in the graph")
            .withInterface(nodeInterface)
            .field(GraphQLFieldDefinition.newFieldDefinition()
                .name("id")
                .type(new GraphQLNonNull(Scalars.GraphQLID))
                .dataFetcher(environment -> relay
                    .toGlobalId(agencyType.getName(), ((Agency) environment.getSource()).getId()))
                .build())
            .field(GraphQLFieldDefinition.newFieldDefinition()
                .name("gtfsId")
                .description("Agency id")
                .type(new GraphQLNonNull(Scalars.GraphQLString))
                .dataFetcher(environment -> ((Agency) environment.getSource()).getId())
                .build())
            .field(GraphQLFieldDefinition.newFieldDefinition()
                .name("name")
                .type(new GraphQLNonNull(Scalars.GraphQLString))
                .build())
            .field(GraphQLFieldDefinition.newFieldDefinition()
                .name("url")
                .type(Scalars.GraphQLString)
                .build())
            .field(GraphQLFieldDefinition.newFieldDefinition()
                .name("timezone")
                .type(new GraphQLNonNull(Scalars.GraphQLString))
                .build())
            .field(GraphQLFieldDefinition.newFieldDefinition()
                .name("lang")
                .type(Scalars.GraphQLString)
                .build())
            .field(GraphQLFieldDefinition.newFieldDefinition()
                .name("phone")
                .type(Scalars.GraphQLString)
                .build())
            .field(GraphQLFieldDefinition.newFieldDefinition()
                .name("fareUrl")
                .type(Scalars.GraphQLString)
                .build())
            .field(GraphQLFieldDefinition.newFieldDefinition()
                .name("routes")
                .type(new GraphQLList(routeType))
                .dataFetcher(environment -> index.routeForId.values()
                    .stream()
                    .filter(route -> route.getAgency() == environment.getSource())
                    .collect(Collectors.toList()))
                .build())
            .field(GraphQLFieldDefinition.newFieldDefinition()
                .name("alerts")
                .description("Get all alerts active for the agency")
                .type(new GraphQLList(alertType))
                .dataFetcher(dataFetchingEnvironment -> index.getAlertsForAgency(
                    dataFetchingEnvironment.getSource()))
                .build())
            .build();

        bikeRentalStationType = GraphQLObjectType.newObject()
            .name("BikeRentalStation")
            .withInterface(nodeInterface)
            .withInterface(placeInterface)
            .field(GraphQLFieldDefinition.newFieldDefinition()
                .name("id")
                .type(new GraphQLNonNull(Scalars.GraphQLID))
                .dataFetcher(environment -> relay
                    .toGlobalId(bikeRentalStationType.getName(), ((BikeRentalStation) environment.getSource()).id))
                .build())
            .field(GraphQLFieldDefinition.newFieldDefinition()
                .name("stationId")
                .type(Scalars.GraphQLString)
                .dataFetcher(environment -> ((BikeRentalStation) environment.getSource()).id)
                .build())
            .field(GraphQLFieldDefinition.newFieldDefinition()
                .name("name")
                .type(new GraphQLNonNull(Scalars.GraphQLString))
                .dataFetcher(environment -> ((BikeRentalStation) environment.getSource()).getName())
                .build())
            .field(GraphQLFieldDefinition.newFieldDefinition()
                .name("bikesAvailable")
                .type(Scalars.GraphQLInt)
                .dataFetcher(environment -> ((BikeRentalStation) environment.getSource()).bikesAvailable)
                .build())
            .field(GraphQLFieldDefinition.newFieldDefinition()
                .name("spacesAvailable")
                .type(Scalars.GraphQLInt)
                .dataFetcher(environment -> ((BikeRentalStation) environment.getSource()).spacesAvailable)
                .build())
            .field(GraphQLFieldDefinition.newFieldDefinition()
                .name("realtime")
                .type(Scalars.GraphQLBoolean)
                .dataFetcher(environment -> ((BikeRentalStation) environment.getSource()).realTimeData)
                .build())
            .field(GraphQLFieldDefinition.newFieldDefinition()
                .name("allowDropoff")
                .type(Scalars.GraphQLBoolean)
                .dataFetcher(environment -> ((BikeRentalStation) environment.getSource()).allowDropoff)
                .build())
            .field(GraphQLFieldDefinition.newFieldDefinition()
                .name("networks")
                .type(new GraphQLList(Scalars.GraphQLString))
                .dataFetcher(environment -> new ArrayList<>(((BikeRentalStation) environment.getSource()).networks))
                .build())
            .field(GraphQLFieldDefinition.newFieldDefinition()
                .name("lon")
                .type(Scalars.GraphQLFloat)
                .dataFetcher(environment -> ((BikeRentalStation) environment.getSource()).x)
                .build())
            .field(GraphQLFieldDefinition.newFieldDefinition()
                .name("lat")
                .type(Scalars.GraphQLFloat)
                .dataFetcher(environment -> ((BikeRentalStation) environment.getSource()).y)
                .build())
            .build();

        bikeParkType = GraphQLObjectType.newObject()
            .name("BikePark")
            .withInterface(nodeInterface)
            .withInterface(placeInterface)
            .field(GraphQLFieldDefinition.newFieldDefinition()
                .name("id")
                .type(new GraphQLNonNull(Scalars.GraphQLID))
                .dataFetcher(environment -> relay
                    .toGlobalId(bikeParkType.getName(), ((BikePark) environment.getSource()).id))
                .build())
            .field(GraphQLFieldDefinition.newFieldDefinition()
                .name("bikeParkId")
                .type(Scalars.GraphQLString)
                .dataFetcher(environment -> ((BikePark) environment.getSource()).id)
                .build())
            .field(GraphQLFieldDefinition.newFieldDefinition()
                .name("name")
                .type(new GraphQLNonNull(Scalars.GraphQLString))
                .dataFetcher(environment -> ((BikePark) environment.getSource()).name)
                .build())
            .field(GraphQLFieldDefinition.newFieldDefinition()
                .name("spacesAvailable")
                .type(Scalars.GraphQLInt)
                .dataFetcher(environment -> ((BikePark) environment.getSource()).spacesAvailable)
                .build())
            .field(GraphQLFieldDefinition.newFieldDefinition()
                .name("realtime")
                .type(Scalars.GraphQLBoolean)
                .dataFetcher(environment -> ((BikePark) environment.getSource()).realTimeData)
                .build())
            .field(GraphQLFieldDefinition.newFieldDefinition()
                .name("lon")
                .type(Scalars.GraphQLFloat)
                .dataFetcher(environment -> ((BikePark) environment.getSource()).x)
                .build())
            .field(GraphQLFieldDefinition.newFieldDefinition()
                .name("lat")
                .type(Scalars.GraphQLFloat)
                .dataFetcher(environment -> ((BikePark) environment.getSource()).y)
                .build())
            .build();

        carParkType = GraphQLObjectType.newObject()
            .name("CarPark")
            .withInterface(nodeInterface)
            .withInterface(placeInterface)
            .field(GraphQLFieldDefinition.newFieldDefinition()
                .name("id")
                .type(new GraphQLNonNull(Scalars.GraphQLID))
                .dataFetcher(environment -> relay
                    .toGlobalId(carParkType.getName(), ((CarPark) environment.getSource()).id))
                .build())
            .field(GraphQLFieldDefinition.newFieldDefinition()
                .name("carParkId")
                .type(Scalars.GraphQLString)
                .dataFetcher(environment -> ((CarPark) environment.getSource()).id)
                .build())
            .field(GraphQLFieldDefinition.newFieldDefinition()
                .name("name")
                .type(new GraphQLNonNull(Scalars.GraphQLString))
                .dataFetcher(environment -> ((CarPark) environment.getSource()).name)
                .build())
            .field(GraphQLFieldDefinition.newFieldDefinition()
                .name("maxCapacity")
                .type(Scalars.GraphQLInt)
                .dataFetcher(environment -> ((CarPark) environment.getSource()).maxCapacity)
                .build())
            .field(GraphQLFieldDefinition.newFieldDefinition()
                .name("spacesAvailable")
                .type(Scalars.GraphQLInt)
                .dataFetcher(environment -> ((CarPark) environment.getSource()).spacesAvailable)
                .build())
            .field(GraphQLFieldDefinition.newFieldDefinition()
                .name("realtime")
                .type(Scalars.GraphQLBoolean)
                .dataFetcher(environment -> ((CarPark) environment.getSource()).realTimeData)
                .build())
            .field(GraphQLFieldDefinition.newFieldDefinition()
                .name("lon")
                .type(Scalars.GraphQLFloat)
                .dataFetcher(environment -> ((CarPark) environment.getSource()).x)
                .build())
            .field(GraphQLFieldDefinition.newFieldDefinition()
                .name("lat")
                .type(Scalars.GraphQLFloat)
                .dataFetcher(environment -> ((CarPark) environment.getSource()).y)
                .build())
            .build();

        GraphQLInputObjectType filterInputType = GraphQLInputObjectType.newInputObject()
            .name("InputFilters")
            .field(GraphQLInputObjectField.newInputObjectField()
                .name("stops")
                .description("Stops to include by GTFS id.")
                .type(new GraphQLList(Scalars.GraphQLString))
                .build())
            .field(GraphQLInputObjectField.newInputObjectField()
                .name("routes")
                .description("Routes to include by GTFS id.")
                .type(new GraphQLList(Scalars.GraphQLString))
                .build())
            .field(GraphQLInputObjectField.newInputObjectField()
                .name("bikeRentalStations")
                .description("Bike rentals to include by id.")
                .type(new GraphQLList(Scalars.GraphQLString))
                .build())
            .field(GraphQLInputObjectField.newInputObjectField()
                .name("bikeParks")
                .description("Bike parks to include by id.")
                .type(new GraphQLList(Scalars.GraphQLString))
                .build())
            .field(GraphQLInputObjectField.newInputObjectField()
                .name("carParks")
                .description("Car parks to include by id.")
                .type(new GraphQLList(Scalars.GraphQLString))
                .build())
            .build();

        DataFetcher nodeDataFetcher = new DataFetcher() {
            @Override public Object get(DataFetchingEnvironment environment) {
                return getObject(environment.getArgument("id"));
            }

            private Object getObject(String idString) {
                Relay.ResolvedGlobalId id = relay.fromGlobalId(idString);
                if (id.type.equals(clusterType.getName())) {
                    return index.stopClusterForId.get(id.id);
                }
                if (id.type.equals(stopAtDistanceType.getName())) {
                    String[] parts = id.id.split(";", 2);
                    return new GraphIndex.StopAndDistance(
                        index.stopForId.get(GtfsLibrary.convertIdFromString(parts[1])),
                        Integer.parseInt(parts[0], 10));
                }
                if (id.type.equals(stopType.getName())) {
                    return index.stopForId.get(GtfsLibrary.convertIdFromString(id.id));
                }
                if (id.type.equals(tripType.getName())) {
                    return index.tripForId.get(GtfsLibrary.convertIdFromString(id.id));
                }
                if (id.type.equals(routeType.getName())) {
                    return index.routeForId.get(GtfsLibrary.convertIdFromString(id.id));
                }
                if (id.type.equals(patternType.getName())) {
                    return index.patternForId.get(id.id);
                }
                if (id.type.equals(agencyType.getName())) {
                    return index.getAgencyWithoutFeedId(id.id);
                }
                if (id.type.equals(alertType.getName())) {
                    return index.getAlertForId(id.id);
                }
                if (id.type.equals(departureRowType.getName())) {
                    return GraphIndex.DepartureRow.fromId(index, id.id);
                }
                if (id.type.equals(bikeRentalStationType.getName())) {
                    // No index exists for bikeshare station ids
                    return index.graph.getService(BikeRentalStationService.class)
                        .getBikeRentalStations()
                        .stream()
                        .filter(bikeRentalStation -> bikeRentalStation.id.equals(id.id))
                        .findFirst()
                        .orElse(null);
                }
                if (id.type.equals(bikeParkType.getName())) {
                    // No index exists for bike parking ids
                    return index.graph.getService(BikeRentalStationService.class)
                        .getBikeParks()
                        .stream()
                        .filter(bikePark -> bikePark.id.equals(id.id))
                        .findFirst()
                        .orElse(null);
                }
                if (id.type.equals(carParkType.getName())) {
                    // No index exists for car parking ids
                    return index.graph.getService(CarParkService.class)
                        .getCarParks()
                        .stream()
                        .filter(carPark -> carPark.id.equals(id.id))
                        .findFirst()
                        .orElse(null);
                }
                if (id.type.equals(placeAtDistanceType.getName())) {
                    String[] parts = id.id.split(";", 2);
                    return new PlaceAndDistance(getObject(parts[1]), Integer.parseInt(parts[0], 10));
                }
                return null;
            }
        };

        queryType = GraphQLObjectType.newObject()
            .name("QueryType")
            .field(relay.nodeField(nodeInterface, nodeDataFetcher))
            .field(GraphQLFieldDefinition.newFieldDefinition()
                .name("notices")
                .type(new GraphQLList(noticeType))
                .dataFetcher(environment -> index.getNoticeMap().values())
                .build())
            .field(GraphQLFieldDefinition.newFieldDefinition()
                .name("agencies")
                .description("Get all agencies for the specified graph")
                .type(new GraphQLList(agencyType))
                .dataFetcher(environment -> new ArrayList<>(index.getAllAgencies()))
                .build())
//  TODO TGR - enable after notices is merges into rb_dev
//            .field(GraphQLFieldDefinition.newFieldDefinition()
//                .name("notices")
//                .type(new GraphQLList(noticeType))
//                .dataFetcher(environment -> index.getNoticeMap().values())
//                .build())
            .field(GraphQLFieldDefinition.newFieldDefinition()
                .name("agency")
                .description("Get a single agency based on agency ID")
                .type(agencyType)
                .argument(GraphQLArgument.newArgument()
                    .name("id")
                    .type(new GraphQLNonNull(Scalars.GraphQLString))
                    .build())
                .dataFetcher(environment ->
                    index.getAgencyWithoutFeedId(environment.getArgument("id")))
                .build())
            .field(GraphQLFieldDefinition.newFieldDefinition()
                .name("stops")
                .description("Get all stops for the specified graph")
                .type(new GraphQLList(stopType))
                .argument(GraphQLArgument.newArgument()
                    .name("ids")
                    .type(new GraphQLList(Scalars.GraphQLString))
                    .build())
                .argument(GraphQLArgument.newArgument()
                    .name("name")
                    .type(Scalars.GraphQLString)
                    .build())
                .dataFetcher(environment -> {
                    if ((environment.getArgument("ids") instanceof List)) {
                        if (environment.getArguments().entrySet()
                            .stream()
                            .filter(stringObjectEntry -> stringObjectEntry.getValue() != null)
                            .collect(Collectors.toList())
                            .size() != 1) {
                            throw new IllegalArgumentException("Unable to combine other filters with ids");
                        }
                        return ((List<String>) environment.getArgument("ids"))
                            .stream()
                            .map(id -> index.stopForId.get(GtfsLibrary.convertIdFromString(id)))
                            .collect(Collectors.toList());
                    }
                    Stream<Stop> stream;
                    if (environment.getArgument("name") == null) {
                        stream = index.stopForId.values().stream();
                    }
                    else {
                        stream = index.getLuceneIndex().query(environment.getArgument("name"), true, true, false, false)
                            .stream()
                            .map(result -> index.stopForId.get(GtfsLibrary.convertIdFromString(result.id)));
                    }
                    return stream.collect(Collectors.toList());
                })
                .build())
            .field(GraphQLFieldDefinition.newFieldDefinition()
                .name("stopsByBbox")
                .description("Get all stops within the specified bounding box")
                .type(new GraphQLList(stopType))
                .argument(GraphQLArgument.newArgument()
                    .name("minLat")
                    .type(Scalars.GraphQLFloat)
                    .build())
                .argument(GraphQLArgument.newArgument()
                    .name("minLon")
                    .type(Scalars.GraphQLFloat)
                    .build())
                .argument(GraphQLArgument.newArgument()
                    .name("maxLat")
                    .type(Scalars.GraphQLFloat)
                    .build())
                .argument(GraphQLArgument.newArgument()
                    .name("maxLon")
                    .type(Scalars.GraphQLFloat)
                    .build())
                .argument(GraphQLArgument.newArgument()
                    .name("agency")
                    .type(Scalars.GraphQLString)
                    .build())
                .dataFetcher(environment -> index.graph.streetIndex
                    .getTransitStopForEnvelope(new Envelope(
                        new Coordinate(environment.getArgument("minLon"),
                            environment.getArgument("minLat")),
                        new Coordinate(environment.getArgument("maxLon"),
                            environment.getArgument("maxLat"))))
                    .stream()
                    .map(TransitVertex::getStop)
                    .filter(stop -> environment.getArgument("agency") == null || stop.getId()
                        .getAgencyId().equalsIgnoreCase(environment.getArgument("agency")))
                    .collect(Collectors.toList()))
                .build())
            .field(GraphQLFieldDefinition.newFieldDefinition()
                .name("stopsByRadius")
                .description(
                    "Get all stops within the specified radius from a location. The returned type has two fields stop and distance")
                .type(relay.connectionType("stopAtDistance",
                    relay.edgeType("stopAtDistance", stopAtDistanceType, null, new ArrayList<>()),
                    new ArrayList<>()))
                .argument(GraphQLArgument.newArgument()
                    .name("lat")
                    .description("Latitude of the location")
                    .type(Scalars.GraphQLFloat)
                    .build())
                .argument(GraphQLArgument.newArgument()
                    .name("lon")
                    .description("Longitude of the location")
                    .type(Scalars.GraphQLFloat)
                    .build())
                .argument(GraphQLArgument.newArgument()
                    .name("radius")
                    .description("Radius (in meters) to search for from the specified location")
                    .type(Scalars.GraphQLInt)
                    .build())
                .argument(GraphQLArgument.newArgument()
                    .name("agency")
                    .type(Scalars.GraphQLString)
                    .build())
                .argument(relay.getConnectionFieldArguments())
                .dataFetcher(environment -> {
                    List<GraphIndex.StopAndDistance> stops;
                    try {
                        stops = index.findClosestStopsByWalking(
                            environment.getArgument("lat"),
                            environment.getArgument("lon"),
                            environment.getArgument("radius"))
                            .stream()
                            .filter(stopAndDistance -> environment.getArgument("agency") == null ||
                                stopAndDistance.stop.getId().getAgencyId()
                                    .equalsIgnoreCase(environment.getArgument("agency")))
                            .sorted(Comparator.comparing(s -> s.distance))
                            .collect(Collectors.toList());
                    } catch (VertexNotFoundException e) {
                        stops = Collections.emptyList();
                    }

                    return new SimpleListConnection(stops).get(environment);
                })
                .build())
            .field(GraphQLFieldDefinition.newFieldDefinition()
                .name("nearest")
                .description(
                    "Get all places (stops, stations, etc. with coordinates) within the specified radius from a location. The returned type has two fields place and distance. The search is done by walking so the distance is according to the network of walkables.")
                .type(relay.connectionType("placeAtDistance",
                    relay.edgeType("placeAtDistance", placeAtDistanceType, null, new ArrayList<>()),
                    new ArrayList<>()))
                .argument(GraphQLArgument.newArgument()
                    .name("lat")
                    .description("Latitude of the location")
                    .type(Scalars.GraphQLFloat)
                    .build())
                .argument(GraphQLArgument.newArgument()
                    .name("lon")
                    .description("Longitude of the location")
                    .type(Scalars.GraphQLFloat)
                    .build())
                .argument(GraphQLArgument.newArgument()
                    .name("maxDistance")
                    .description("Maximum distance (in meters) to search for from the specified location. Default is 2000m.")
                    .defaultValue(2000)
                    .type(Scalars.GraphQLInt)
                    .build())
                .argument(GraphQLArgument.newArgument()
                    .name("maxResults")
                    .description("Maximum number of results. Search is stopped when this limit is reached. Default is 20.")
                    .defaultValue(20)
                    .type(Scalars.GraphQLInt)
                    .build())
                .argument(GraphQLArgument.newArgument()
                    .name("filterByPlaceTypes")
                    .description("Only include places that imply this type. i.e. mode for stops, station etc. Also BICYCLE_RENT for bike rental stations.")
                    .type(new GraphQLList(filterPlaceTypeEnum))
                    .build())
                .argument(GraphQLArgument.newArgument()
                    .name("filterByModes")
                    .description("Only include places that include this mode. Only checked for places with mode i.e. stops, departure rows.")
                    .type(new GraphQLList(modeEnum))
                    .build())
                .argument(GraphQLArgument.newArgument()
                    .name("filterByIds")
                    .description("Only include places that match one of the given GTFS ids.")
                    .type(filterInputType)
                    .build())
                .argument(relay.getConnectionFieldArguments())
                .dataFetcher(environment -> {
                    List<AgencyAndId> filterByStops = null;
                    List<AgencyAndId> filterByRoutes = null;
                    List<String> filterByBikeRentalStations = null;
                    List<String> filterByBikeParks = null;
                    List<String> filterByCarParks = null;
                    @SuppressWarnings("rawtypes")
                    Map filterByIds = environment.getArgument("filterByIds");
                    if (filterByIds != null) {
                        filterByStops = toIdList(((List<String>) filterByIds.get("stops")));
                        filterByRoutes = toIdList(((List<String>) filterByIds.get("routes")));
                        filterByBikeRentalStations = filterByIds.get("bikeRentalStations") != null ? (List<String>) filterByIds.get("bikeRentalStations") : Collections.emptyList();
                        filterByBikeParks = filterByIds.get("bikeParks") != null ? (List<String>) filterByIds.get("bikeParks") : Collections.emptyList();
                        filterByCarParks = filterByIds.get("carParks") != null ? (List<String>) filterByIds.get("carParks") : Collections.emptyList();
                    }

                    List<TraverseMode> filterByModes = environment.getArgument("filterByModes");
                    List<GraphIndex.PlaceType> filterByPlaceTypes = environment.getArgument("filterByPlaceTypes");

                    List<GraphIndex.PlaceAndDistance> places;
                    try {
                        places = index.findClosestPlacesByWalking(
                            environment.getArgument("lat"),
                            environment.getArgument("lon"),
                            environment.getArgument("maxDistance"),
                            environment.getArgument("maxResults"),
                            filterByModes,
                            filterByPlaceTypes,
                            filterByStops,
                            filterByRoutes,
                            filterByBikeRentalStations,
                            filterByBikeParks,
                            filterByCarParks
                            )
                            .stream()
                            .collect(Collectors.toList());
                    } catch (VertexNotFoundException e) {
                        places = Collections.emptyList();
                    }

                    return new SimpleListConnection(places).get(environment);
                })
                .build())
            .field(GraphQLFieldDefinition.newFieldDefinition()
                .name("departureRow")
                .description("Get a single departure row based on its id (format is Agency:StopId:PatternId)")
                .type(departureRowType)
                .argument(GraphQLArgument.newArgument()
                    .name("id")
                    .type(new GraphQLNonNull(Scalars.GraphQLString))
                    .build())
                .dataFetcher(environment -> GraphIndex.DepartureRow.fromId(index, environment.getArgument("id")))
                .build())
            .field(GraphQLFieldDefinition.newFieldDefinition()
                .name("stop")
                .description("Get a single stop based on its id (format is Agency:StopId)")
                .type(stopType)
                .argument(GraphQLArgument.newArgument()
                    .name("id")
                    .type(new GraphQLNonNull(Scalars.GraphQLString))
                    .build())
                .dataFetcher(environment -> index.stopForId
                    .get(GtfsLibrary.convertIdFromString(environment.getArgument("id"))))
                .build())
            .field(GraphQLFieldDefinition.newFieldDefinition()
                .name("station")
                .description("Get a single station (stop with location_type = 1) based on its id (format is Agency:StopId)")
                .type(stopType)
                .argument(GraphQLArgument.newArgument()
                    .name("id")
                    .type(new GraphQLNonNull(Scalars.GraphQLString))
                    .build())
                .dataFetcher(environment -> index.stationForId
                    .get(GtfsLibrary.convertIdFromString(environment.getArgument("id"))))
                .build())
            .field(GraphQLFieldDefinition.newFieldDefinition()
                .name("stations")
                .description("Get all stations (stop with location_type = 1)")
                .type(new GraphQLList(stopType))
                .argument(GraphQLArgument.newArgument()
                        .name("ids")
                        .type(new GraphQLList(Scalars.GraphQLString))
                        .build())
                .dataFetcher(environment -> {
                    if ((environment.getArgument("ids") instanceof List)) {
                        return ((List<String>) environment.getArgument("ids"))
                                .stream()
                                .map(id -> index.stationForId.get(GtfsLibrary.convertIdFromString(id)))
                                .collect(Collectors.toList());
                    }
                    return new ArrayList<>(index.stationForId.values());
                })
                .build())
            .field(GraphQLFieldDefinition.newFieldDefinition()
                .name("routes")
                .description("Get all routes for the specified graph")
                .type(new GraphQLList(routeType))
                .argument(GraphQLArgument.newArgument()
                    .name("ids")
                    .type(new GraphQLList(Scalars.GraphQLString))
                    .build())
                .argument(GraphQLArgument.newArgument()
                    .name("name")
                    .type(Scalars.GraphQLString)
                    .build())
                .argument(GraphQLArgument.newArgument()
                    .name("modes")
                    .type(Scalars.GraphQLString)
                    .build())
                .dataFetcher(environment -> {
                    if ((environment.getArgument("ids") instanceof List)) {
                        if (environment.getArguments().entrySet()
                            .stream()
                            .filter(stringObjectEntry -> stringObjectEntry.getValue() != null)
                            .collect(Collectors.toList())
                            .size() != 1) {
                            throw new IllegalArgumentException("Unable to combine other filters with ids");
                        }
                        return ((List<String>) environment.getArgument("ids"))
                            .stream()
                            .map(id -> index.routeForId.get(GtfsLibrary.convertIdFromString(id)))
                            .collect(Collectors.toList());
                    }
                    Stream<Route> stream = index.routeForId.values().stream();
                    if (environment.getArgument("name") != null) {
                        stream = stream
                            .filter(route -> route.getShortName() != null)
                            .filter(route -> route.getShortName().toLowerCase().startsWith(
                                    ((String) environment.getArgument("name")).toLowerCase())
                            );
                    }
                    if (environment.getArgument("modes") != null) {
                        Set<TraverseMode> modes = new QualifiedModeSet(
                            environment.getArgument("modes")).qModes
                            .stream()
                            .map(qualifiedMode -> qualifiedMode.mode)
                            .filter(TraverseMode::isTransit)
                            .collect(Collectors.toSet());
                        stream = stream
                            .filter(route ->
                                modes.contains(GtfsLibrary.getTraverseMode(route)));
                    }
                    return stream.collect(Collectors.toList());
                })
                .build())
            .field(GraphQLFieldDefinition.newFieldDefinition()
                .name("route")
                .description("Get a single route based on its id (format is Agency:RouteId)")
                .type(routeType)
                .argument(GraphQLArgument.newArgument()
                    .name("id")
                    .type(new GraphQLNonNull(Scalars.GraphQLString))
                    .build())
                .dataFetcher(environment -> index.routeForId
                    .get(GtfsLibrary.convertIdFromString(environment.getArgument("id"))))
                .build())
            .field(GraphQLFieldDefinition.newFieldDefinition()
                .name("trips")
                .description("Get all trips for the specified graph")
                .type(new GraphQLList(tripType))
                .dataFetcher(environment -> new ArrayList<>(index.tripForId.values()))
                .build())
            .field(GraphQLFieldDefinition.newFieldDefinition()
                .name("trip")
                .description("Get a single trip based on its id (format is Agency:TripId)")
                .type(tripType)
                .argument(GraphQLArgument.newArgument()
                    .name("id")
                    .type(new GraphQLNonNull(Scalars.GraphQLString))
                    .build())
                .dataFetcher(environment -> index.tripForId
                    .get(GtfsLibrary.convertIdFromString(environment.getArgument("id"))))
                .build())
            .field(GraphQLFieldDefinition.newFieldDefinition()
                .name("fuzzyTrip")
                .type(tripType)
                .argument(GraphQLArgument.newArgument()
                    .name("route")
                    .type(Scalars.GraphQLString)
                    .build())
                .argument(GraphQLArgument.newArgument()
                    .name("direction")
                    .type(Scalars.GraphQLInt)
                    .build())
                .argument(GraphQLArgument.newArgument()
                    .name("date")
                    .type(Scalars.GraphQLString)
                    .build())
                .argument(GraphQLArgument.newArgument()
                    .name("time")
                    .type(Scalars.GraphQLInt)
                    .build())
                .dataFetcher(environment -> {
                    try {
                        return fuzzyTripMatcher.getTrip(
                            index.routeForId.get(
                                GtfsLibrary.convertIdFromString(environment.getArgument("route"))),
                            environment.getArgument("direction"),
                            environment.getArgument("time"),
                            ServiceDate.parseString(((String) environment.getArgument("date")).replace("-", ""))
                        );
                    } catch (ParseException e) {
                        return null; // Invalid date format
                    }
                })
                .build())
            .field(GraphQLFieldDefinition.newFieldDefinition()
                .name("patterns")
                .description("Get all patterns for the specified graph")
                .type(new GraphQLList(patternType))
                .dataFetcher(environment -> new ArrayList<>(index.patternForId.values()))
                .build())
            .field(GraphQLFieldDefinition.newFieldDefinition()
                .name("pattern")
                .description("Get a single pattern based on its id")
                .type(patternType)
                .argument(GraphQLArgument.newArgument()
                    .name("id")
                    .type(new GraphQLNonNull(Scalars.GraphQLString))
                    .build())
                .dataFetcher(environment -> index.patternForId.get(environment.getArgument("id")))
                .build())
            .field(GraphQLFieldDefinition.newFieldDefinition()
                .name("clusters")
                .description("Get all clusters for the specified graph")
                .type(new GraphQLList(clusterType))
                .dataFetcher(environment -> new ArrayList<>(index.stopClusterForId.values()))
                .build())
            .field(GraphQLFieldDefinition.newFieldDefinition()
                .name("cluster")
                .description("Get a single cluster based on its id")
                .type(clusterType)
                .argument(GraphQLArgument.newArgument()
                    .name("id")
                    .type(new GraphQLNonNull(Scalars.GraphQLString))
                    .build())
                .dataFetcher(
                    environment -> index.stopClusterForId.get(environment.getArgument("id")))
                .build())
            .field(GraphQLFieldDefinition.newFieldDefinition()
                .name("alerts")
                .description("Get all alerts active in the graph")
                .type(new GraphQLList(alertType))
                .dataFetcher(dataFetchingEnvironment -> index.getAlerts())
                .build())
            .field(GraphQLFieldDefinition.newFieldDefinition()
                .name("serviceTimeRange")
                .description("Get start and end time for publict transit services present in the graph")
                .type(serviceTimeRangeType)
                .dataFetcher(environment -> index.graph)
                .build())
            .field(GraphQLFieldDefinition.newFieldDefinition()
                .name("bikeRentalStations")
                .type(new GraphQLList(bikeRentalStationType))
                .dataFetcher(dataFetchingEnvironment -> new ArrayList<>(index.graph.getService(BikeRentalStationService.class).getBikeRentalStations()))
                .build())
            .field(GraphQLFieldDefinition.newFieldDefinition()
                .name("bikeRentalStation")
                .type(bikeRentalStationType)
                .argument(GraphQLArgument.newArgument()
                    .name("id")
                    .type(new GraphQLNonNull(Scalars.GraphQLString))
                    .build())
                .dataFetcher(environment -> index.graph.getService(BikeRentalStationService.class)
                    .getBikeRentalStations()
                    .stream()
                    .filter(bikeRentalStation -> bikeRentalStation.id.equals(environment.getArgument("id")))
                    .findFirst()
                    .orElse(null))
                .build())
            .field(GraphQLFieldDefinition.newFieldDefinition()
                .name("bikeParks")
                .type(new GraphQLList(bikeParkType))
                .dataFetcher(dataFetchingEnvironment -> new ArrayList<>(index.graph.getService(BikeRentalStationService.class).getBikeParks()))
                .build())
            .field(GraphQLFieldDefinition.newFieldDefinition()
                .name("bikePark")
                .type(bikeParkType)
                .argument(GraphQLArgument.newArgument()
                    .name("id")
                    .type(new GraphQLNonNull(Scalars.GraphQLString))
                    .build())
                .dataFetcher(environment -> index.graph.getService(BikeRentalStationService.class)
                    .getBikeParks()
                    .stream()
                    .filter(bikePark -> bikePark.id.equals(environment.getArgument("id")))
                    .findFirst()
                    .orElse(null))
                .build())
            .field(GraphQLFieldDefinition.newFieldDefinition()
                .name("carParks")
                .type(new GraphQLList(carParkType))
                .argument(GraphQLArgument.newArgument()
                    .name("ids")
                    .type(new GraphQLList(Scalars.GraphQLString))
                    .build())
                .dataFetcher(environment -> {
                    if ((environment.getArgument("ids") instanceof List)) {
                        Map<String, CarPark> carParks = index.graph.getService(CarParkService.class).getCarParkById();
                        return ((List<String>) environment.getArgument("ids"))
                            .stream()
                            .map(carParks::get)
                            .collect(Collectors.toList());
                    }
                    return new ArrayList<>(index.graph.getService(CarParkService.class).getCarParks());
                })
                .build())
            .field(GraphQLFieldDefinition.newFieldDefinition()
                .name("carPark")
                .type(carParkType)
                .argument(GraphQLArgument.newArgument()
                    .name("id")
                    .type(new GraphQLNonNull(Scalars.GraphQLString))
                    .build())
                .dataFetcher(environment -> index.graph.getService(CarParkService.class)
                    .getCarParks()
                    .stream()
                    .filter(carPark -> carPark.id.equals(environment.getArgument("id")))
                    .findFirst()
                    .orElse(null))
                .build())
            .field(GraphQLFieldDefinition.newFieldDefinition()
                .name("viewer")
                .description(
                    "Needed until https://github.com/facebook/relay/issues/112 is resolved")
                .type(new GraphQLTypeReference("QueryType"))
                .dataFetcher(DataFetchingEnvironment::getParentType)
                .build())
            .field(planFieldType)
            .build();

        Set<GraphQLType> dictionary = new HashSet<>();
        dictionary.add(placeInterface);

        indexSchema = GraphQLSchema.newSchema()
            .query(queryType)
            .build(dictionary);
    }

    //Supporting serviceDay format to be the same as date-format - for consistency
    private String cleanupServiceDayArgument(String serviceDayArgument) {
        if (serviceDayArgument != null) {
           serviceDayArgument = serviceDayArgument.replace("-", "");
        }
        return serviceDayArgument;
    }

    private List<AgencyAndId> toIdList(List<String> ids) {
        if (ids == null) return Collections.emptyList();
        return ids.stream().map(GtfsLibrary::convertIdFromString).collect(Collectors.toList());
    }

    private void createPlanType(GraphIndex index) {
        final GraphQLObjectType legGeometryType = GraphQLObjectType.newObject()
            .name("LegGeometry")
            .field(GraphQLFieldDefinition.newFieldDefinition()
                .name("length")
                .description("The number of points in the string")
                .type(Scalars.GraphQLInt)
                .dataFetcher(environment -> ((EncodedPolylineBean)environment.getSource()).getLength())
                .build())
            .field(GraphQLFieldDefinition.newFieldDefinition()
                .name("points")
                .description("The encoded points of the polyline.")
                .type(Scalars.GraphQLString)
                .dataFetcher(environment -> ((EncodedPolylineBean)environment.getSource()).getPoints())
                .build())
            .build();

        final GraphQLObjectType placeType = GraphQLObjectType.newObject()
            .name("Place")
            .field(GraphQLFieldDefinition.newFieldDefinition()
                .name("name")
                .description("For transit stops, the name of the stop. For points of interest, the name of the POI.")
                .type(Scalars.GraphQLString)
                .dataFetcher(environment -> ((Place)environment.getSource()).name)
                .build())
            .field(GraphQLFieldDefinition.newFieldDefinition()
                .name("vertexType")
                .description("Type of vertex. (Normal, Bike sharing station, Bike P+R, Transit stop) Mostly used for better localization of bike sharing and P+R station names")
                .type(vertexTypeEnum)
                .dataFetcher(environment -> ((Place)environment.getSource()).vertexType)
                .build())
            .field(GraphQLFieldDefinition.newFieldDefinition()
                .name("lat")
                .description("The latitude of the place.")
                .type(new GraphQLNonNull(Scalars.GraphQLFloat))
                .dataFetcher(environment -> ((Place)environment.getSource()).lat)
                .build())
            .field(GraphQLFieldDefinition.newFieldDefinition()
                .name("lon")
                .description("The longitude of the place.")
                .type(new GraphQLNonNull(Scalars.GraphQLFloat))
                .dataFetcher(environment -> ((Place)environment.getSource()).lon)
                .build())
            .field(GraphQLFieldDefinition.newFieldDefinition()
                .name("stop")
                .description("The stop related to the place.")
                .type(stopType)
                .dataFetcher(environment -> ((Place) environment.getSource()).vertexType.equals(VertexType.TRANSIT) ? index.stopForId.get(((Place) environment.getSource()).stopId) : null)
                .build())
            .field(GraphQLFieldDefinition.newFieldDefinition()
                .name("bikeRentalStation")
                .type(bikeRentalStationType)
                .description("The bike rental station related to the place")
                .dataFetcher(environment -> ((Place) environment.getSource()).vertexType.equals(VertexType.BIKESHARE) ?
                    index.graph.getService(BikeRentalStationService.class)
                        .getBikeRentalStations()
                        .stream()
                        .filter(bikeRentalStation -> bikeRentalStation.id.equals(((Place) environment.getSource()).bikeShareId))
                        .findFirst()
                        .orElse(null)
                : null)
                .build())
            .field(GraphQLFieldDefinition.newFieldDefinition()
                .name("bikePark")
                .type(bikeParkType)
                .description("The bike parking related to the place")
                .dataFetcher(environment -> ((Place) environment.getSource()).vertexType.equals(VertexType.BIKEPARK) ?
                    index.graph.getService(BikeRentalStationService.class)
                        .getBikeParks()
                        .stream()
                        .filter(bikePark -> bikePark.id.equals(((Place) environment.getSource()).bikeParkId))
                        .findFirst()
                        .orElse(null)
                    : null)
                .build())
            .field(GraphQLFieldDefinition.newFieldDefinition()
                .name("carPark")
                .type(carParkType)
                .description("The car parking related to the place")
                .dataFetcher(environment -> ((Place) environment.getSource()).vertexType.equals(VertexType.PARKANDRIDE) ?
                    index.graph.getService(CarParkService.class)
                        .getCarParks()
                        .stream()
                        .filter(carPark -> carPark.id.equals(((Place) environment.getSource()).carParkId))
                        .findFirst()
                        .orElse(null)
                    : null)
                .build())
            .build();

        final GraphQLObjectType legType = GraphQLObjectType.newObject()
            .name("Leg")
            .field(GraphQLFieldDefinition.newFieldDefinition()
                .name("startTime")
                .description("The date and time this leg begins.")
                .type(Scalars.GraphQLLong)
                .dataFetcher(environment -> ((Leg)environment.getSource()).startTime.getTime().getTime())
                .build())
            .field(GraphQLFieldDefinition.newFieldDefinition()
                .name("endTime")
                .description("The date and time this leg ends.")
                .type(Scalars.GraphQLLong)
                .dataFetcher(environment -> ((Leg)environment.getSource()).endTime.getTime().getTime())
                .build())
            .field(GraphQLFieldDefinition.newFieldDefinition()
                .name("mode")
                .description("The mode (e.g., Walk) used when traversing this leg.")
                .type(modeEnum)
                .dataFetcher(environment -> Enum.valueOf(TraverseMode.class, ((Leg)environment.getSource()).mode))
                .build())
            .field(GraphQLFieldDefinition.newFieldDefinition()
                .name("duration")
                .description("The leg's duration in seconds")
                .type(Scalars.GraphQLFloat)
                .dataFetcher(environment -> ((Leg)environment.getSource()).getDuration())
                .build())
            .field(GraphQLFieldDefinition.newFieldDefinition()
                .name("legGeometry")
                .description("The leg's geometry.")
                .type(legGeometryType)
                .dataFetcher(environment -> ((Leg)environment.getSource()).legGeometry)
                .build())
            .field(GraphQLFieldDefinition.newFieldDefinition()
                .name("agency")
                .description("For transit legs, the transit agency that operates the service used for this leg. For non-transit legs, null.")
                .type(agencyType)
                .dataFetcher(environment -> getAgency(index, ((Leg)environment.getSource()).agencyId))
                .build())
            .field(GraphQLFieldDefinition.newFieldDefinition()
                .name("realTime")
                .description("Whether there is real-time data about this Leg")
                .type(Scalars.GraphQLBoolean)
                .dataFetcher(environment -> ((Leg)environment.getSource()).realTime)
                .build())
            .field(GraphQLFieldDefinition.newFieldDefinition()
                .name("arrivalDelay")
                .description("Arrivaldelay - in seconds - for this Leg")
                .type(Scalars.GraphQLInt)
                .dataFetcher(environment -> ((Leg)environment.getSource()).arrivalDelay)
                .build())
            .field(GraphQLFieldDefinition.newFieldDefinition()
                .name("departureDelay")
                .description("Departuredelay - in seconds - for this Leg")
                .type(Scalars.GraphQLInt)
                .dataFetcher(environment -> ((Leg)environment.getSource()).departureDelay)
                .build())
            .field(GraphQLFieldDefinition.newFieldDefinition()
                .name("distance")
                .description("The distance traveled while traversing the leg in meters.")
                .type(Scalars.GraphQLFloat)
                .dataFetcher(environment -> ((Leg)environment.getSource()).distance)
                .build())
            .field(GraphQLFieldDefinition.newFieldDefinition()
                .name("transitLeg")
                .description("Whether this leg is a transit leg or not.")
                .type(Scalars.GraphQLBoolean)
                .dataFetcher(environment -> ((Leg)environment.getSource()).isTransitLeg())
                .build())
            .field(GraphQLFieldDefinition.newFieldDefinition()
                .name("rentedBike")
                .description("Whether this leg is with a rented bike.")
                .type(Scalars.GraphQLBoolean)
                .dataFetcher(environment -> ((Leg)environment.getSource()).rentedBike)
                .build())
            .field(GraphQLFieldDefinition.newFieldDefinition()
                .name("from")
                .description("The Place where the leg originates.")
                .type(new GraphQLNonNull(placeType))
                .dataFetcher(environment -> ((Leg)environment.getSource()).from)
                .build())
            .field(GraphQLFieldDefinition.newFieldDefinition()
                .name("to")
                .description("The Place where the leg ends.")
                .type(new GraphQLNonNull(placeType))
                .dataFetcher(environment -> ((Leg)environment.getSource()).to)
                .build())
            .field(GraphQLFieldDefinition.newFieldDefinition()
                .name("route")
                .description("For transit legs, the route. For non-transit legs, null.")
                .type(routeType)
                .dataFetcher(environment -> index.routeForId.get(((Leg)environment.getSource()).routeId))
                .build())
            .field(GraphQLFieldDefinition.newFieldDefinition()
                .name("trip")
                .description("For transit legs, the trip. For non-transit legs, null.")
                .type(tripType)
                .dataFetcher(environment -> index.tripForId.get(((Leg)environment.getSource()).tripId))
                .build())
            .field(GraphQLFieldDefinition.newFieldDefinition()
                .name("intermediateStops")
                .description("For transit legs, intermediate stops between the Place where the leg originates and the Place where the leg ends. For non-transit legs, null.")
                .type(new GraphQLList(stopType))
                .dataFetcher(environment -> ((Leg)environment.getSource()).stop.stream()
                    .filter(place -> place.stopId != null)
                    .map(placeWithStop -> index.stopForId.get(placeWithStop.stopId))
                    .filter(Objects::nonNull)
                    .collect(Collectors.toList()))
                .build())
            .field(GraphQLFieldDefinition.newFieldDefinition()
                .name("intermediatePlace")
                .description("Do we continue from a specified intermediate place")
                .type(Scalars.GraphQLBoolean)
                .dataFetcher(environment -> ((Leg) environment.getSource()).intermediatePlace)
                .build())
            .build();

        GraphQLObjectType fareType = GraphQLObjectType.newObject()
            .name("fare")
            .field(GraphQLFieldDefinition.newFieldDefinition()
                .name("type")
                .type(Scalars.GraphQLString)
                .dataFetcher(new PropertyDataFetcher("name"))
                .build())
            .field(GraphQLFieldDefinition.newFieldDefinition()
                .name("currency")
                .type(Scalars.GraphQLString)
                .dataFetcher(environment -> ((Money)((Map<String, Object>) environment.getSource()).get("fare")).getCurrency().getCurrencyCode())
                .build())
            .field(GraphQLFieldDefinition.newFieldDefinition()
                .name("cents")
                .type(Scalars.GraphQLInt)
                .dataFetcher(environment -> ((Money)((Map<String, Object>) environment.getSource()).get("fare")).getCents())
                .build())
            .field(GraphQLFieldDefinition.newFieldDefinition()
                .name("components")
                .type(new GraphQLList(GraphQLObjectType.newObject()
                    .name("fareComponent")
                    .field(GraphQLFieldDefinition.newFieldDefinition()
                        .name("fareId")
                        .type(Scalars.GraphQLString)
                        .dataFetcher(environment -> GtfsLibrary
                            .convertIdToString(((FareComponent) environment.getSource()).fareId))
                        .build())
                    .field(GraphQLFieldDefinition.newFieldDefinition()
                        .name("currency")
                        .type(Scalars.GraphQLString)
                        .dataFetcher(environment -> ((FareComponent) environment.getSource()).price.getCurrency().getCurrencyCode())
                        .build())
                    .field(GraphQLFieldDefinition.newFieldDefinition()
                        .name("cents")
                        .type(Scalars.GraphQLInt)
                        .dataFetcher(environment -> ((FareComponent) environment.getSource()).price.getCents())
                        .build())
                    .field(GraphQLFieldDefinition.newFieldDefinition()
                        .name("routes")
                        .type(new GraphQLList(routeType))
                        .dataFetcher(environment -> ((FareComponent) environment.getSource())
                            .routes
                            .stream()
                            .map(index.routeForId::get)
                            .collect(Collectors.toList()))
                        .build())
                    .build()))
                .dataFetcher(new PropertyDataFetcher("details"))
                .build())
            .build();

        final GraphQLObjectType itineraryType = GraphQLObjectType.newObject()
            .name("Itinerary")
            .field(GraphQLFieldDefinition.newFieldDefinition()
                .name("startTime")
                .description("Time that the trip departs.")
                .type(Scalars.GraphQLLong)
                .dataFetcher(environment -> ((Itinerary)environment.getSource()).startTime.getTime().getTime())
                .build())
            .field(GraphQLFieldDefinition.newFieldDefinition()
                .name("endTime")
                .description("Time that the trip arrives.")
                .type(Scalars.GraphQLLong)
                .dataFetcher(environment -> ((Itinerary)environment.getSource()).endTime.getTime().getTime())
                .build())
            .field(GraphQLFieldDefinition.newFieldDefinition()
                .name("duration")
                .description("Duration of the trip on this itinerary, in seconds.")
                .type(Scalars.GraphQLLong)
                .dataFetcher(environment -> ((Itinerary)environment.getSource()).duration)
                .build())
            .field(GraphQLFieldDefinition.newFieldDefinition()
                .name("waitingTime")
                .description("How much time is spent waiting for transit to arrive, in seconds.")
                .type(Scalars.GraphQLLong)
                .dataFetcher(environment -> ((Itinerary)environment.getSource()).waitingTime)
                .build())
            .field(GraphQLFieldDefinition.newFieldDefinition()
                .name("walkTime")
                .description("How much time is spent walking, in seconds.")
                .type(Scalars.GraphQLLong)
                .dataFetcher(environment -> ((Itinerary)environment.getSource()).walkTime)
                .build())
            .field(GraphQLFieldDefinition.newFieldDefinition()
                .name("walkDistance")
                .description("How far the user has to walk, in meters.")
                .type(Scalars.GraphQLFloat)
                .dataFetcher(environment -> ((Itinerary)environment.getSource()).walkDistance)
                .build())
            .field(GraphQLFieldDefinition.newFieldDefinition()
                .name("legs")
                .description("A list of Legs. Each Leg is either a walking (cycling, car) portion of the trip, or a transit trip on a particular vehicle. So a trip where the use walks to the Q train, transfers to the 6, then walks to their destination, has four legs.")
                .type(new GraphQLNonNull(new GraphQLList(legType)))
                .dataFetcher(environment -> ((Itinerary)environment.getSource()).legs)
                .build())
            .field(GraphQLFieldDefinition.newFieldDefinition()
                .name("fares")
                .description("Information about the fares for this itinerary")
                .type(new GraphQLList(fareType))
                .dataFetcher(environment -> {
                    Fare fare = ((Itinerary)environment.getSource()).fare;
                    if (fare == null) {
                        return null;
                    }
                    List<Map<String, Object>> results = fare.fare.keySet().stream().map(fareKey -> {
                        Map<String, Object> result = new HashMap<>();
                        result.put("name", fareKey);
                        result.put("fare", fare.getFare(fareKey));
                        result.put("details", fare.getDetails(fareKey));
                        return result;
                    }).collect(Collectors.toList());
                    return results;
                })
                .build())
            .build();

        planType = GraphQLObjectType.newObject()
            .name("Plan")
            .field(GraphQLFieldDefinition.newFieldDefinition()
                .name("date")
                .description("The time and date of travel")
                .type(Scalars.GraphQLLong)
                .dataFetcher(environment -> ((TripPlan) ((Map)environment.getSource()).get("plan")).date.getTime())
                .build())
            .field(GraphQLFieldDefinition.newFieldDefinition()
                .name("from")
                .description("The origin")
                .type(new GraphQLNonNull(placeType))
                .dataFetcher(environment -> ((TripPlan) ((Map)environment.getSource()).get("plan")).from)
                .build())
            .field(GraphQLFieldDefinition.newFieldDefinition()
                .name("to")
                .description("The destination")
                .type(new GraphQLNonNull(placeType))
                .dataFetcher(environment -> ((TripPlan) ((Map)environment.getSource()).get("plan")).to)
                .build())
            .field(GraphQLFieldDefinition.newFieldDefinition()
                .name("itineraries")
                .description("A list of possible itineraries")
                .type(new GraphQLNonNull(new GraphQLList(itineraryType)))
                .dataFetcher(environment -> ((TripPlan) ((Map)environment.getSource()).get("plan")).itinerary)
                .build())
            .field(GraphQLFieldDefinition.newFieldDefinition()
                .name("messageEnums")
                .description("A list of possible error messages as enum")
                .type(new GraphQLNonNull(new GraphQLList(Scalars.GraphQLString)))
                .dataFetcher(environment -> ((List<Message>)((Map)environment.getSource()).get("messages"))
                    .stream().map(Enum::name).collect(Collectors.toList()))
                .build())
            .field(GraphQLFieldDefinition.newFieldDefinition()
                .name("messageStrings")
                .description("A list of possible error messages in cleartext")
                .type(new GraphQLNonNull(new GraphQLList(Scalars.GraphQLString)))
                .dataFetcher(environment -> ((List<Message>)((Map)environment.getSource()).get("messages"))
                    .stream()
                    .map(message -> message.get(ResourceBundleSingleton.INSTANCE.getLocale(
                        environment.getArgument("locale"))))
                    .collect(Collectors.toList())
                )
                .build())
            .field(GraphQLFieldDefinition.newFieldDefinition()
                .name("debugOutput")
                .description("Information about the timings for the plan generation")
                .type(new GraphQLNonNull(GraphQLObjectType.newObject()
                    .name("debugOutput")
                    .field(GraphQLFieldDefinition.newFieldDefinition()
                        .name("totalTime")
                        .type(Scalars.GraphQLLong)
                        .build())
                    .build()))
                .dataFetcher(environment -> (((Map)environment.getSource()).get("debugOutput")))
                .build())
            .build();
    }
}<|MERGE_RESOLUTION|>--- conflicted
+++ resolved
@@ -7,36 +7,41 @@
 import graphql.Scalars;
 import graphql.relay.Relay;
 import graphql.relay.SimpleListConnection;
-<<<<<<< HEAD
-import graphql.schema.*;
-import org.opentripplanner.api.common.Message;
-import org.opentripplanner.api.model.*;
-import org.opentripplanner.api.parameter.QualifiedModeSet;
-=======
+import graphql.schema.DataFetcher;
 import graphql.schema.DataFetchingEnvironment;
+import graphql.schema.DataFetchingEnvironmentImpl;
 import graphql.schema.GraphQLArgument;
 import graphql.schema.GraphQLEnumType;
 import graphql.schema.GraphQLFieldDefinition;
+import graphql.schema.GraphQLInputObjectField;
+import graphql.schema.GraphQLInputObjectType;
 import graphql.schema.GraphQLInterfaceType;
 import graphql.schema.GraphQLList;
 import graphql.schema.GraphQLNonNull;
 import graphql.schema.GraphQLObjectType;
 import graphql.schema.GraphQLOutputType;
 import graphql.schema.GraphQLSchema;
+import graphql.schema.GraphQLType;
 import graphql.schema.GraphQLTypeReference;
+import graphql.schema.PropertyDataFetcher;
 import graphql.schema.TypeResolver;
+import org.opentripplanner.api.common.Message;
+import org.opentripplanner.api.model.Itinerary;
+import org.opentripplanner.api.model.Leg;
+import org.opentripplanner.api.model.Place;
+import org.opentripplanner.api.model.TripPlan;
+import org.opentripplanner.api.model.VertexType;
+import org.opentripplanner.api.parameter.QualifiedModeSet;
+import org.opentripplanner.gtfs.GtfsLibrary;
+import org.opentripplanner.index.model.StopTimesInPattern;
+import org.opentripplanner.index.model.TripTimeShort;
 import org.opentripplanner.model.Agency;
 import org.opentripplanner.model.AgencyAndId;
 import org.opentripplanner.model.Notice;
 import org.opentripplanner.model.Route;
 import org.opentripplanner.model.Stop;
+import org.opentripplanner.model.StopPattern;
 import org.opentripplanner.model.Trip;
-import org.opentripplanner.model.calendar.ServiceDate;
->>>>>>> d034c1b3
-import org.opentripplanner.gtfs.GtfsLibrary;
-import org.opentripplanner.index.model.StopTimesInPattern;
-import org.opentripplanner.index.model.TripTimeShort;
-import org.opentripplanner.model.*;
 import org.opentripplanner.model.calendar.ServiceDate;
 import org.opentripplanner.profile.StopCluster;
 import org.opentripplanner.routing.alertpatch.Alert;
@@ -46,7 +51,12 @@
 import org.opentripplanner.routing.bike_rental.BikeRentalStationService;
 import org.opentripplanner.routing.car_park.CarPark;
 import org.opentripplanner.routing.car_park.CarParkService;
-import org.opentripplanner.routing.core.*;
+import org.opentripplanner.routing.core.Fare;
+import org.opentripplanner.routing.core.FareComponent;
+import org.opentripplanner.routing.core.Money;
+import org.opentripplanner.routing.core.OptimizeType;
+import org.opentripplanner.routing.core.ServiceDay;
+import org.opentripplanner.routing.core.TraverseMode;
 import org.opentripplanner.routing.edgetype.SimpleTransfer;
 import org.opentripplanner.routing.edgetype.Timetable;
 import org.opentripplanner.routing.edgetype.TimetableSnapshot;
@@ -63,7 +73,18 @@
 import org.opentripplanner.util.model.EncodedPolylineBean;
 
 import java.text.ParseException;
-import java.util.*;
+import java.util.ArrayList;
+import java.util.Arrays;
+import java.util.BitSet;
+import java.util.Collection;
+import java.util.Collections;
+import java.util.Comparator;
+import java.util.HashMap;
+import java.util.HashSet;
+import java.util.List;
+import java.util.Map;
+import java.util.Objects;
+import java.util.Set;
 import java.util.stream.Collectors;
 import java.util.stream.Stream;
 
@@ -158,25 +179,25 @@
 
     private final GtfsRealtimeFuzzyTripMatcher fuzzyTripMatcher;
 
+    public GraphQLOutputType agencyType = new GraphQLTypeReference("Agency");
+
+    public GraphQLOutputType alertType = new GraphQLTypeReference("Alert");
+
+    public GraphQLOutputType serviceTimeRangeType = new GraphQLTypeReference("ServiceTimeRange");
+
+    public GraphQLOutputType bikeRentalStationType = new GraphQLTypeReference("BikeRentalStation");
+
+    public GraphQLOutputType bikeParkType = new GraphQLTypeReference("BikePark");
+
+    public GraphQLOutputType carParkType = new GraphQLTypeReference("CarPark");
+
+    public GraphQLOutputType coordinateType = new GraphQLTypeReference("Coordinates");
+
+    public GraphQLOutputType clusterType = new GraphQLTypeReference("Cluster");
+
+    public GraphQLOutputType patternType = new GraphQLTypeReference("Pattern");
+
     public GraphQLOutputType noticeType = new GraphQLTypeReference("Notice");
-
-    public GraphQLOutputType agencyType = new GraphQLTypeReference("Agency");
-
-    public GraphQLOutputType alertType = new GraphQLTypeReference("Alert");
-
-    public GraphQLOutputType serviceTimeRangeType = new GraphQLTypeReference("ServiceTimeRange");
-
-    public GraphQLOutputType bikeRentalStationType = new GraphQLTypeReference("BikeRentalStation");
-
-    public GraphQLOutputType bikeParkType = new GraphQLTypeReference("BikePark");
-
-    public GraphQLOutputType carParkType = new GraphQLTypeReference("CarPark");
-
-    public GraphQLOutputType coordinateType = new GraphQLTypeReference("Coordinates");
-
-    public GraphQLOutputType clusterType = new GraphQLTypeReference("Cluster");
-
-    public GraphQLOutputType patternType = new GraphQLTypeReference("Pattern");
 
     public GraphQLOutputType routeType = new GraphQLTypeReference("Route");
 
@@ -228,7 +249,9 @@
             if (o instanceof Agency) {
                 return (GraphQLObjectType) agencyType;
             }
-<<<<<<< HEAD
+            if (o instanceof Notice) {
+                return (GraphQLObjectType) noticeType;
+            }
             if (o instanceof AlertPatch) {
                 return (GraphQLObjectType) alertType;
             }
@@ -246,10 +269,6 @@
             }
             if (o instanceof PlaceAndDistance) {
                 return (GraphQLObjectType) placeAtDistanceType;
-=======
-            if (o instanceof Notice) {
-                return (GraphQLObjectType) noticeType;
->>>>>>> d034c1b3
             }
             return null;
         }
@@ -336,14 +355,309 @@
                 .build())
             .build();
 
-<<<<<<< HEAD
         GraphQLInputObjectType preferredInputType = GraphQLInputObjectType.newInputObject()
             .name("InputPreferred")
             .field(GraphQLInputObjectField.newInputObjectField()
                 .name("routes")
                 .description("Set of preferred agencies by user.")
                 .type(Scalars.GraphQLString)
-=======
+                .build())
+            .field(GraphQLInputObjectField.newInputObjectField()
+                .name("agencies")
+                .description("Set of preferred agencies by user.")
+                .type(Scalars.GraphQLString)
+                .build())
+            .field(GraphQLInputObjectField.newInputObjectField()
+                .name("otherThanPreferredRoutesPenalty")
+                .description("Penalty added for using every route that is not preferred if user set any route as preferred. We return number of seconds that we are willing to wait for preferred route.")
+                .type(Scalars.GraphQLInt)
+                .build())
+            .build();
+
+        GraphQLInputObjectType unpreferredInputType = GraphQLInputObjectType.newInputObject()
+            .name("InputUnpreferred")
+            .field(GraphQLInputObjectField.newInputObjectField()
+                .name("routes")
+                .description("Set of unpreferred routes for given user.")
+                .type(Scalars.GraphQLString)
+                .build())
+            .field(GraphQLInputObjectField.newInputObjectField()
+                .name("agencies")
+                .description("Set of unpreferred agencies for given user.")
+                .type(Scalars.GraphQLString)
+                .build())
+            .build();
+
+        GraphQLInputObjectType bannedInputType = GraphQLInputObjectType.newInputObject()
+            .name("InputBanned")
+            .field(GraphQLInputObjectField.newInputObjectField()
+                .name("routes")
+                .description("Do not use certain named routes")
+                .type(Scalars.GraphQLString)
+                .build())
+            .field(GraphQLInputObjectField.newInputObjectField()
+                .name("agencies")
+                .description("Do not use certain named agencies")
+                .type(Scalars.GraphQLString)
+                .build())
+            .field(GraphQLInputObjectField.newInputObjectField()
+                .name("trips")
+                .description("Do not use certain named trips")
+                .type(Scalars.GraphQLString)
+                .build())
+            .field(GraphQLInputObjectField.newInputObjectField()
+                .name("stops")
+                .description("Do not use certain stops. See for more information the bannedStops property in the RoutingResource class.")
+                .type(Scalars.GraphQLString)
+                .build())
+            .field(GraphQLInputObjectField.newInputObjectField()
+                .name("stopsHard")
+                .description("Do not use certain stops. See for more information the bannedStopsHard property in the RoutingResource class.")
+                .type(Scalars.GraphQLString)
+                .build())
+            .build();
+
+        GraphQLInputObjectType triangleInputType = GraphQLInputObjectType.newInputObject()
+            .name("InputTriangle")
+            .field(GraphQLInputObjectField.newInputObjectField()
+                .name("safetyFactor")
+                .description("For the bike triangle, how important safety is")
+                .type(Scalars.GraphQLFloat)
+                .build())
+            .field(GraphQLInputObjectField.newInputObjectField()
+                .name("slopeFactor")
+                .description("For the bike triangle, how important slope is")
+                .type(Scalars.GraphQLFloat)
+                .build())
+            .field(GraphQLInputObjectField.newInputObjectField()
+                .name("timeFactor")
+                .description("For the bike triangle, how important time is")
+                .type(Scalars.GraphQLFloat)
+                .build())
+            .build();
+
+        GraphQLFieldDefinition planFieldType = GraphQLFieldDefinition.newFieldDefinition()
+            .name("plan")
+            .description("Gets plan of a route")
+            .type(planType)
+            .argument(GraphQLArgument.newArgument()
+                .name("date")
+                .type(Scalars.GraphQLString)
+                .build())
+            .argument(GraphQLArgument.newArgument()
+                .name("time")
+                .type(Scalars.GraphQLString)
+                .build())
+            .argument(GraphQLArgument.newArgument()
+                .name("from")
+                .description("The start location")
+                .type(coordinateInputType)
+                .build())
+            .argument(GraphQLArgument.newArgument()
+                .name("to")
+                .description("The end location")
+                .type(coordinateInputType)
+                .build())
+            .argument(GraphQLArgument.newArgument()
+                .name("fromPlace")
+                .type(Scalars.GraphQLString)
+                .build())
+            .argument(GraphQLArgument.newArgument()
+                .name("toPlace")
+                .type(Scalars.GraphQLString)
+                .build())
+            .argument(GraphQLArgument.newArgument()
+                .name("wheelchair")
+                .description("Whether the trip must be wheelchair accessible.")
+                .type(Scalars.GraphQLBoolean)
+                .build())
+            .argument(GraphQLArgument.newArgument()
+                .name("numItineraries")
+                .description("The maximum number of itineraries to return.")
+                .defaultValue(3)
+                .type(Scalars.GraphQLInt)
+                .build())
+            .argument(GraphQLArgument.newArgument()
+                .name("maxWalkDistance")
+                .description("The maximum distance (in meters) the user is willing to walk. Defaults to unlimited.")
+                .type(Scalars.GraphQLFloat)
+                .build())
+            .argument(GraphQLArgument.newArgument()
+                .name("maxPreTransitTime")
+                .description("The maximum time (in seconds) of pre-transit travel when using drive-to-transit (park and ride or kiss and ride). Defaults to unlimited.")
+                .type(Scalars.GraphQLInt)
+                .build())
+            .argument(GraphQLArgument.newArgument()
+                .name("walkReluctance")
+                .description("A multiplier for how bad walking is, compared to being in transit for equal lengths of time. Defaults to 2. Empirically, values between 10 and 20 seem to correspond well to the concept of not wanting to walk too much without asking for totally ridiculous itineraries, but this observation should in no way be taken as scientific or definitive. Your mileage may vary.")
+                .type(Scalars.GraphQLFloat)
+                .build())
+            .argument(GraphQLArgument.newArgument()
+                .name("walkOnStreetReluctance")
+                .description("How much more reluctant is the user to walk on streets with car traffic allowed")
+                .type(Scalars.GraphQLFloat)
+                .build())
+            .argument(GraphQLArgument.newArgument()
+                .name("waitReluctance")
+                .description("How much worse is waiting for a transit vehicle than being on a transit vehicle, as a multiplier. The default value treats wait and on-vehicle time as the same. It may be tempting to set this higher than walkReluctance (as studies often find this kind of preferences among riders) but the planner will take this literally and walk down a transit line to avoid waiting at a stop. This used to be set less than 1 (0.95) which would make waiting offboard preferable to waiting onboard in an interlined trip. That is also undesirable. If we only tried the shortest possible transfer at each stop to neighboring stop patterns, this problem could disappear.")
+                .type(Scalars.GraphQLFloat)
+                .build())
+            .argument(GraphQLArgument.newArgument()
+                .name("waitAtBeginningFactor")
+                .description("How much less bad is waiting at the beginning of the trip (replaces waitReluctance on the first boarding)")
+                .type(Scalars.GraphQLFloat)
+                .build())
+            .argument(GraphQLArgument.newArgument()
+                .name("walkSpeed")
+                .description("max walk speed along streets, in meters per second")
+                .type(Scalars.GraphQLFloat)
+                .build())
+            .argument(GraphQLArgument.newArgument()
+                .name("bikeSpeed")
+                .description("max bike speed along streets, in meters per second")
+                .type(Scalars.GraphQLFloat)
+                .build())
+            .argument(GraphQLArgument.newArgument()
+                .name("bikeSwitchTime")
+                .description("Time to get on and off your own bike")
+                .type(Scalars.GraphQLInt)
+                .build())
+            .argument(GraphQLArgument.newArgument()
+                .name("bikeSwitchCost")
+                .description("Cost of getting on and off your own bike")
+                .type(Scalars.GraphQLInt)
+                .build())
+            .argument(GraphQLArgument.newArgument()
+                .name("optimize")
+                .description("The set of characteristics that the user wants to optimize for -- defaults to QUICK, or optimize for transit time.")
+                .type(optimizeTypeEnum)
+                .build())
+            .argument(GraphQLArgument.newArgument()
+                .name("triangle")
+                .description("Triangle optimization parameters. triangleTimeFactor+triangleSlopeFactor+triangleSafetyFactor == 1")
+                .type(triangleInputType)
+                .build())
+            .argument(GraphQLArgument.newArgument()
+                .name("arriveBy")
+                .description("Whether the trip should depart at dateTime (false, the default), or arrive at dateTime.")
+                .type(Scalars.GraphQLBoolean)
+                .build())
+            .argument(GraphQLArgument.newArgument()
+                .name("intermediatePlaces")
+                .description("An ordered list of intermediate locations to be visited.")
+                .type(new GraphQLList(coordinateInputType))
+                .build())
+            .argument(GraphQLArgument.newArgument()
+                .name("preferred")
+                .description("Preferred")
+                .type(preferredInputType)
+                .build())
+            .argument(GraphQLArgument.newArgument()
+                .name("unpreferred")
+                .description("Unpreferred")
+                .type(unpreferredInputType)
+                .build())
+            .argument(GraphQLArgument.newArgument()
+                .name("walkBoardCost")
+                .description("This prevents unnecessary transfers by adding a cost for boarding a vehicle.")
+                .type(Scalars.GraphQLInt)
+                .build())
+            .argument(GraphQLArgument.newArgument()
+                .name("bikeBoardCost")
+                .description("Separate cost for boarding a vehicle with a bicycle, which is more difficult than on foot.")
+                .type(Scalars.GraphQLInt)
+                .build())
+            .argument(GraphQLArgument.newArgument()
+                .name("banned")
+                .description("Banned")
+                .type(bannedInputType)
+                .build())
+            .argument(GraphQLArgument.newArgument()
+                .name("transferPenalty")
+                .description("An extra penalty added on transfers (i.e. all boardings except the first one). Not to be confused with bikeBoardCost and walkBoardCost, which are the cost of boarding a vehicle with and without a bicycle. The boardCosts are used to model the 'usual' perceived cost of using a transit vehicle, and the transferPenalty is used when a user requests even less transfers. In the latter case, we don't actually optimize for fewest transfers, as this can lead to absurd results. Consider a trip in New York from Grand Army Plaza (the one in Brooklyn) to Kalustyan's at noon. The true lowest transfers route is to wait until midnight, when the 4 train runs local the whole way. The actual fastest route is the 2/3 to the 4/5 at Nevins to the 6 at Union Square, which takes half an hour. Even someone optimizing for fewest transfers doesn't want to wait until midnight. Maybe they would be willing to walk to 7th Ave and take the Q to Union Square, then transfer to the 6. If this takes less than optimize_transfer_penalty seconds, then that's what we'll return.")
+                .type(Scalars.GraphQLInt)
+                .build())
+            .argument(GraphQLArgument.newArgument()
+                .name("batch")
+                .description("when true, do not use goal direction or stop at the target, build a full SPT")
+                .type(Scalars.GraphQLBoolean)
+                .build())
+            .argument(GraphQLArgument.newArgument()
+                .name("modes")
+                .description("The set of TraverseModes that a user is willing to use. Defaults to WALK | TRANSIT.")
+                .type(Scalars.GraphQLString)
+                .build())
+            .argument(GraphQLArgument.newArgument()
+                .name("allowBikeRental")
+                .description("Is bike rental allowed?")
+                .type(Scalars.GraphQLBoolean)
+                .build())
+            .argument(GraphQLArgument.newArgument()
+                .name("boardSlack")
+                .description("Invariant: boardSlack + alightSlack <= transferSlack.")
+                .type(Scalars.GraphQLInt)
+                .build())
+            .argument(GraphQLArgument.newArgument()
+                .name("alightSlack")
+                .description("Invariant: boardSlack + alightSlack <= transferSlack.")
+                .type(Scalars.GraphQLInt)
+                .build())
+            .argument(GraphQLArgument.newArgument()
+                .name("minTransferTime")
+                .description("A global minimum transfer time (in seconds) that specifies the minimum amount of time that must pass between exiting one transit vehicle and boarding another. This time is in addition to time it might take to walk between transit stops. This time should also be overridden by specific transfer timing information in transfers.txt")
+                .type(Scalars.GraphQLInt)
+                .build())
+            .argument(GraphQLArgument.newArgument()
+                .name("nonpreferredTransferPenalty")
+                .description("Penalty for using a non-preferred transfer")
+                .type(Scalars.GraphQLInt)
+                .build())
+            .argument(GraphQLArgument.newArgument()
+                .name("maxTransfers")
+                .description("Maximum number of transfers")
+                .type(Scalars.GraphQLInt)
+                .build())
+            .argument(GraphQLArgument.newArgument()
+                .name("startTransitStopId")
+                .description("A transit stop that this trip must start from")
+                .type(Scalars.GraphQLString)
+                .build())
+            .argument(GraphQLArgument.newArgument()
+                .name("startTransitTripId")
+                .description("A trip where this trip must start from (depart-onboard routing)")
+                .type(Scalars.GraphQLString)
+                .build())
+            .argument(GraphQLArgument.newArgument()
+                .name("claimInitialWait")
+                .description("The maximum wait time in seconds the user is willing to delay trip start. Only effective in Analyst.")
+                .type(Scalars.GraphQLLong)
+                .build())
+            .argument(GraphQLArgument.newArgument()
+                .name("reverseOptimizeOnTheFly")
+                .description("When true, reverse optimize this search on the fly whenever needed, rather than reverse-optimizing the entire path when it's done.")
+                .type(Scalars.GraphQLBoolean)
+                .build())
+            .argument(GraphQLArgument.newArgument()
+                .name("ignoreRealtimeUpdates")
+                .description("When true, realtime updates are ignored during this search.")
+                .type(Scalars.GraphQLBoolean)
+                .build())
+            .argument(GraphQLArgument.newArgument()
+                .name("disableRemainingWeightHeuristic")
+                .description("If true, the remaining weight heuristic is disabled. Currently only implemented for the long distance path service.")
+                .type(Scalars.GraphQLBoolean)
+                .build())
+            .argument(GraphQLArgument.newArgument()
+                .name("locale")
+                .description("Locale for returned text")
+                .type(Scalars.GraphQLString)
+                .build())
+            .dataFetcher(environment -> new GraphQlPlanner(index).plan(environment))
+            .build();
+
+        fuzzyTripMatcher = new GtfsRealtimeFuzzyTripMatcher(index);
+        index.clusterStopsAsNeeded();
+
         noticeType = GraphQLObjectType.newObject()
                 .name("Notice")
                 .field(GraphQLFieldDefinition.newFieldDefinition()
@@ -365,333 +679,6 @@
                                 environment -> ((Notice) environment.getSource()).getPublicCode())
                         .build())
                 .build();
-
-        stopAtDistanceType = GraphQLObjectType.newObject()
-            .name("stopAtDistance")
-            .field(GraphQLFieldDefinition.newFieldDefinition()
-                .name("stop")
-                .type(stopType)
-                .dataFetcher(environment -> ((GraphIndex.StopAndDistance) environment.getSource()).stop)
->>>>>>> d034c1b3
-                .build())
-            .field(GraphQLInputObjectField.newInputObjectField()
-                .name("agencies")
-                .description("Set of preferred agencies by user.")
-                .type(Scalars.GraphQLString)
-                .build())
-            .field(GraphQLInputObjectField.newInputObjectField()
-                .name("otherThanPreferredRoutesPenalty")
-                .description("Penalty added for using every route that is not preferred if user set any route as preferred. We return number of seconds that we are willing to wait for preferred route.")
-                .type(Scalars.GraphQLInt)
-                .build())
-            .build();
-
-        GraphQLInputObjectType unpreferredInputType = GraphQLInputObjectType.newInputObject()
-            .name("InputUnpreferred")
-            .field(GraphQLInputObjectField.newInputObjectField()
-                .name("routes")
-                .description("Set of unpreferred routes for given user.")
-                .type(Scalars.GraphQLString)
-                .build())
-            .field(GraphQLInputObjectField.newInputObjectField()
-                .name("agencies")
-                .description("Set of unpreferred agencies for given user.")
-                .type(Scalars.GraphQLString)
-                .build())
-            .build();
-
-        GraphQLInputObjectType bannedInputType = GraphQLInputObjectType.newInputObject()
-            .name("InputBanned")
-            .field(GraphQLInputObjectField.newInputObjectField()
-                .name("routes")
-                .description("Do not use certain named routes")
-                .type(Scalars.GraphQLString)
-                .build())
-            .field(GraphQLInputObjectField.newInputObjectField()
-                .name("agencies")
-                .description("Do not use certain named agencies")
-                .type(Scalars.GraphQLString)
-                .build())
-            .field(GraphQLInputObjectField.newInputObjectField()
-                .name("trips")
-                .description("Do not use certain named trips")
-                .type(Scalars.GraphQLString)
-                .build())
-            .field(GraphQLInputObjectField.newInputObjectField()
-                .name("stops")
-                .description("Do not use certain stops. See for more information the bannedStops property in the RoutingResource class.")
-                .type(Scalars.GraphQLString)
-                .build())
-            .field(GraphQLInputObjectField.newInputObjectField()
-                .name("stopsHard")
-                .description("Do not use certain stops. See for more information the bannedStopsHard property in the RoutingResource class.")
-                .type(Scalars.GraphQLString)
-                .build())
-            .build();
-
-        GraphQLInputObjectType triangleInputType = GraphQLInputObjectType.newInputObject()
-            .name("InputTriangle")
-            .field(GraphQLInputObjectField.newInputObjectField()
-                .name("safetyFactor")
-                .description("For the bike triangle, how important safety is")
-                .type(Scalars.GraphQLFloat)
-                .build())
-            .field(GraphQLInputObjectField.newInputObjectField()
-                .name("slopeFactor")
-                .description("For the bike triangle, how important slope is")
-                .type(Scalars.GraphQLFloat)
-                .build())
-            .field(GraphQLInputObjectField.newInputObjectField()
-                .name("timeFactor")
-                .description("For the bike triangle, how important time is")
-                .type(Scalars.GraphQLFloat)
-                .build())
-            .build();
-
-        GraphQLFieldDefinition planFieldType = GraphQLFieldDefinition.newFieldDefinition()
-            .name("plan")
-            .description("Gets plan of a route")
-            .type(planType)
-            .argument(GraphQLArgument.newArgument()
-                .name("date")
-                .type(Scalars.GraphQLString)
-                .build())
-            .argument(GraphQLArgument.newArgument()
-                .name("time")
-                .type(Scalars.GraphQLString)
-                .build())
-            .argument(GraphQLArgument.newArgument()
-                .name("from")
-                .description("The start location")
-                .type(coordinateInputType)
-                .build())
-            .argument(GraphQLArgument.newArgument()
-                .name("to")
-                .description("The end location")
-                .type(coordinateInputType)
-                .build())
-            .argument(GraphQLArgument.newArgument()
-                .name("fromPlace")
-                .type(Scalars.GraphQLString)
-                .build())
-            .argument(GraphQLArgument.newArgument()
-                .name("toPlace")
-                .type(Scalars.GraphQLString)
-                .build())
-            .argument(GraphQLArgument.newArgument()
-                .name("wheelchair")
-                .description("Whether the trip must be wheelchair accessible.")
-                .type(Scalars.GraphQLBoolean)
-                .build())
-            .argument(GraphQLArgument.newArgument()
-                .name("numItineraries")
-                .description("The maximum number of itineraries to return.")
-                .defaultValue(3)
-                .type(Scalars.GraphQLInt)
-                .build())
-            .argument(GraphQLArgument.newArgument()
-                .name("maxWalkDistance")
-                .description("The maximum distance (in meters) the user is willing to walk. Defaults to unlimited.")
-                .type(Scalars.GraphQLFloat)
-                .build())
-            .argument(GraphQLArgument.newArgument()
-                .name("maxPreTransitTime")
-                .description("The maximum time (in seconds) of pre-transit travel when using drive-to-transit (park and ride or kiss and ride). Defaults to unlimited.")
-                .type(Scalars.GraphQLInt)
-                .build())
-            .argument(GraphQLArgument.newArgument()
-                .name("walkReluctance")
-                .description("A multiplier for how bad walking is, compared to being in transit for equal lengths of time. Defaults to 2. Empirically, values between 10 and 20 seem to correspond well to the concept of not wanting to walk too much without asking for totally ridiculous itineraries, but this observation should in no way be taken as scientific or definitive. Your mileage may vary.")
-                .type(Scalars.GraphQLFloat)
-                .build())
-            .argument(GraphQLArgument.newArgument()
-                .name("walkOnStreetReluctance")
-                .description("How much more reluctant is the user to walk on streets with car traffic allowed")
-                .type(Scalars.GraphQLFloat)
-                .build())
-            .argument(GraphQLArgument.newArgument()
-                .name("waitReluctance")
-                .description("How much worse is waiting for a transit vehicle than being on a transit vehicle, as a multiplier. The default value treats wait and on-vehicle time as the same. It may be tempting to set this higher than walkReluctance (as studies often find this kind of preferences among riders) but the planner will take this literally and walk down a transit line to avoid waiting at a stop. This used to be set less than 1 (0.95) which would make waiting offboard preferable to waiting onboard in an interlined trip. That is also undesirable. If we only tried the shortest possible transfer at each stop to neighboring stop patterns, this problem could disappear.")
-                .type(Scalars.GraphQLFloat)
-                .build())
-            .argument(GraphQLArgument.newArgument()
-                .name("waitAtBeginningFactor")
-                .description("How much less bad is waiting at the beginning of the trip (replaces waitReluctance on the first boarding)")
-                .type(Scalars.GraphQLFloat)
-                .build())
-            .argument(GraphQLArgument.newArgument()
-                .name("walkSpeed")
-                .description("max walk speed along streets, in meters per second")
-                .type(Scalars.GraphQLFloat)
-                .build())
-            .argument(GraphQLArgument.newArgument()
-                .name("bikeSpeed")
-                .description("max bike speed along streets, in meters per second")
-                .type(Scalars.GraphQLFloat)
-                .build())
-            .argument(GraphQLArgument.newArgument()
-                .name("bikeSwitchTime")
-                .description("Time to get on and off your own bike")
-                .type(Scalars.GraphQLInt)
-                .build())
-            .argument(GraphQLArgument.newArgument()
-                .name("bikeSwitchCost")
-                .description("Cost of getting on and off your own bike")
-                .type(Scalars.GraphQLInt)
-                .build())
-            .argument(GraphQLArgument.newArgument()
-                .name("optimize")
-                .description("The set of characteristics that the user wants to optimize for -- defaults to QUICK, or optimize for transit time.")
-                .type(optimizeTypeEnum)
-                .build())
-            .argument(GraphQLArgument.newArgument()
-                .name("triangle")
-                .description("Triangle optimization parameters. triangleTimeFactor+triangleSlopeFactor+triangleSafetyFactor == 1")
-                .type(triangleInputType)
-                .build())
-            .argument(GraphQLArgument.newArgument()
-                .name("arriveBy")
-                .description("Whether the trip should depart at dateTime (false, the default), or arrive at dateTime.")
-                .type(Scalars.GraphQLBoolean)
-                .build())
-            .argument(GraphQLArgument.newArgument()
-                .name("intermediatePlaces")
-                .description("An ordered list of intermediate locations to be visited.")
-                .type(new GraphQLList(coordinateInputType))
-                .build())
-            .argument(GraphQLArgument.newArgument()
-                .name("preferred")
-                .description("Preferred")
-                .type(preferredInputType)
-                .build())
-            .argument(GraphQLArgument.newArgument()
-                .name("unpreferred")
-                .description("Unpreferred")
-                .type(unpreferredInputType)
-                .build())
-            .argument(GraphQLArgument.newArgument()
-                .name("walkBoardCost")
-                .description("This prevents unnecessary transfers by adding a cost for boarding a vehicle.")
-                .type(Scalars.GraphQLInt)
-                .build())
-            .argument(GraphQLArgument.newArgument()
-                .name("bikeBoardCost")
-                .description("Separate cost for boarding a vehicle with a bicycle, which is more difficult than on foot.")
-                .type(Scalars.GraphQLInt)
-                .build())
-            .argument(GraphQLArgument.newArgument()
-                .name("banned")
-                .description("Banned")
-                .type(bannedInputType)
-                .build())
-            .argument(GraphQLArgument.newArgument()
-                .name("transferPenalty")
-                .description("An extra penalty added on transfers (i.e. all boardings except the first one). Not to be confused with bikeBoardCost and walkBoardCost, which are the cost of boarding a vehicle with and without a bicycle. The boardCosts are used to model the 'usual' perceived cost of using a transit vehicle, and the transferPenalty is used when a user requests even less transfers. In the latter case, we don't actually optimize for fewest transfers, as this can lead to absurd results. Consider a trip in New York from Grand Army Plaza (the one in Brooklyn) to Kalustyan's at noon. The true lowest transfers route is to wait until midnight, when the 4 train runs local the whole way. The actual fastest route is the 2/3 to the 4/5 at Nevins to the 6 at Union Square, which takes half an hour. Even someone optimizing for fewest transfers doesn't want to wait until midnight. Maybe they would be willing to walk to 7th Ave and take the Q to Union Square, then transfer to the 6. If this takes less than optimize_transfer_penalty seconds, then that's what we'll return.")
-                .type(Scalars.GraphQLInt)
-                .build())
-            .argument(GraphQLArgument.newArgument()
-                .name("batch")
-                .description("when true, do not use goal direction or stop at the target, build a full SPT")
-                .type(Scalars.GraphQLBoolean)
-                .build())
-            .argument(GraphQLArgument.newArgument()
-                .name("modes")
-                .description("The set of TraverseModes that a user is willing to use. Defaults to WALK | TRANSIT.")
-                .type(Scalars.GraphQLString)
-                .build())
-            .argument(GraphQLArgument.newArgument()
-                .name("allowBikeRental")
-                .description("Is bike rental allowed?")
-                .type(Scalars.GraphQLBoolean)
-                .build())
-            .argument(GraphQLArgument.newArgument()
-                .name("boardSlack")
-                .description("Invariant: boardSlack + alightSlack <= transferSlack.")
-                .type(Scalars.GraphQLInt)
-                .build())
-            .argument(GraphQLArgument.newArgument()
-                .name("alightSlack")
-                .description("Invariant: boardSlack + alightSlack <= transferSlack.")
-                .type(Scalars.GraphQLInt)
-                .build())
-            .argument(GraphQLArgument.newArgument()
-                .name("minTransferTime")
-                .description("A global minimum transfer time (in seconds) that specifies the minimum amount of time that must pass between exiting one transit vehicle and boarding another. This time is in addition to time it might take to walk between transit stops. This time should also be overridden by specific transfer timing information in transfers.txt")
-                .type(Scalars.GraphQLInt)
-                .build())
-            .argument(GraphQLArgument.newArgument()
-                .name("nonpreferredTransferPenalty")
-                .description("Penalty for using a non-preferred transfer")
-                .type(Scalars.GraphQLInt)
-                .build())
-            .argument(GraphQLArgument.newArgument()
-                .name("maxTransfers")
-                .description("Maximum number of transfers")
-                .type(Scalars.GraphQLInt)
-                .build())
-            .argument(GraphQLArgument.newArgument()
-                .name("startTransitStopId")
-                .description("A transit stop that this trip must start from")
-                .type(Scalars.GraphQLString)
-                .build())
-            .argument(GraphQLArgument.newArgument()
-                .name("startTransitTripId")
-                .description("A trip where this trip must start from (depart-onboard routing)")
-                .type(Scalars.GraphQLString)
-                .build())
-            .argument(GraphQLArgument.newArgument()
-                .name("claimInitialWait")
-                .description("The maximum wait time in seconds the user is willing to delay trip start. Only effective in Analyst.")
-                .type(Scalars.GraphQLLong)
-                .build())
-            .argument(GraphQLArgument.newArgument()
-                .name("reverseOptimizeOnTheFly")
-                .description("When true, reverse optimize this search on the fly whenever needed, rather than reverse-optimizing the entire path when it's done.")
-                .type(Scalars.GraphQLBoolean)
-                .build())
-            .argument(GraphQLArgument.newArgument()
-                .name("ignoreRealtimeUpdates")
-                .description("When true, realtime updates are ignored during this search.")
-                .type(Scalars.GraphQLBoolean)
-                .build())
-            .argument(GraphQLArgument.newArgument()
-                .name("disableRemainingWeightHeuristic")
-                .description("If true, the remaining weight heuristic is disabled. Currently only implemented for the long distance path service.")
-                .type(Scalars.GraphQLBoolean)
-                .build())
-            .argument(GraphQLArgument.newArgument()
-                .name("locale")
-                .description("Locale for returned text")
-                .type(Scalars.GraphQLString)
-                .build())
-            .dataFetcher(environment -> new GraphQlPlanner(index).plan(environment))
-            .build();
-
-        fuzzyTripMatcher = new GtfsRealtimeFuzzyTripMatcher(index);
-        index.clusterStopsAsNeeded();
-
-//  TODO TGR - enable after notices is merges into rb_dev
-//        noticeType = GraphQLObjectType.newObject()
-//                .name("Notice")
-//                .field(GraphQLFieldDefinition.newFieldDefinition()
-//                        .name("id")
-//                        .type(Scalars.GraphQLString)
-//                        .dataFetcher(
-//                                environment -> ((Notice) environment.getSource()).getId())
-//                        .build())
-//                .field(GraphQLFieldDefinition.newFieldDefinition()
-//                        .name("text")
-//                        .type(Scalars.GraphQLString)
-//                        .dataFetcher(
-//                                environment -> ((Notice) environment.getSource()).getText())
-//                        .build())
-//                .field(GraphQLFieldDefinition.newFieldDefinition()
-//                        .name("publicCode")
-//                        .type(Scalars.GraphQLString)
-//                        .dataFetcher(
-//                                environment -> ((Notice) environment.getSource()).getPublicCode())
-//                        .build())
-//                .build();
 
         translatedStringType = GraphQLObjectType.newObject()
             .name("TranslatedString")
@@ -1394,17 +1381,6 @@
               	.type(Scalars.GraphQLString)
               	.dataFetcher(environment -> ((TripTimeShort) environment.getSource()).headsign)
               	.build())
-<<<<<<< HEAD
-// TODO TGR - enable after notices is merges into rb_dev
-//            .field(GraphQLFieldDefinition.newFieldDefinition()
-//                    .name("notices")
-//                    .type(new GraphQLList(noticeType))
-//                    .dataFetcher(environment -> {
-//                        TripTimeShort tripTimeShort = (TripTimeShort) environment.getSource();
-//                        return index.getNoticesForElement(tripTimeShort.stopTimeId);
-//                    })
-//                    .build())
-=======
             .field(GraphQLFieldDefinition.newFieldDefinition()
                     .name("notices")
                     .type(new GraphQLList(noticeType))
@@ -1413,7 +1389,6 @@
                         return index.getNoticesForElement(tripTimeShort.stopTimeId);
                     })
                     .build())
->>>>>>> d034c1b3
             .build();
 
         tripType = GraphQLObjectType.newObject()
@@ -1553,15 +1528,6 @@
                     }
                 })
                 .build())
-// TODO TGR - enable after notices is merges into rb_dev
-//            .field(GraphQLFieldDefinition.newFieldDefinition()
-//                    .name("notices")
-//                    .type(new GraphQLList(noticeType))
-//                    .dataFetcher(environment -> {
-//                        Trip trip = (Trip) environment.getSource();
-//                        return index.getNoticesForElement(trip.getId());
-//                    })
-//                    .build())
             .field(GraphQLFieldDefinition.newFieldDefinition()
                     .name("notices")
                     .type(new GraphQLList(noticeType))
@@ -1693,23 +1659,13 @@
                     ((TripPattern) environment.getSource()).semanticHashString(null))
                 .build())
             .field(GraphQLFieldDefinition.newFieldDefinition()
-<<<<<<< HEAD
                 .name("alerts")
                 .description("Get all alerts active for the pattern")
                 .type(new GraphQLList(alertType))
                 .dataFetcher(dataFetchingEnvironment -> index.getAlertsForPattern(
                     dataFetchingEnvironment.getSource()))
                 .build())
-// TODO TGR - enable after notices is merges into rb_dev
-//            .field(GraphQLFieldDefinition.newFieldDefinition()
-//                    .name("notices")
-//                    .type(new GraphQLList(noticeType))
-//                    .dataFetcher(environment -> {
-//                        TripPattern tripPattern = (TripPattern) environment.getSource();
-//                        return index.getNoticesForElement(tripPattern.id);
-//                    })
-//                    .build())
-=======
+            .field(GraphQLFieldDefinition.newFieldDefinition()
                     .name("notices")
                     .type(new GraphQLList(noticeType))
                     .dataFetcher(environment -> {
@@ -1717,7 +1673,6 @@
                         return index.getNoticesForElement(tripPattern.id);
                     })
                     .build())
->>>>>>> d034c1b3
             .build();
 
 
@@ -1809,24 +1764,6 @@
                     .distinct()
                     .collect(Collectors.toList()))
                 .build())
-<<<<<<< HEAD
-// TODO TGR - enable after notices is merges into rb_dev
-//            .field(GraphQLFieldDefinition.newFieldDefinition()
-//                    .name("notices")
-//                    .type(new GraphQLList(noticeType))
-//                    .dataFetcher(environment -> {
-//                        Route route = (Route) environment.getSource();
-//                        return index.getNoticesForElement(route.getId());
-//                    })
-//                    .build())
-            .field(GraphQLFieldDefinition.newFieldDefinition()
-                .name("alerts")
-                .description("Get all alerts active for the route")
-                .type(new GraphQLList(alertType))
-                .dataFetcher(dataFetchingEnvironment -> index.getAlertsForRoute(
-                    dataFetchingEnvironment.getSource()))
-                .build())
-=======
             .field(GraphQLFieldDefinition.newFieldDefinition()
                     .name("notices")
                     .type(new GraphQLList(noticeType))
@@ -1835,7 +1772,13 @@
                         return index.getNoticesForElement(route.getId());
                     })
                     .build())
->>>>>>> d034c1b3
+            .field(GraphQLFieldDefinition.newFieldDefinition()
+                .name("alerts")
+                .description("Get all alerts active for the route")
+                .type(new GraphQLList(alertType))
+                .dataFetcher(dataFetchingEnvironment -> index.getAlertsForRoute(
+                    dataFetchingEnvironment.getSource()))
+                .build())
             .build();
 
         agencyType = GraphQLObjectType.newObject()
@@ -2146,22 +2089,16 @@
             .name("QueryType")
             .field(relay.nodeField(nodeInterface, nodeDataFetcher))
             .field(GraphQLFieldDefinition.newFieldDefinition()
-                .name("notices")
-                .type(new GraphQLList(noticeType))
-                .dataFetcher(environment -> index.getNoticeMap().values())
-                .build())
-            .field(GraphQLFieldDefinition.newFieldDefinition()
                 .name("agencies")
                 .description("Get all agencies for the specified graph")
                 .type(new GraphQLList(agencyType))
                 .dataFetcher(environment -> new ArrayList<>(index.getAllAgencies()))
                 .build())
-//  TODO TGR - enable after notices is merges into rb_dev
-//            .field(GraphQLFieldDefinition.newFieldDefinition()
-//                .name("notices")
-//                .type(new GraphQLList(noticeType))
-//                .dataFetcher(environment -> index.getNoticeMap().values())
-//                .build())
+            .field(GraphQLFieldDefinition.newFieldDefinition()
+                    .name("notices")
+                    .type(new GraphQLList(noticeType))
+                    .dataFetcher(environment -> index.getNoticeMap().values())
+                    .build())
             .field(GraphQLFieldDefinition.newFieldDefinition()
                 .name("agency")
                 .description("Get a single agency based on agency ID")
