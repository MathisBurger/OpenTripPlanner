package org.opentripplanner.util;

import java.util.Arrays;
import java.util.Map;
import java.util.function.Function;
import java.util.function.Supplier;
import java.util.stream.Collectors;
import org.slf4j.Logger;
import org.slf4j.LoggerFactory;

/**
 * The purpose of this class is to be able to turn features on and off.
 * <p>
 * This configuration is optional and found under "feature" in the top
 * level 'otp-config.json' file.
 */
public enum OTPFeature {
    APIBikeRental(true),
    APIServerInfo(true),
    APIGraphInspectorTile(true),
    APIUpdaterStatus(true),
    MinimumTransferTimeIsDefinitive(false),
    OptimizeTransfers(true),
    ParallelRouting(true),
    TransferConstraints(true),

    // Sandbox extension features - Must be turned OFF by default
    ActuatorAPI(false),
<<<<<<< HEAD
    FlexRouting(true),
    FloatingBike(false),
    GoogleCloudStorage(false),
    ReportApi(true),
    SandboxAPITransmodelApi(true),
=======
    DataOverlay(false),
    FlexRouting(false),
    FloatingBike(false),
    GoogleCloudStorage(false),
    ReportApi(false),
>>>>>>> c78b1163
    SandboxAPILegacyGraphQLApi(false),
    SandboxAPIMapboxVectorTilesApi(false),
    SandboxAPITransmodelApi(false),
    SandboxExampleAPIGraphStatistics(false),
    SandboxAPIParkAndRideApi(false),
    TransferAnalyzer(false);

    private static final Logger LOG = LoggerFactory.getLogger(OTPFeature.class);

    OTPFeature(boolean defaultEnabled) {
        this.enabled = defaultEnabled;
    }

    private boolean enabled;


    /**
     * This method allows the application to initialize each OTP feature. Only use this
     * method at startup-time.
     *
     * THIS METHOD IS NOT THREAD-SAFE!
     */
    public static void enableFeatures(Map<OTPFeature, Boolean> map) {
        map.forEach(OTPFeature::set);
    }

    /**
     * Return {@code true} if feature is turned 'on'.
     */
    public boolean isOn() {
        return enabled;
    }

    /**
     * Return {@code true} if feature is turned 'off'.
     */
    public boolean isOff() {
        return !enabled;
    }

    /**
     * Allow unit test and this class to enable/disable a feature.
     */
    void set(boolean enabled) {
        this.enabled = enabled;
    }

    /**
     * If feature is turned on, then return supplied object if not return {@code null}.
     */
    public <T> T isOnElseNull(Supplier<T> supplier) {
        return isOn() ? supplier.get() : null;
    }


    /* private members */

    public static void logFeatureSetup() {
        LOG.info("Features turned on: \n\t" + valuesAsString(true));
        LOG.info("Features turned off: \n\t" + valuesAsString(false));
    }

    private static String valuesAsString(boolean enabled) {
        return Arrays.stream(values())
                .filter(it -> it.enabled == enabled)
                .map(Enum::name)
                .collect(Collectors.joining("\n\t"));
    }
}<|MERGE_RESOLUTION|>--- conflicted
+++ resolved
@@ -26,22 +26,14 @@
 
     // Sandbox extension features - Must be turned OFF by default
     ActuatorAPI(false),
-<<<<<<< HEAD
+    DataOverlay(false),
     FlexRouting(true),
     FloatingBike(false),
     GoogleCloudStorage(false),
-    ReportApi(true),
-    SandboxAPITransmodelApi(true),
-=======
-    DataOverlay(false),
-    FlexRouting(false),
-    FloatingBike(false),
-    GoogleCloudStorage(false),
     ReportApi(false),
->>>>>>> c78b1163
     SandboxAPILegacyGraphQLApi(false),
     SandboxAPIMapboxVectorTilesApi(false),
-    SandboxAPITransmodelApi(false),
+    SandboxAPITransmodelApi(true),
     SandboxExampleAPIGraphStatistics(false),
     SandboxAPIParkAndRideApi(false),
     TransferAnalyzer(false);
