package org.opentripplanner.util;

import java.io.IOException;
import java.io.InputStream;
import java.net.URI;
import java.net.URL;
import java.time.Duration;
import java.util.Arrays;
import java.util.List;
import java.util.Map;
import org.apache.http.Header;
import org.apache.http.HttpEntity;
import org.apache.http.HttpResponse;
import org.apache.http.client.config.RequestConfig;
import org.apache.http.client.methods.HttpGet;
import org.apache.http.client.methods.HttpHead;
import org.apache.http.client.methods.HttpRequestBase;
import org.apache.http.impl.client.HttpClientBuilder;

public class HttpUtils {
<<<<<<< HEAD
    
    private static final long TIMEOUT_CONNECTION = 30000;
    private static final int TIMEOUT_SOCKET = 30000;
=======
>>>>>>> ed25a3df

  private static final Duration DEFAULT_TIMEOUT = Duration.ofSeconds(5);

  public static InputStream getData(URI uri) throws IOException {
    return getData(uri, null);
  }

  public static InputStream getData(String uri) throws IOException {
    return getData(URI.create(uri));
  }

  public static InputStream getData(String uri, Map<String, String> headers) throws IOException {
    return getData(URI.create(uri), headers);
  }

  public static InputStream getData(
    URI uri,
    Duration timeout,
    Map<String, String> requestHeaderValues
  ) throws IOException {
    HttpResponse response = getResponse(new HttpGet(uri), timeout, requestHeaderValues);
    if (response.getStatusLine().getStatusCode() != 200) {
      return null;
    }
    HttpEntity entity = response.getEntity();
    if (entity == null) {
      return null;
    }
    return entity.getContent();
  }

  public static InputStream getData(URI uri, Map<String, String> requestHeaderValues)
    throws IOException {
    return getData(uri, DEFAULT_TIMEOUT, requestHeaderValues);
  }

  public static List<Header> getHeaders(URI uri) {
    return getHeaders(uri, DEFAULT_TIMEOUT, null);
  }

  public static List<Header> getHeaders(
    URI uri,
    Duration timeout,
    Map<String, String> requestHeaderValues
  ) {
    HttpResponse response;
    //
    try {
      response = getResponse(new HttpHead(uri), timeout, requestHeaderValues);
    } catch (IOException e) {
      throw new RuntimeException(
        "Network error while querying headers for resource " + sanitizeUri(uri),
        e
      );
    }
    if (response.getStatusLine().getStatusCode() != 200) {
      throw new RuntimeException(
        "Resource " +
        sanitizeUri(uri) +
        " unavailable. HTTP error code " +
        response.getStatusLine().getStatusCode()
      );
    }
    return Arrays.stream(response.getAllHeaders()).toList();
  }

  /**
   * Remove the query part from the URI.
   */
  private static String sanitizeUri(URI uri) {
    return uri.toString().replace('?' + uri.getQuery(), "");
  }

  public static InputStream openInputStream(String url, Map<String, String> headers)
    throws IOException {
    return openInputStream(URI.create(url), headers);
  }

  public static InputStream openInputStream(URI uri, Map<String, String> headers)
    throws IOException {
    URL downloadUrl = uri.toURL();
    String proto = downloadUrl.getProtocol();
    if (proto.equals("http") || proto.equals("https")) {
      return HttpUtils.getData(uri, headers);
    } else {
      // Local file probably, try standard java
      return downloadUrl.openStream();
    }
  }

  private static HttpResponse getResponse(
    HttpRequestBase httpRequest,
    Duration timeout,
    Map<String, String> requestHeaderValues
  ) throws IOException {
    var to = (int) timeout.toMillis();
    RequestConfig requestConfig = RequestConfig
      .custom()
      .setSocketTimeout(to)
      .setConnectTimeout(to)
      .setConnectionRequestTimeout(to)
      .build();

    httpRequest.setConfig(requestConfig);

    if (requestHeaderValues != null) {
      for (Map.Entry<String, String> entry : requestHeaderValues.entrySet()) {
        httpRequest.addHeader(entry.getKey(), entry.getValue());
      }
    }

    return HttpClientBuilder.create().build().execute(httpRequest);
  }
}<|MERGE_RESOLUTION|>--- conflicted
+++ resolved
@@ -18,12 +18,9 @@
 import org.apache.http.impl.client.HttpClientBuilder;
 
 public class HttpUtils {
-<<<<<<< HEAD
     
-    private static final long TIMEOUT_CONNECTION = 30000;
-    private static final int TIMEOUT_SOCKET = 30000;
-=======
->>>>>>> ed25a3df
+  private static final long TIMEOUT_CONNECTION = 30000;
+  private static final int TIMEOUT_SOCKET = 30000;
 
   private static final Duration DEFAULT_TIMEOUT = Duration.ofSeconds(5);
 
