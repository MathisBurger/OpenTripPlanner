--- conflicted
+++ resolved
@@ -2,11 +2,9 @@
 
 import static org.opentripplanner.transit.raptor.rangeraptor.multicriteria.PatternRide.paretoComparatorRelativeCost;
 
-<<<<<<< HEAD
-=======
 import java.util.function.IntConsumer;
 import java.util.function.ToIntFunction;
->>>>>>> 59104be0
+
 import org.opentripplanner.transit.raptor.api.transit.CostCalculator;
 import org.opentripplanner.transit.raptor.api.transit.RaptorTransfer;
 import org.opentripplanner.transit.raptor.api.transit.RaptorTripPattern;
@@ -100,42 +98,6 @@
                 ? slackProvider.boardSlack()
                 : boardTime - prevArrival.arrivalTime();
 
-<<<<<<< HEAD
-            boolean found = tripSearch.search(earliestBoardTime, stopPos);
-
-            if (found) {
-                final T trip = tripSearch.getCandidateTrip();
-                final int boardTime = trip.departure(stopPos);
-
-                if(prevArrival.arrivedByAccess()) {
-                    prevArrival = prevArrival.timeShiftNewArrivalTime(boardTime - slackProvider.boardSlack());
-                }
-
-                final int boardWaitTimeForCostCalculation = timeShiftingAllowed(prevArrival)
-                        ? slackProvider.boardSlack()
-                        : boardTime - prevArrival.arrivalTime();
-
-                final int relativeBoardCost = calculateOnTripRelativeCost(
-                    prevArrival,
-                    boardTime,
-                    boardWaitTimeForCostCalculation
-                );
-
-                patternRides.add(
-                    new PatternRide<>(
-                        prevArrival,
-                        stopIndex,
-                        stopPos,
-                        boardTime,
-                        boardWaitTimeForCostCalculation,
-                        relativeBoardCost,
-                        trip,
-                        tripSearch.getCandidateTripIndex()
-                    )
-                );
-            }
-        }
-=======
         final int relativeBoardCost = calculateOnTripRelativeCost(
             prevArrival,
             boardTime,
@@ -159,7 +121,6 @@
     @Override
     public TransitArrival<T> previousTransit(int boardStopIndex) {
         return prevArrival.mostResentTransitArrival();
->>>>>>> 59104be0
     }
 
     /**
