--- conflicted
+++ resolved
@@ -117,11 +117,7 @@
     @Override
     public String toString() {
         return ToStringBuilder.of(Heuristics.class)
-<<<<<<< HEAD
-            .addServiceTime("originDepartureTime(last iteration)", originDepartureTime, NOT_SET)
-=======
             .addServiceTime("originDepartureTime(last iteration)", originDepartureTime)
->>>>>>> 59104be0
             .addBoolIfTrue("resultsExist", aggregatedResultsCalculated)
             .addDurationSec("minJourneyTravelDuration", minJourneyTravelDuration, NOT_SET)
             .addDurationSec("minJourneyNumOfTransfers", minJourneyNumOfTransfers, NOT_SET)
