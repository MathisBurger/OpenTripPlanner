package org.opentripplanner.transit.raptor.rangeraptor.standard.stoparrivals;

import org.opentripplanner.transit.raptor.api.transit.RaptorTripSchedule;
import org.opentripplanner.transit.raptor.util.IntUtils;
import org.opentripplanner.transit.raptor.util.TimeUtils;


/**
 * This class main purpose is to hold data for a given arrival at a stop and raptor round. It should be as light
 * weight as possible to minimize memory consumption and cheap to create and garbage collect.
 * <p/>
 * This class holds both the best transit and the best transfer to a stop if they exist for a given round and stop.
 * The normal case is that this class represent either a transit arrival or a transfer arrival. We only keep both
 * if the transfer is better, arriving before the transit.
 * <p/>
 * The reason we need to keep both the best transfer and the best transit for a given stop and round is that
 * we may arrive at a stop by transit, then in the same or later round we may arrive by transit. If the transfer
 * arrival is better then the transit arrival it might be tempting to remove the transit arrival, but this
 * transit might be the best way (or only way) to get to another stop by transfer.
 *
 * @param <T> The TripSchedule type defined by the user of the raptor API.
 */
public class StopArrivalState<T extends RaptorTripSchedule> {

    /**
     * Used to initialize all none time based attributes.
     */
    private static final int NOT_SET = -1;


    // Best time - access, transit or transfer
    private int bestArrivalTime = NOT_SET;

    // Transit
    private int transitArrivalTime = NOT_SET;
    private T trip = null;
    private int boardTime = NOT_SET;
    private int boardStop = NOT_SET;

    // Transfer (and access)
    private int transferFromStop = NOT_SET;
    private int accessOrTransferDuration = NOT_SET;

    public final int time() {
        return bestArrivalTime;
    }

    public final int accessDuration() {
        return accessOrTransferDuration;
    }

    public final int transitTime() {
        return transitArrivalTime;
    }

    public final T trip() {
        return trip;
    }

    public final int boardTime() {
        return boardTime;
    }

    public final int boardStop() {
        return boardStop;
    }

    public final int transferFromStop() {
        return transferFromStop;
    }

    public final int transferDuration() {
        return accessOrTransferDuration;
    }

    public final boolean arrivedByTransit() {
        return transitArrivalTime != NOT_SET;
    }

    public final boolean arrivedByTransfer() {
        return transferFromStop != NOT_SET;
    }

    void setAccessTime(int time, int accessDuration) {
        this.bestArrivalTime = time;
        this.accessOrTransferDuration = accessDuration;
    }

    final boolean reached() {
        return bestArrivalTime != NOT_SET;
    }

    public void arriveByTransit(int time, int boardStop, int boardTime, T trip) {
        this.transitArrivalTime = time;
        this.trip = trip;
        this.boardTime = boardTime;
        this.boardStop = boardStop;
    }

    final void setBestTimeTransit(int time) {
        this.bestArrivalTime = time;
        // The transfer is cleared since it is not the fastest alternative any more.
        this.transferFromStop = NOT_SET;
    }

    /**
     * Set the time at a transit index iff it is optimal. This sets both the best time and the transfer time
     */
    public final void transferToStop(int fromStop, int arrivalTime, int transferTime) {
        this.bestArrivalTime = arrivalTime;
        this.transferFromStop = fromStop;
        this.accessOrTransferDuration = transferTime;
    }

    public AccessStopArrivalState<T> asAccessStopArrivalState() {
        return (AccessStopArrivalState<T>) this;
    }

    @Override
    public String toString() {
<<<<<<< HEAD
        if(arrivedByAccess()) {
            return String.format("Access Arrival { time: %s, duration: %s }",
                    TimeUtils.timeToStrLong(bestArrivalTime),
                    TimeUtils.durationToStr(accessOrTransferDuration)
            );
        }
=======
>>>>>>> c36e8e41
        return String.format("Arrival { time: %s, Transit: %s %s-%s, trip: %s, Transfer from: %s %s }",
                TimeUtils.timeToStrLong(bestArrivalTime, NOT_SET),
                IntUtils.intToString(boardStop, NOT_SET),
                TimeUtils.timeToStrCompact(boardTime, NOT_SET),
                TimeUtils.timeToStrCompact(transitArrivalTime, NOT_SET),
                trip == null ? "" : trip.debugInfo(),
                IntUtils.intToString(transferFromStop, NOT_SET),
                TimeUtils.durationToStr(accessOrTransferDuration, NOT_SET)
        );
    }
}<|MERGE_RESOLUTION|>--- conflicted
+++ resolved
@@ -118,17 +118,8 @@
 
     @Override
     public String toString() {
-<<<<<<< HEAD
-        if(arrivedByAccess()) {
-            return String.format("Access Arrival { time: %s, duration: %s }",
-                    TimeUtils.timeToStrLong(bestArrivalTime),
-                    TimeUtils.durationToStr(accessOrTransferDuration)
-            );
-        }
-=======
->>>>>>> c36e8e41
         return String.format("Arrival { time: %s, Transit: %s %s-%s, trip: %s, Transfer from: %s %s }",
-                TimeUtils.timeToStrLong(bestArrivalTime, NOT_SET),
+                TimeUtils.timeToStrCompact(bestArrivalTime, NOT_SET),
                 IntUtils.intToString(boardStop, NOT_SET),
                 TimeUtils.timeToStrCompact(boardTime, NOT_SET),
                 TimeUtils.timeToStrCompact(transitArrivalTime, NOT_SET),
