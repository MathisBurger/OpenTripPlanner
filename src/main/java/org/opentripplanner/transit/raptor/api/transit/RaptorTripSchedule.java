package org.opentripplanner.transit.raptor.api.transit;


/**
 * The purpose of this interface is to provide information about the
 * trip schedule. The trip is a child of, and lives in the context
 * of a trip pattern.
 * <p/>
 * The purpose of hiding these attributes behind an interface is to
 * allow the implementation to chose the most efficient underlying
 * implementation that suits its needs.
 */
public interface RaptorTripSchedule {

    /**
     * The arrival time at the given stop position in pattern.
     * @param stopPosInPattern the stop position.
     * @return the arrival time in seconds at the given stop
     */
    int arrival(int stopPosInPattern);

    /**
     * Search for the arrival time for the given stopIndex. This is not optimized for
     * performance.
     *
     * @param startStopPos the stop position in pattern to start search(inclusive).
     * @param stopIndex the stopIndex to find the arrival time for.
     * @return the arrival time in seconds at the given stop
     * @throws IndexOutOfBoundsException if stopIndex not found
     */
    default int arrival(int startStopPos, int stopIndex) {
        return arrival(pattern().findStopPositionAfter(startStopPos, stopIndex));
    }

    /**
     * The departure time at the given stop position in pattern.
     * @param stopPosInPattern the stop position.
     * @return the arrival time in seconds at the given stop
     */
    int departure(int stopPosInPattern);

    /**
     * Search for the departure time for the given stopIndex. This is not optimized for
     * performance.
     *
     * @param startStopPos the stop position in pattern to start the search(inclusive).
     * @param stopIndex the stopIndex to find the departure time for.
     * @return the arrival time in seconds at the given stop
     * @throws IndexOutOfBoundsException if stopIndex not found
     */
    default int departure(int startStopPos, int stopIndex) {
        return departure(pattern().findStopPositionAfter(startStopPos, stopIndex));
    }

    /**
     * Return the pattern for this trip.
     */
<<<<<<< HEAD
    RaptorTripPattern pattern();
=======
    RaptorTripPattern<?> pattern();
>>>>>>> 59104be0

    /**
     * Search for departure-stop-position for the given trip, earliest-departure-time
     * and stop index.
     * <p>
     * Avoid using this during routing, it is not optimized for performance.
     *
     * @return the stop-position in the trip pattern if found, if not -1 is returned.
     */
    default int findArrivalStopPosition(int latestArrivalTime, int stop) {
<<<<<<< HEAD
        RaptorTripPattern p = pattern();
=======
        RaptorTripPattern<?> p = pattern();
>>>>>>> 59104be0
        int i = p.numberOfStopsInPattern() -1 ;

        while (arrival(i) > latestArrivalTime) {
            --i;
            if(i == -1) { return -1; }
        }
        return p.findStopPositionBefore(i, stop);
    }

    /**
     * Search for departure-stop-position for the given trip, earliest-departure-time and stop index.
     * <p>
     * Avoid using this during routing, it is not optimized for performance.
     *
     * @return the stop-position in the trip pattern if found, if not -1 is returned.
     */
    default int findDepartureStopPosition(int earliestDepartureTime, int stop) {
        var p = pattern();
        final int size = p.numberOfStopsInPattern();
        int i = 0;

        while (departure(i) < earliestDepartureTime) {
            ++i;
            if (i == size) { return -1; }
        }
        return p.findStopPositionAfter(i, stop);
    }
}<|MERGE_RESOLUTION|>--- conflicted
+++ resolved
@@ -55,11 +55,7 @@
     /**
      * Return the pattern for this trip.
      */
-<<<<<<< HEAD
-    RaptorTripPattern pattern();
-=======
     RaptorTripPattern<?> pattern();
->>>>>>> 59104be0
 
     /**
      * Search for departure-stop-position for the given trip, earliest-departure-time
@@ -70,11 +66,7 @@
      * @return the stop-position in the trip pattern if found, if not -1 is returned.
      */
     default int findArrivalStopPosition(int latestArrivalTime, int stop) {
-<<<<<<< HEAD
-        RaptorTripPattern p = pattern();
-=======
         RaptorTripPattern<?> p = pattern();
->>>>>>> 59104be0
         int i = p.numberOfStopsInPattern() -1 ;
 
         while (arrival(i) > latestArrivalTime) {
