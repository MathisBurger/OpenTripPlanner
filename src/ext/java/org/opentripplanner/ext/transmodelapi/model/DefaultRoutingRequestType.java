package org.opentripplanner.ext.transmodelapi.model;

import graphql.Scalars;
import graphql.schema.GraphQLFieldDefinition;
import graphql.schema.GraphQLObjectType;
import org.opentripplanner.routing.api.request.RoutingRequest;

public class DefaultRoutingRequestType {

  public final RoutingRequest request;
  public final GraphQLObjectType graphQLType;

<<<<<<< HEAD
    private GraphQLObjectType createGraphQLType() {
        return GraphQLObjectType
                .newObject()
                .name("RoutingParameters")
                .description("The default parameters used in travel searches.")
                .field(GraphQLFieldDefinition
                        .newFieldDefinition()
                        .name("walkSpeed")
                        .description("Max walk speed along streets, in meters per second")
                        .type(Scalars.GraphQLFloat)
                        .dataFetcher(env -> request.walkSpeed)
                        .build())
                .field(GraphQLFieldDefinition
                        .newFieldDefinition()
                        .name("bikeSpeed")
                        .description("Max bike speed along streets, in meters per second")
                        .type(Scalars.GraphQLFloat)
                        .dataFetcher(env -> request.bikeSpeed)
                        .build())
                .field(GraphQLFieldDefinition
                        .newFieldDefinition()
                        .name("carSpeed")
                        .description("Max car speed along streets, in meters per second")
                        .type(Scalars.GraphQLFloat)
                        .dataFetcher(env -> request.carSpeed)
                        .build())
                .field(GraphQLFieldDefinition
                        .newFieldDefinition()
                        .name("maxDirectStreetDuration")
                        .description(
                                "This is the maximum duration in seconds for a direct street search. "
                                    + "This is a performance limit and should therefore be set high. "
                                    + "Use filters to limit what is presented to the client.")
                        .type(Scalars.GraphQLFloat)
                        .dataFetcher(env -> request.maxDirectStreetDurationSeconds)
                        .build())
                .field(GraphQLFieldDefinition
                        .newFieldDefinition()
                        .name("wheelChairAccessible")
                        .description("Whether the trip must be wheelchair accessible.")
                        .type(Scalars.GraphQLBoolean)
                        .dataFetcher(env -> request.accessibilityRequest)
                        .build())
                .field(GraphQLFieldDefinition
                        .newFieldDefinition()
                        .name("numItineraries")
                        .description("The maximum number of itineraries to return.")
                        .type(Scalars.GraphQLInt)
                        .dataFetcher(env -> request.numItineraries)
                        .build())
                .field(GraphQLFieldDefinition
                        .newFieldDefinition()
                        .name("maxSlope")
                        .description("The maximum slope of streets for wheelchair trips.")
                        .type(Scalars.GraphQLFloat)
                        .dataFetcher(env -> request.maxWheelchairSlope)
                        .build())
                .field(GraphQLFieldDefinition
                        .newFieldDefinition()
                        .name("showIntermediateStops")
                        .description(
                                "Whether the planner should return intermediate stops lists for transit legs.")
                        .type(Scalars.GraphQLBoolean)
                        .dataFetcher(env -> request.showIntermediateStops)
                        .build())
                .field(GraphQLFieldDefinition
                        .newFieldDefinition()
                        .name("transferPenalty")
                        .description(
                                "An extra penalty added on transfers (i.e. all boardings except the first one).")
                        .type(Scalars.GraphQLInt)
                        .dataFetcher(env -> request.transferCost)
                        .build())
                .field(GraphQLFieldDefinition
                        .newFieldDefinition()
                        .name("walkReluctance")
                        .description(
                                "A multiplier for how bad walking is, compared to being in transit for equal lengths of time.")
                        .type(Scalars.GraphQLFloat)
                        .dataFetcher(env -> request.walkReluctance)
                        .build())
                .field(GraphQLFieldDefinition
                        .newFieldDefinition()
                        .name("stairsReluctance")
                        .description("Used instead of walkReluctance for stairs.")
                        .type(Scalars.GraphQLFloat)
                        .dataFetcher(env -> request.stairsReluctance)
                        .build())
                .field(GraphQLFieldDefinition
                        .newFieldDefinition()
                        .name("turnReluctance")
                        .description("Multiplicative factor on expected turning time.")
                        .type(Scalars.GraphQLFloat)
                        .dataFetcher(env -> request.turnReluctance)
                        .build())
                /*
=======
  public DefaultRoutingRequestType(RoutingRequest request) {
    this.request = request;
    this.graphQLType = createGraphQLType();
  }

  private GraphQLObjectType createGraphQLType() {
    return GraphQLObjectType
      .newObject()
      .name("RoutingParameters")
      .description("The default parameters used in travel searches.")
      .field(
        GraphQLFieldDefinition
          .newFieldDefinition()
          .name("walkSpeed")
          .description("Max walk speed along streets, in meters per second")
          .type(Scalars.GraphQLFloat)
          .dataFetcher(env -> request.walkSpeed)
          .build()
      )
      .field(
        GraphQLFieldDefinition
          .newFieldDefinition()
          .name("bikeSpeed")
          .description("Max bike speed along streets, in meters per second")
          .type(Scalars.GraphQLFloat)
          .dataFetcher(env -> request.bikeSpeed)
          .build()
      )
      .field(
        GraphQLFieldDefinition
          .newFieldDefinition()
          .name("carSpeed")
          .description("Max car speed along streets, in meters per second")
          .type(Scalars.GraphQLFloat)
          .dataFetcher(env -> request.carSpeed)
          .build()
      )
      .field(
        GraphQLFieldDefinition
          .newFieldDefinition()
          .name("maxDirectStreetDuration")
          .description(
            "This is the maximum duration in seconds for a direct street search. " +
            "This is a performance limit and should therefore be set high. " +
            "Use filters to limit what is presented to the client."
          )
          .type(Scalars.GraphQLFloat)
          .dataFetcher(env -> request.maxDirectStreetDurationSeconds)
          .build()
      )
      .field(
        GraphQLFieldDefinition
          .newFieldDefinition()
          .name("wheelChairAccessible")
          .description("Whether the trip must be wheelchair accessible.")
          .type(Scalars.GraphQLBoolean)
          .dataFetcher(env -> request.wheelchairAccessible)
          .build()
      )
      .field(
        GraphQLFieldDefinition
          .newFieldDefinition()
          .name("numItineraries")
          .description("The maximum number of itineraries to return.")
          .type(Scalars.GraphQLInt)
          .dataFetcher(env -> request.numItineraries)
          .build()
      )
      .field(
        GraphQLFieldDefinition
          .newFieldDefinition()
          .name("maxSlope")
          .description("The maximum slope of streets for wheelchair trips.")
          .type(Scalars.GraphQLFloat)
          .dataFetcher(env -> request.maxWheelchairSlope)
          .build()
      )
      .field(
        GraphQLFieldDefinition
          .newFieldDefinition()
          .name("showIntermediateStops")
          .description(
            "Whether the planner should return intermediate stops lists for transit legs."
          )
          .type(Scalars.GraphQLBoolean)
          .dataFetcher(env -> request.showIntermediateStops)
          .build()
      )
      .field(
        GraphQLFieldDefinition
          .newFieldDefinition()
          .name("transferPenalty")
          .description(
            "An extra penalty added on transfers (i.e. all boardings except the first one)."
          )
          .type(Scalars.GraphQLInt)
          .dataFetcher(env -> request.transferCost)
          .build()
      )
      .field(
        GraphQLFieldDefinition
          .newFieldDefinition()
          .name("walkReluctance")
          .description(
            "A multiplier for how bad walking is, compared to being in transit for equal lengths of time."
          )
          .type(Scalars.GraphQLFloat)
          .dataFetcher(env -> request.walkReluctance)
          .build()
      )
      .field(
        GraphQLFieldDefinition
          .newFieldDefinition()
          .name("stairsReluctance")
          .description("Used instead of walkReluctance for stairs.")
          .type(Scalars.GraphQLFloat)
          .dataFetcher(env -> request.stairsReluctance)
          .build()
      )
      .field(
        GraphQLFieldDefinition
          .newFieldDefinition()
          .name("turnReluctance")
          .description("Multiplicative factor on expected turning time.")
          .type(Scalars.GraphQLFloat)
          .dataFetcher(env -> request.turnReluctance)
          .build()
      )
      /*
>>>>>>> 27c89a65
                .field(GraphQLFieldDefinition.newFieldDefinition()
                        .name("walkOnStreetReluctance")
                        .description("How much more reluctant is the user to walk on streets with car traffic allowed.")
                        .type(Scalars.GraphQLFloat)
                        .dataFetcher(env -> defaults.walkOnStreetReluctance)
                        .build())
                 */
      .field(
        GraphQLFieldDefinition
          .newFieldDefinition()
          .name("elevatorBoardTime")
          .description("How long does it take to get on an elevator, on average.")
          .type(Scalars.GraphQLInt)
          .dataFetcher(env -> request.elevatorBoardTime)
          .build()
      )
      .field(
        GraphQLFieldDefinition
          .newFieldDefinition()
          .name("elevatorBoardCost")
          .description("What is the cost of boarding a elevator?")
          .type(Scalars.GraphQLInt)
          .dataFetcher(env -> request.elevatorBoardCost)
          .build()
      )
      .field(
        GraphQLFieldDefinition
          .newFieldDefinition()
          .name("elevatorHopTime")
          .description("How long does it take to advance one floor on an elevator?")
          .type(Scalars.GraphQLInt)
          .dataFetcher(env -> request.elevatorHopTime)
          .build()
      )
      .field(
        GraphQLFieldDefinition
          .newFieldDefinition()
          .name("elevatorHopCost")
          .description("What is the cost of travelling one floor on an elevator?")
          .type(Scalars.GraphQLInt)
          .dataFetcher(env -> request.elevatorHopCost)
          .build()
      )
      .field(
        GraphQLFieldDefinition
          .newFieldDefinition()
          .name("bikeRentalPickupTime")
          .description("Time to rent a bike.")
          .type(Scalars.GraphQLInt)
          .dataFetcher(env -> request.vehicleRentalPickupTime)
          .build()
      )
      .field(
        GraphQLFieldDefinition
          .newFieldDefinition()
          .name("bikeRentalPickupCost")
          .description("Cost to rent a bike.")
          .type(Scalars.GraphQLInt)
          .dataFetcher(env -> request.vehicleRentalPickupCost)
          .build()
      )
      .field(
        GraphQLFieldDefinition
          .newFieldDefinition()
          .name("bikeRentalDropOffTime")
          .description("Time to drop-off a rented bike.")
          .type(Scalars.GraphQLInt)
          .dataFetcher(env -> request.vehicleRentalDropoffTime)
          .build()
      )
      .field(
        GraphQLFieldDefinition
          .newFieldDefinition()
          .name("bikeRentalDropOffCost")
          .description("Cost to drop-off a rented bike.")
          .type(Scalars.GraphQLInt)
          .dataFetcher(env -> request.vehicleRentalDropoffCost)
          .build()
      )
      .field(
        GraphQLFieldDefinition
          .newFieldDefinition()
          .name("bikeParkTime")
          .description("Time to park a bike.")
          .type(Scalars.GraphQLInt)
          .dataFetcher(env -> request.bikeParkTime)
          .build()
      )
      .field(
        GraphQLFieldDefinition
          .newFieldDefinition()
          .name("bikeParkCost")
          .description("Cost to park a bike.")
          .type(Scalars.GraphQLInt)
          .dataFetcher(env -> request.bikeParkCost)
          .build()
      )
      .field(
        GraphQLFieldDefinition
          .newFieldDefinition()
          .name("carDropOffTime")
          .description(
            "Time to park a car in a park and ride, w/o taking into account driving and walking cost."
          )
          .type(Scalars.GraphQLInt)
          .dataFetcher(env -> request.carDropoffTime)
          .build()
      )
      .field(
        GraphQLFieldDefinition
          .newFieldDefinition()
          .name("waitReluctance")
          .description(
            "How much worse is waiting for a transit vehicle than being on a transit vehicle, as a multiplier."
          )
          .type(Scalars.GraphQLFloat)
          .dataFetcher(env -> request.waitReluctance)
          .build()
      )
      .field(
        GraphQLFieldDefinition
          .newFieldDefinition()
          .name("waitAtBeginningFactor")
          .description(
            "How much less bad is waiting at the beginning of the trip (replaces waitReluctance on the first boarding)."
          )
          .type(Scalars.GraphQLFloat)
          .dataFetcher(env -> request.waitAtBeginningFactor)
          .build()
      )
      .field(
        GraphQLFieldDefinition
          .newFieldDefinition()
          .name("walkBoardCost")
          .description(
            "This prevents unnecessary transfers by adding a cost for boarding a vehicle."
          )
          .type(Scalars.GraphQLInt)
          .dataFetcher(env -> request.walkBoardCost)
          .build()
      )
      .field(
        GraphQLFieldDefinition
          .newFieldDefinition()
          .name("bikeBoardCost")
          .description(
            "Separate cost for boarding a vehicle with a bicycle, which is more difficult than on foot."
          )
          .type(Scalars.GraphQLInt)
          .dataFetcher(env -> request.bikeBoardCost)
          .build()
      )
      .field(
        GraphQLFieldDefinition
          .newFieldDefinition()
          .name("otherThanPreferredRoutesPenalty")
          .description(
            "Penalty added for using every route that is not preferred if user set any route as preferred. We return number of seconds that we are willing to wait for preferred route."
          )
          .type(Scalars.GraphQLInt)
          .dataFetcher(env -> request.otherThanPreferredRoutesPenalty)
          .build()
      )
      .field(
        GraphQLFieldDefinition
          .newFieldDefinition()
          .name("transferSlack")
          .description(
            "A global minimum transfer time (in seconds) that specifies the minimum amount of time that must pass between exiting one transit vehicle and boarding another."
          )
          .type(Scalars.GraphQLInt)
          .dataFetcher(env -> request.transferSlack)
          .build()
      )
      .field(
        GraphQLFieldDefinition
          .newFieldDefinition()
          .name("boardSlackDefault")
          .description(TransportModeSlack.boardSlackDescription("boardSlackList"))
          .type(Scalars.GraphQLInt)
          .dataFetcher(e -> ((RoutingRequest) e.getSource()).boardSlack)
          .build()
      )
      .field(
        GraphQLFieldDefinition
          .newFieldDefinition()
          .name("boardSlackList")
          .description(TransportModeSlack.slackByGroupDescription("boardSlack"))
          .type(TransportModeSlack.SLACK_LIST_OUTPUT_TYPE)
          .dataFetcher(e ->
            TransportModeSlack.mapToApiList(((RoutingRequest) e.getSource()).boardSlackForMode)
          )
          .build()
      )
      .field(
        GraphQLFieldDefinition
          .newFieldDefinition()
          .name("alightSlackDefault")
          .description(TransportModeSlack.alightSlackDescription("alightSlackList"))
          .type(Scalars.GraphQLInt)
          .dataFetcher(e -> ((RoutingRequest) e.getSource()).alightSlack)
          .build()
      )
      .field(
        GraphQLFieldDefinition
          .newFieldDefinition()
          .name("alightSlackList")
          .description(TransportModeSlack.slackByGroupDescription("alightSlack"))
          .type(TransportModeSlack.SLACK_LIST_OUTPUT_TYPE)
          .dataFetcher(e ->
            TransportModeSlack.mapToApiList(((RoutingRequest) e.getSource()).alightSlackForMode)
          )
          .build()
      )
      .field(
        GraphQLFieldDefinition
          .newFieldDefinition()
          .name("maxTransfers")
          .description("Maximum number of transfers returned in a trip plan.")
          .type(Scalars.GraphQLInt)
          .dataFetcher(env -> request.maxTransfers)
          .build()
      )
      .field(
        GraphQLFieldDefinition
          .newFieldDefinition()
          .name("reverseOptimizeOnTheFly")
          .deprecate("NOT IN USE IN OTP2.")
          .type(Scalars.GraphQLBoolean)
          .dataFetcher(e -> false)
          .build()
      )
      .field(
        GraphQLFieldDefinition
          .newFieldDefinition()
          .name("compactLegsByReversedSearch")
          .deprecate("NOT IN USE IN OTP2.")
          .type(Scalars.GraphQLBoolean)
          .dataFetcher(e -> false)
          .build()
      )
      .field(
        GraphQLFieldDefinition
          .newFieldDefinition()
          .name("carDecelerationSpeed")
          .description("The deceleration speed of an automobile, in meters per second per second.")
          .type(Scalars.GraphQLFloat)
          .dataFetcher(env -> request.carDecelerationSpeed)
          .build()
      )
      .field(
        GraphQLFieldDefinition
          .newFieldDefinition()
          .name("carAccelerationSpeed")
          .description("The acceleration speed of an automobile, in meters per second per second.")
          .type(Scalars.GraphQLFloat)
          .dataFetcher(env -> request.carAccelerationSpeed)
          .build()
      )
      .field(
        GraphQLFieldDefinition
          .newFieldDefinition()
          .name("ignoreRealTimeUpdates")
          .description("When true, realtime updates are ignored during this search.")
          .type(Scalars.GraphQLBoolean)
          .dataFetcher(env -> request.ignoreRealtimeUpdates)
          .build()
      )
      .field(
        GraphQLFieldDefinition
          .newFieldDefinition()
          .name("includedPlannedCancellations")
          .description(
            "When true, service journeys cancelled in scheduled route data will be included during this search."
          )
          .type(Scalars.GraphQLBoolean)
          .dataFetcher(env -> request.includePlannedCancellations)
          .build()
      )
      .field(
        GraphQLFieldDefinition
          .newFieldDefinition()
          .name("disableRemainingWeightHeuristic")
          .description("If true, the remaining weight heuristic is disabled.")
          .type(Scalars.GraphQLBoolean)
          .dataFetcher(env -> false)
          .build()
      )
      .field(
        GraphQLFieldDefinition
          .newFieldDefinition()
          .name("allowBikeRental")
          .description("")
          .type(Scalars.GraphQLBoolean)
          .deprecate("Rental is specified by modes")
          .dataFetcher(env -> request.vehicleRental)
          .build()
      )
      .field(
        GraphQLFieldDefinition
          .newFieldDefinition()
          .name("parkAndRide")
          .type(Scalars.GraphQLBoolean)
          .dataFetcher(env -> request.parkAndRide)
          .build()
      )
      .field(
        GraphQLFieldDefinition
          .newFieldDefinition()
          .name("kissAndRide")
          .type(Scalars.GraphQLBoolean)
          .dataFetcher(env -> request.carPickup)
          .build()
      )
      .field(
        GraphQLFieldDefinition
          .newFieldDefinition()
          .name("debugItineraryFilter")
          .type(Scalars.GraphQLBoolean)
          .dataFetcher(env -> request.itineraryFilters.debug)
          .build()
      )
      /*
                .field(GraphQLFieldDefinition.newFieldDefinition()
                        .name("rideAndKiss")
                        .type(Scalars.GraphQLBoolean)
                        .dataFetcher(env -> defaults.rideAndKiss)
                        .build())
                .field(GraphQLFieldDefinition.newFieldDefinition()
                        .name("useTraffic")
                        .description("Should traffic congestion be considered when driving?")
                        .type(Scalars.GraphQLBoolean)
                        .dataFetcher(env -> defaults.useTraffic)
                        .build())
                 */
      .field(
        GraphQLFieldDefinition
          .newFieldDefinition()
          .name("onlyTransitTrips")
          .description("Accept only paths that use transit (no street-only paths).")
          .type(Scalars.GraphQLBoolean)
          .dataFetcher(env -> request.onlyTransitTrips)
          .build()
      )
      .field(
        GraphQLFieldDefinition
          .newFieldDefinition()
          .name("disableAlertFiltering")
          .description("Option to disable the default filtering of GTFS-RT alerts by time.")
          .type(Scalars.GraphQLBoolean)
          .dataFetcher(env -> request.disableAlertFiltering)
          .build()
      )
      .field(
        GraphQLFieldDefinition
          .newFieldDefinition()
          .name("geoIdElevation")
          .description(
            "Whether to apply the ellipsoid->geoid offset to all elevations in the response."
          )
          .type(Scalars.GraphQLBoolean)
          .dataFetcher(env -> request.geoidElevation)
          .build()
      )
      /*
                .field(GraphQLFieldDefinition.newFieldDefinition()
                        .name("preferredInterchangePenalty")
                        .description("Whether to apply the ellipsoid->geoid offset to all elevations in the response.")
                        .type(Scalars.GraphQLInt)
                        .dataFetcher(env -> defaults.preferredInterchangePenalty)
                        .build())
                .field(GraphQLFieldDefinition.newFieldDefinition()
                        .name("recommendedInterchangePenalty")
                        .description("Whether to apply the ellipsoid->geoid offset to all elevations in the response.")
                        .type(Scalars.GraphQLInt)
                        .dataFetcher(env -> defaults.recommendedInterchangePenalty)
                        .build())
                .field(GraphQLFieldDefinition.newFieldDefinition()
                        .name("interchangeAllowedPenalty")
                        .description("Whether to apply the ellipsoid->geoid offset to all elevations in the response.")
                        .type(Scalars.GraphQLInt)
                        .dataFetcher(env -> defaults.interchangeAllowedPenalty)
                        .build())
                .field(GraphQLFieldDefinition.newFieldDefinition()
                        .name("noInterchangePenalty")
                        .description("Whether to apply the ellipsoid->geoid offset to all elevations in the response.")
                        .type(Scalars.GraphQLInt)
                        .dataFetcher(env -> defaults.noInterchangePenalty)
                        .build())
                .field(GraphQLFieldDefinition.newFieldDefinition()
                        .name("preTransitReluctance")
                        .description("How much worse driving before and after transit is than riding on transit. Applies to ride and kiss, kiss and ride and park and ride.")
                        .type(Scalars.GraphQLFloat)
                        .dataFetcher(env -> defaults.preTransitReluctance)
                        .build())
                 */
      .build();
  }
}<|MERGE_RESOLUTION|>--- conflicted
+++ resolved
@@ -10,104 +10,6 @@
   public final RoutingRequest request;
   public final GraphQLObjectType graphQLType;
 
-<<<<<<< HEAD
-    private GraphQLObjectType createGraphQLType() {
-        return GraphQLObjectType
-                .newObject()
-                .name("RoutingParameters")
-                .description("The default parameters used in travel searches.")
-                .field(GraphQLFieldDefinition
-                        .newFieldDefinition()
-                        .name("walkSpeed")
-                        .description("Max walk speed along streets, in meters per second")
-                        .type(Scalars.GraphQLFloat)
-                        .dataFetcher(env -> request.walkSpeed)
-                        .build())
-                .field(GraphQLFieldDefinition
-                        .newFieldDefinition()
-                        .name("bikeSpeed")
-                        .description("Max bike speed along streets, in meters per second")
-                        .type(Scalars.GraphQLFloat)
-                        .dataFetcher(env -> request.bikeSpeed)
-                        .build())
-                .field(GraphQLFieldDefinition
-                        .newFieldDefinition()
-                        .name("carSpeed")
-                        .description("Max car speed along streets, in meters per second")
-                        .type(Scalars.GraphQLFloat)
-                        .dataFetcher(env -> request.carSpeed)
-                        .build())
-                .field(GraphQLFieldDefinition
-                        .newFieldDefinition()
-                        .name("maxDirectStreetDuration")
-                        .description(
-                                "This is the maximum duration in seconds for a direct street search. "
-                                    + "This is a performance limit and should therefore be set high. "
-                                    + "Use filters to limit what is presented to the client.")
-                        .type(Scalars.GraphQLFloat)
-                        .dataFetcher(env -> request.maxDirectStreetDurationSeconds)
-                        .build())
-                .field(GraphQLFieldDefinition
-                        .newFieldDefinition()
-                        .name("wheelChairAccessible")
-                        .description("Whether the trip must be wheelchair accessible.")
-                        .type(Scalars.GraphQLBoolean)
-                        .dataFetcher(env -> request.accessibilityRequest)
-                        .build())
-                .field(GraphQLFieldDefinition
-                        .newFieldDefinition()
-                        .name("numItineraries")
-                        .description("The maximum number of itineraries to return.")
-                        .type(Scalars.GraphQLInt)
-                        .dataFetcher(env -> request.numItineraries)
-                        .build())
-                .field(GraphQLFieldDefinition
-                        .newFieldDefinition()
-                        .name("maxSlope")
-                        .description("The maximum slope of streets for wheelchair trips.")
-                        .type(Scalars.GraphQLFloat)
-                        .dataFetcher(env -> request.maxWheelchairSlope)
-                        .build())
-                .field(GraphQLFieldDefinition
-                        .newFieldDefinition()
-                        .name("showIntermediateStops")
-                        .description(
-                                "Whether the planner should return intermediate stops lists for transit legs.")
-                        .type(Scalars.GraphQLBoolean)
-                        .dataFetcher(env -> request.showIntermediateStops)
-                        .build())
-                .field(GraphQLFieldDefinition
-                        .newFieldDefinition()
-                        .name("transferPenalty")
-                        .description(
-                                "An extra penalty added on transfers (i.e. all boardings except the first one).")
-                        .type(Scalars.GraphQLInt)
-                        .dataFetcher(env -> request.transferCost)
-                        .build())
-                .field(GraphQLFieldDefinition
-                        .newFieldDefinition()
-                        .name("walkReluctance")
-                        .description(
-                                "A multiplier for how bad walking is, compared to being in transit for equal lengths of time.")
-                        .type(Scalars.GraphQLFloat)
-                        .dataFetcher(env -> request.walkReluctance)
-                        .build())
-                .field(GraphQLFieldDefinition
-                        .newFieldDefinition()
-                        .name("stairsReluctance")
-                        .description("Used instead of walkReluctance for stairs.")
-                        .type(Scalars.GraphQLFloat)
-                        .dataFetcher(env -> request.stairsReluctance)
-                        .build())
-                .field(GraphQLFieldDefinition
-                        .newFieldDefinition()
-                        .name("turnReluctance")
-                        .description("Multiplicative factor on expected turning time.")
-                        .type(Scalars.GraphQLFloat)
-                        .dataFetcher(env -> request.turnReluctance)
-                        .build())
-                /*
-=======
   public DefaultRoutingRequestType(RoutingRequest request) {
     this.request = request;
     this.graphQLType = createGraphQLType();
@@ -164,7 +66,7 @@
           .name("wheelChairAccessible")
           .description("Whether the trip must be wheelchair accessible.")
           .type(Scalars.GraphQLBoolean)
-          .dataFetcher(env -> request.wheelchairAccessible)
+          .dataFetcher(env -> request.accessibilityRequest)
           .build()
       )
       .field(
@@ -237,7 +139,6 @@
           .build()
       )
       /*
->>>>>>> 27c89a65
                 .field(GraphQLFieldDefinition.newFieldDefinition()
                         .name("walkOnStreetReluctance")
                         .description("How much more reluctant is the user to walk on streets with car traffic allowed.")
