--- conflicted
+++ resolved
@@ -180,46 +180,6 @@
     GraphQLObjectType presentationType = PresentationType.create();
     GraphQLOutputType destinationDisplayType = DestinationDisplayType.create();
     GraphQLOutputType lineType = LineType.create(
-<<<<<<< HEAD
-          bookingArrangementType,
-          authorityType,
-          operatorType,
-          noticeType,
-          quayType,
-          presentationType,
-          JourneyPatternType.REF,
-          ServiceJourneyType.REF,
-          PtSituationElementType.REF,
-          transportSubMode
-      );
-      GraphQLOutputType interchangeType = InterchangeType.create(lineType, ServiceJourneyType.REF);
-
-      // Timetable
-      GraphQLNamedOutputType ptSituationElementType = PtSituationElementType.create(
-          authorityType, quayType, lineType, ServiceJourneyType.REF, multilingualStringType, validityPeriodType, infoLinkType, relay
-      );
-      GraphQLOutputType journeyPatternType = JourneyPatternType.create(
-          linkGeometryType, noticeType, quayType, lineType, ServiceJourneyType.REF, ptSituationElementType, gqlUtil
-      );
-      GraphQLOutputType estimatedCallType = EstimatedCallType.create(
-          bookingArrangementType, noticeType, quayType, destinationDisplayType, ptSituationElementType, ServiceJourneyType.REF, gqlUtil
-      );
-
-      GraphQLOutputType serviceJourneyType = ServiceJourneyType.create(
-          bookingArrangementType,
-          linkGeometryType,
-          operatorType,
-          noticeType,
-          quayType,
-          lineType,
-          ptSituationElementType,
-          journeyPatternType,
-          estimatedCallType,
-          TimetabledPassingTimeType.REF,
-          transportSubMode,
-          gqlUtil
-      );
-=======
         bookingArrangementType,
         authorityType,
         operatorType,
@@ -228,7 +188,8 @@
         presentationType,
         JourneyPatternType.REF,
         ServiceJourneyType.REF,
-        PtSituationElementType.REF
+          PtSituationElementType.REF,
+          transportSubMode
     );
     GraphQLOutputType interchangeType = InterchangeType.create(lineType, ServiceJourneyType.REF);
 
@@ -245,7 +206,6 @@
         bookingArrangementType, noticeType, quayType, destinationDisplayType,
         ptSituationElementType, ServiceJourneyType.REF, gqlUtil
     );
->>>>>>> 3b4b487b
 
     GraphQLOutputType serviceJourneyType = ServiceJourneyType.create(
         bookingArrangementType,
@@ -258,33 +218,10 @@
         journeyPatternType,
         estimatedCallType,
         TimetabledPassingTimeType.REF,
+          transportSubMode,
         gqlUtil
     );
 
-<<<<<<< HEAD
-        GraphQLOutputType tripType = createPlanType(
-            bookingArrangementType,
-            interchangeType,
-            linkGeometryType,
-            systemNoticeType,
-            authorityType,
-            operatorType,
-            bikeRentalStationType,
-            quayType,
-            estimatedCallType,
-            lineType,
-            serviceJourneyType,
-            ptSituationElementType,
-            transportSubMode
-        );
-
-        GraphQLFieldDefinition tripQuery = TripQuery.create(
-            routing,
-            tripType,
-            transportSubMode,
-            gqlUtil
-        );
-=======
     GraphQLOutputType timetabledPassingTime = TimetabledPassingTimeType.create(
         bookingArrangementType,
         noticeType,
@@ -306,12 +243,13 @@
         estimatedCallType,
         lineType,
         serviceJourneyType,
-        ptSituationElementType
-
+            ptSituationElementType,
+            transportSubMode
     );
 
-    GraphQLFieldDefinition tripQuery = TripQuery.create(routing, tripType, gqlUtil);
->>>>>>> 3b4b487b
+    GraphQLFieldDefinition tripQuery = TripQuery.create(
+            routing, tripType, transportSubMode, gqlUtil
+    );
 
     GraphQLInputObjectType inputPlaceIds = GraphQLInputObjectType.newInputObject()
         .name("InputPlaceIds")
@@ -1216,7 +1154,8 @@
       GraphQLOutputType estimatedCallType,
       GraphQLOutputType lineType,
       GraphQLOutputType serviceJourneyType,
-      GraphQLOutputType ptSituationElementType
+        GraphQLOutputType ptSituationElementType,
+        GraphQLEnumType transportSubMode
   ) {
     GraphQLObjectType tripMetadataType = TripMetadataType.create(gqlUtil);
     GraphQLObjectType placeType = PlanPlaceType.create(bikeRentalStationType, quayType);
@@ -1234,54 +1173,15 @@
         ptSituationElementType,
         placeType,
         pathGuidanceType,
+          transportSubMode,
         gqlUtil
     );
     GraphQLObjectType tripPatternType = TripPatternType.create(
         systemNoticeType, legType, gqlUtil
     );
 
-<<<<<<< HEAD
-    public GraphQLObjectType createPlanType(
-        GraphQLOutputType bookingArrangementType,
-        GraphQLOutputType interchangeType,
-        GraphQLOutputType linkGeometryType,
-        GraphQLOutputType systemNoticeType,
-        GraphQLOutputType authorityType,
-        GraphQLOutputType operatorType,
-        GraphQLOutputType bikeRentalStationType,
-        GraphQLOutputType quayType,
-        GraphQLOutputType estimatedCallType,
-        GraphQLOutputType lineType,
-        GraphQLOutputType serviceJourneyType,
-        GraphQLOutputType ptSituationElementType,
-        GraphQLEnumType transportSubMode
-    ) {
-      GraphQLObjectType tripMetadataType = TripMetadataType.create(gqlUtil);
-      GraphQLObjectType placeType = PlanPlaceType.create(bikeRentalStationType, quayType);
-      GraphQLObjectType pathGuidanceType = PathGuidanceType.create();
-      GraphQLObjectType legType = LegType.create(
-          bookingArrangementType,
-          interchangeType,
-          linkGeometryType,
-          authorityType,
-          operatorType,
-          quayType,
-          estimatedCallType,
-          lineType,
-          serviceJourneyType,
-          ptSituationElementType,
-          placeType,
-          pathGuidanceType,
-          transportSubMode,
-          gqlUtil
-      );
-      GraphQLObjectType tripPatternType = TripPatternType.create(
-            systemNoticeType, legType, gqlUtil
-      );
-=======
     return TripType.create(placeType, tripPatternType, tripMetadataType, gqlUtil);
   }
->>>>>>> 3b4b487b
 
   private List<FeedScopedId> toIdList(List<String> ids) {
     if (ids == null) { return Collections.emptyList(); }
