package org.opentripplanner.ext.legacygraphqlapi.datafetchers;

import com.google.common.collect.ArrayListMultimap;
import com.google.common.collect.Lists;
import com.google.common.collect.Multimaps;
import graphql.relay.Connection;
import graphql.relay.Relay;
import graphql.relay.SimpleListConnection;
import graphql.schema.DataFetcher;
import graphql.schema.DataFetchingEnvironment;
import graphql.schema.DataFetchingEnvironmentImpl;
import java.time.Duration;
import java.util.ArrayList;
import java.util.Arrays;
import java.util.Collections;
import java.util.Date;
import java.util.List;
import java.util.Map;
import java.util.Objects;
import java.util.function.Consumer;
import java.util.stream.Collectors;
import java.util.stream.Stream;
import java.util.stream.StreamSupport;
import org.locationtech.jts.geom.Coordinate;
import org.locationtech.jts.geom.Envelope;
import org.opentripplanner.api.parameter.QualifiedMode;
import org.opentripplanner.api.parameter.QualifiedModeSet;
import org.opentripplanner.ext.legacygraphqlapi.LegacyGraphQLRequestContext;
import org.opentripplanner.ext.legacygraphqlapi.generated.LegacyGraphQLDataFetchers;
import org.opentripplanner.ext.legacygraphqlapi.generated.LegacyGraphQLTypes;
import org.opentripplanner.model.Agency;
import org.opentripplanner.model.FeedScopedId;
import org.opentripplanner.model.GenericLocation;
import org.opentripplanner.model.Route;
import org.opentripplanner.model.Station;
import org.opentripplanner.model.Stop;
import org.opentripplanner.model.Trip;
import org.opentripplanner.model.TripPattern;
import org.opentripplanner.model.TripTimeOnDate;
import org.opentripplanner.model.calendar.ServiceDate;
import org.opentripplanner.model.modes.TransitMainMode;
import org.opentripplanner.model.modes.TransitMode;
import org.opentripplanner.routing.RoutingService;
import org.opentripplanner.routing.alertpatch.TransitAlert;
import org.opentripplanner.routing.graphfinder.NearbyStop;
import org.opentripplanner.routing.graphfinder.PatternAtStop;
import org.opentripplanner.routing.graphfinder.PlaceAtDistance;
import org.opentripplanner.routing.graphfinder.PlaceType;
import org.opentripplanner.routing.api.request.RoutingRequest;
import org.opentripplanner.routing.api.response.RoutingResponse;
import org.opentripplanner.routing.vehicle_parking.VehicleParking;
import org.opentripplanner.routing.vehicle_rental.VehicleRentalPlace;
import org.opentripplanner.routing.vehicle_rental.VehicleRentalStation;
import org.opentripplanner.routing.vehicle_rental.VehicleRentalStationService;
import org.opentripplanner.routing.vehicle_rental.VehicleRentalVehicle;
import org.opentripplanner.routing.core.BicycleOptimizeType;
import org.opentripplanner.routing.core.FareRuleSet;
import org.opentripplanner.routing.error.RoutingValidationException;
import org.opentripplanner.routing.vehicle_parking.VehicleParkingService;
import org.opentripplanner.routing.vertextype.TransitStopVertex;
import org.opentripplanner.updater.GtfsRealtimeFuzzyTripMatcher;
import org.opentripplanner.util.ResourceBundleSingleton;

public class LegacyGraphQLQueryTypeImpl
    implements LegacyGraphQLDataFetchers.LegacyGraphQLQueryType {

  @Override
  public DataFetcher<Object> node() {
    return environment -> {
      var args = new LegacyGraphQLTypes.LegacyGraphQLQueryTypeNodeArgs(environment.getArguments());
      String type = args.getLegacyGraphQLId().getType();
      String id = args.getLegacyGraphQLId().getId();
      RoutingService routingService = environment.<LegacyGraphQLRequestContext>getContext().getRoutingService();
      VehicleParkingService vehicleParkingService = routingService.getVehicleParkingService();
      VehicleRentalStationService vehicleRentalStationService = routingService.getVehicleRentalStationService();

      switch (type) {
        case "Agency":
          return routingService.getAgencyForId(FeedScopedId.parseId(id));
        case "Alert":
          return null; //TODO
        case "BikePark":
          var bikeParkId = FeedScopedId.parseId(id);
          return vehicleParkingService == null ? null : vehicleParkingService
              .getBikeParks()
              .filter(bikePark -> bikePark.getId().equals(bikeParkId))
              .findAny()
              .orElse(null);
        case "BikeRentalStation":
          return vehicleRentalStationService == null ? null :
              vehicleRentalStationService.getVehicleRentalPlace(FeedScopedId.parseId(id));
        case "VehicleRentalStation":
          return vehicleRentalStationService == null ? null :
              vehicleRentalStationService.getVehicleRentalStation(FeedScopedId.parseId(id));
        case "RentalVehicle":
          return vehicleRentalStationService == null ? null :
              vehicleRentalStationService.getVehicleRentalVehicle(FeedScopedId.parseId(id));
        case "CarPark":
          var carParkId = FeedScopedId.parseId(id);
          return vehicleParkingService == null ? null : vehicleParkingService
              .getCarParks()
              .filter(carPark -> carPark.getId().equals(carParkId))
              .findAny()
              .orElse(null);
        case "Cluster":
          return null; //TODO
        case "DepartureRow":
          return PatternAtStop.fromId(routingService, id);
        case "Pattern":
          return routingService.getTripPatternForId(FeedScopedId.parseId(id));
        case "placeAtDistance": {
          String[] parts = id.split(";");

          Relay.ResolvedGlobalId internalId = new Relay().fromGlobalId(parts[1]);

          Object place = node().get(DataFetchingEnvironmentImpl
              .newDataFetchingEnvironment(environment)
              .source(new Object())
              .arguments(Map.of("id", internalId))
              .build());

          return new PlaceAtDistance(place, Double.parseDouble(parts[0]));
        }
        case "Route":
          return routingService.getRouteForId(FeedScopedId.parseId(id));
        case "Stop":
          return routingService.getStopForId(FeedScopedId.parseId(id));
        case "Stoptime":
          return null; //TODO
        case "stopAtDistance": {
          String[] parts = id.split(";");
          Stop stop = routingService.getStopForId(FeedScopedId.parseId(parts[1]));

          // TODO: Add geometry
          return new NearbyStop(stop, Integer.parseInt(parts[0]), null, null, null);
        }
        case "TicketType":
          return null; //TODO
        case "Trip":
          return routingService.getTripForId().get(FeedScopedId.parseId(id));
        case "VehicleParking":
          var vehicleParkingId = FeedScopedId.parseId(id);
          return vehicleParkingService == null ? null : vehicleParkingService
                  .getVehicleParkings()
                  .filter(bikePark -> bikePark.getId().equals(vehicleParkingId))
                  .findAny()
                  .orElse(null);
        default:
          return null;
      }
    };
  }

  @Override
  public DataFetcher<Iterable<String>> feeds() {
    return environment -> getRoutingService(environment).getFeedIds();
  }

  @Override
  public DataFetcher<Iterable<Agency>> agencies() {
    return environment -> getRoutingService(environment).getAgencies();
  }

  //TODO
  @Override
  public DataFetcher<Iterable<FareRuleSet>> ticketTypes() {
    return environment -> null;
  }

  @Override
  public DataFetcher<Agency> agency() {
    return environment -> {
      FeedScopedId id = FeedScopedId.parseId(new LegacyGraphQLTypes.LegacyGraphQLQueryTypeAgencyArgs(environment.getArguments()).getLegacyGraphQLId());

      return getRoutingService(environment).getAgencyForId(id);
    };
  }

  @Override
  public DataFetcher<Iterable<Object>> stops() {
    return environment -> {
      var args = new LegacyGraphQLTypes.LegacyGraphQLQueryTypeStopsArgs(environment.getArguments());

      RoutingService routingService = getRoutingService(environment);

      if (args.getLegacyGraphQLIds() != null) {
        return StreamSupport
            .stream(args.getLegacyGraphQLIds().spliterator(), false)
            .map(FeedScopedId::parseId)
            .map(routingService::getStopForId)
            .collect(Collectors.toList());
      }

      Stream<Stop> stopStream = routingService.getAllStops().stream();

      if (args.getLegacyGraphQLName() != null) {
        String name = args.getLegacyGraphQLName().toLowerCase(environment.getLocale());
        stopStream = stopStream.filter(stop -> stop
            .getName()
            .toLowerCase(environment.getLocale())
            .startsWith(name));
      }

      return stopStream.collect(Collectors.toList());
    };
  }

  @Override
  public DataFetcher<Iterable<Object>> stopsByBbox() {
    return environment -> {
      var args = new LegacyGraphQLTypes.LegacyGraphQLQueryTypeStopsByBboxArgs(environment.getArguments());

      Envelope envelope = new Envelope(
          new Coordinate(args.getLegacyGraphQLMinLon(), args.getLegacyGraphQLMinLat()),
          new Coordinate(args.getLegacyGraphQLMaxLon(), args.getLegacyGraphQLMaxLat())
      );

      Stream<Stop> stopStream = getRoutingService(environment)
          .getStopSpatialIndex()
          .query(envelope)
          .stream()
          .filter(transitStopVertex -> envelope.contains(transitStopVertex.getCoordinate()))
          .map(TransitStopVertex::getStop);

      if (args.getLegacyGraphQLFeeds() != null) {
        List<String> feedIds = Lists.newArrayList(args.getLegacyGraphQLFeeds());
        stopStream = stopStream.filter(stop -> feedIds.contains(stop.getId().getFeedId()));
      }

      return stopStream.collect(Collectors.toList());
    };
  }

  @Override
  public DataFetcher<Connection<NearbyStop>> stopsByRadius() {
    return environment -> {
      LegacyGraphQLTypes.LegacyGraphQLQueryTypeStopsByRadiusArgs args = new LegacyGraphQLTypes.LegacyGraphQLQueryTypeStopsByRadiusArgs(environment.getArguments());

      List<NearbyStop> stops;
      try {
        stops = getRoutingService(environment).findClosestStops(
            args.getLegacyGraphQLLat(),
            args.getLegacyGraphQLLon(),
            args.getLegacyGraphQLRadius()
        );
      }
      catch (RoutingValidationException e) {
        stops = Collections.emptyList();
      }

      return new SimpleListConnection<>(stops).get(environment);
    };
  }

  @Override
  public DataFetcher<Connection<PlaceAtDistance>> nearest() {
    return environment -> {
      List<FeedScopedId> filterByStops = null;
      List<FeedScopedId> filterByRoutes = null;
      List<String> filterByBikeRentalStations = null;
      List<String> filterByBikeParks = null;
      List<String> filterByCarParks = null;

      LegacyGraphQLTypes.LegacyGraphQLQueryTypeNearestArgs args = new LegacyGraphQLTypes.LegacyGraphQLQueryTypeNearestArgs(
          environment.getArguments());

      LegacyGraphQLTypes.LegacyGraphQLInputFiltersInput filterByIds = args.getLegacyGraphQLFilterByIds();

      if (filterByIds != null) {
        filterByStops = filterByIds.getLegacyGraphQLStops() != null ? StreamSupport
            .stream(filterByIds.getLegacyGraphQLStops().spliterator(), false)
            .map(FeedScopedId::parseId)
            .collect(Collectors.toList()) : null;
        filterByRoutes = filterByIds.getLegacyGraphQLRoutes() != null ? StreamSupport
            .stream(filterByIds.getLegacyGraphQLRoutes().spliterator(), false)
            .map(FeedScopedId::parseId)
            .collect(Collectors.toList()) : null;
        filterByBikeRentalStations = filterByIds.getLegacyGraphQLBikeRentalStations() != null
            ? Lists.newArrayList(filterByIds.getLegacyGraphQLBikeRentalStations())
            : null;
        filterByBikeParks = filterByIds.getLegacyGraphQLBikeParks() != null ? Lists.newArrayList(
            filterByIds.getLegacyGraphQLBikeParks()) : null;
        filterByCarParks = filterByIds.getLegacyGraphQLCarParks() != null ? Lists.newArrayList(
            filterByIds.getLegacyGraphQLCarParks()) : null;
      }

      List<TransitMode> filterByModes = args.getLegacyGraphQLFilterByModes() != null ? StreamSupport
          .stream(args.getLegacyGraphQLFilterByModes().spliterator(), false)
          .map(mode -> {
            try { return TransitMode.fromMainModeEnum(TransitMainMode.valueOf(mode.label)); }
            catch (IllegalArgumentException ignored) { return null; }
          })
          .filter(Objects::nonNull)
          .collect(Collectors.toList()) : null;
      List<PlaceType> filterByPlaceTypes =
          args.getLegacyGraphQLFilterByPlaceTypes() != null ? StreamSupport
              .stream(args.getLegacyGraphQLFilterByPlaceTypes().spliterator(), false)
              .map(placeType -> placeType.label)
              .map(placeType -> placeType.equals("DEPARTURE_ROW") ? "PATTERN_AT_STOP" : placeType)
              .map(PlaceType::valueOf)
              .collect(Collectors.toList()) : null;

      List<PlaceAtDistance> places;
      try {
        places = new ArrayList<>(getRoutingService(environment).findClosestPlaces(
            args.getLegacyGraphQLLat(),
            args.getLegacyGraphQLLon(),
            args.getLegacyGraphQLMaxDistance(),
            args.getLegacyGraphQLMaxResults(),
            filterByModes,
            filterByPlaceTypes,
            filterByStops,
            filterByRoutes,
            filterByBikeRentalStations,
            filterByBikeParks,
            filterByCarParks,
            getRoutingService(environment)
        ));
      }
      catch (RoutingValidationException e) {
        places = Collections.emptyList();
      }

      return new SimpleListConnection<>(places).get(environment);
    };
  }

  @Override
  public DataFetcher<PatternAtStop> departureRow() {
    return environment -> PatternAtStop.fromId(
        getRoutingService(environment),
        new LegacyGraphQLTypes.LegacyGraphQLQueryTypeDepartureRowArgs(environment.getArguments()).getLegacyGraphQLId()
    );
  }

  @Override
  public DataFetcher<Object> stop() {
    return environment -> getRoutingService(environment)
        .getStopForId(FeedScopedId.parseId(
            new LegacyGraphQLTypes.LegacyGraphQLQueryTypeStopArgs(environment.getArguments())
                .getLegacyGraphQLId()));
  }

  @Override
  public DataFetcher<Object> station() {
    return environment -> getRoutingService(environment)
        .getStationById(FeedScopedId.parseId(
            new LegacyGraphQLTypes.LegacyGraphQLQueryTypeStationArgs(environment.getArguments())
                .getLegacyGraphQLId()));
  }

  @Override
  public DataFetcher<Iterable<Object>> stations() {
    return environment -> {
      var args = new LegacyGraphQLTypes.LegacyGraphQLQueryTypeStationsArgs(environment.getArguments());

      RoutingService routingService = getRoutingService(environment);

      if (args.getLegacyGraphQLIds() != null) {
        return StreamSupport
                .stream(args.getLegacyGraphQLIds().spliterator(), false)
                .map(FeedScopedId::parseId)
                .map(routingService::getStationById)
                .collect(Collectors.toList());
      }

      Stream<Station> stationStream = routingService.getStations().stream();

      if (args.getLegacyGraphQLName() != null) {
        String name = args.getLegacyGraphQLName().toLowerCase(environment.getLocale());
        stationStream = stationStream.filter(station -> station
                .getName()
                .toLowerCase(environment.getLocale())
                .startsWith(name));
      }

      return stationStream.collect(Collectors.toList());
    };
  }

  @Override
  public DataFetcher<Iterable<Route>> routes() {
    return environment -> {
      var args = new LegacyGraphQLTypes.LegacyGraphQLQueryTypeRoutesArgs(environment.getArguments());

      RoutingService routingService = getRoutingService(environment);

      if (args.getLegacyGraphQLIds() != null) {
        return StreamSupport
                .stream(args.getLegacyGraphQLIds().spliterator(), false)
                .map(FeedScopedId::parseId)
                .map(routingService::getRouteForId)
                .collect(Collectors.toList());
      }

      Stream<Route> routeStream = routingService.getAllRoutes().stream();

      if (args.getLegacyGraphQLFeeds() != null) {
        List<String> feeds = StreamSupport.stream(args.getLegacyGraphQLFeeds().spliterator(), false).collect(Collectors.toList());
        routeStream = routeStream.filter(route -> feeds.contains(route.getId().getFeedId()));
      }

      if (args.getLegacyGraphQLTransportModes() != null) {
        List<TransitMode> modes = StreamSupport
                .stream(args.getLegacyGraphQLTransportModes().spliterator(), false)
                .map(mode -> TransitMode.fromMainModeEnum(TransitMainMode.valueOf(mode.label)))
                .collect(Collectors.toList());
        routeStream = routeStream.filter(route -> modes.contains(route.getMode()));
      }

      if (args.getLegacyGraphQLName() != null) {
        String name = args.getLegacyGraphQLName().toLowerCase(environment.getLocale());
        routeStream = routeStream.filter(route -> Stream
            .of(route.getShortName(), route.getLongName())
            .filter(Objects::nonNull)
            .map(s -> s.toLowerCase(environment.getLocale()))
            .anyMatch(s -> s.startsWith(name)));
      }

      return routeStream.collect(Collectors.toList());
    };
  }

  @Override
  public DataFetcher<Route> route() {
    return environment -> getRoutingService(environment)
            .getRouteForId(FeedScopedId.parseId(
                    new LegacyGraphQLTypes.LegacyGraphQLQueryTypeRouteArgs(environment.getArguments())
                            .getLegacyGraphQLId()));
  }

  @Override
  public DataFetcher<Iterable<Trip>> trips() {
    return environment -> {
      var args = new LegacyGraphQLTypes.LegacyGraphQLQueryTypeTripsArgs(environment.getArguments());

      Stream<Trip> tripStream = getRoutingService(environment).getTripForId().values().stream();

      if (args.getLegacyGraphQLFeeds() != null) {
        List<String> feeds = StreamSupport.stream(args.getLegacyGraphQLFeeds().spliterator(), false).collect(Collectors.toList());
        tripStream = tripStream.filter(trip -> feeds.contains(trip.getId().getFeedId()));
      }

      return tripStream.collect(Collectors.toList());
    };
  }

  @Override
  public DataFetcher<Trip> trip() {
    return environment -> getRoutingService(environment)
            .getTripForId().get(FeedScopedId.parseId(
                    new LegacyGraphQLTypes.LegacyGraphQLQueryTypeTripArgs(environment.getArguments())
                            .getLegacyGraphQLId()));
  }

  @Override
  public DataFetcher<Trip> fuzzyTrip() {
    return environment -> {
      var args = new LegacyGraphQLTypes.LegacyGraphQLQueryTypeFuzzyTripArgs(environment.getArguments());

      RoutingService routingService = getRoutingService(environment);

      return new GtfsRealtimeFuzzyTripMatcher(routingService).getTrip(
              routingService.getRouteForId(FeedScopedId.parseId(args.getLegacyGraphQLRoute())),
              args.getLegacyGraphQLDirection(),
              args.getLegacyGraphQLTime(),
              ServiceDate.parseString(args.getLegacyGraphQLDate())
      );
    };
  }

  // TODO
  @Override
  public DataFetcher<Iterable<TripTimeOnDate>> cancelledTripTimes() {
    return environment -> null;
  }

  @Override
  public DataFetcher<Iterable<TripPattern>> patterns() {
    return environment -> getRoutingService(environment).getTripPatterns();
  }

  @Override
  public DataFetcher<TripPattern> pattern() {
    return environment -> getRoutingService(environment)
            .getTripPatternForId(FeedScopedId.parseId(
                    new LegacyGraphQLTypes.LegacyGraphQLQueryTypePatternArgs(environment.getArguments())
                            .getLegacyGraphQLId()));
  }

  @Override
  public DataFetcher<Iterable<Object>> clusters() {
    return environment -> Collections.EMPTY_LIST;
  }

  @Override
  public DataFetcher<Object> cluster() {
    return environment -> null;
  }

  //TODO
  @Override
  public DataFetcher<Iterable<TransitAlert>> alerts() {
    return environment -> List.of();
  }

  @Override
  public DataFetcher<Object> serviceTimeRange() {
    return environment -> new Object();
  }

  @Override
  public DataFetcher<Iterable<VehicleRentalPlace>> bikeRentalStations() {
    return environment -> {
      VehicleRentalStationService vehicleRentalStationService = getRoutingService(environment)
              .getVehicleRentalStationService();

      if (vehicleRentalStationService == null) { return null; }

      var args = new LegacyGraphQLTypes.LegacyGraphQLQueryTypeBikeRentalStationsArgs(
              environment.getArguments());

      if (args.getLegacyGraphQLIds() != null) {
        ArrayListMultimap<String, VehicleRentalPlace> vehicleRentalStations =
                vehicleRentalStationService.getVehicleRentalPlaces()
                        .stream()
                        .collect(Multimaps.toMultimap(VehicleRentalPlace::getStationId, station -> station, ArrayListMultimap::create));
        return ((List<String>) args.getLegacyGraphQLIds())
                .stream()
                .flatMap(id -> vehicleRentalStations.get(id).stream())
                .collect(Collectors.toList());
      }

      return vehicleRentalStationService.getVehicleRentalPlaces();
    };
  }

  @Override
  public DataFetcher<VehicleRentalPlace> bikeRentalStation() {
    return environment -> {
      var args = new LegacyGraphQLTypes.LegacyGraphQLQueryTypeBikeRentalStationArgs(environment.getArguments());

      VehicleRentalStationService vehicleRentalStationService = getRoutingService(environment)
          .getVehicleRentalStationService();

      if (vehicleRentalStationService == null) { return null; }

      return vehicleRentalStationService
              .getVehicleRentalPlaces()
              .stream()
              .filter(vehicleRentalStation -> vehicleRentalStation.getStationId().equals(args.getLegacyGraphQLId()))
              .findAny()
              .orElse(null);
    };
  }

  @Override
  public DataFetcher<Iterable<VehicleRentalStation>> vehicleRentalStations() {
    return environment -> {
      VehicleRentalStationService vehicleRentalStationService = getRoutingService(environment)
              .getVehicleRentalStationService();

      if (vehicleRentalStationService == null) {
        return null;
      }

      var args = new LegacyGraphQLTypes.LegacyGraphQLQueryTypeVehicleRentalStationsArgs(
              environment.getArguments());

      if (args.getLegacyGraphQLIds() != null) {
        ArrayListMultimap<String, VehicleRentalStation> vehicleRentalStations =
                vehicleRentalStationService.getVehicleRentalStations()
                        .stream()
                        .collect(Multimaps.toMultimap(station -> station.getId().toString(),
                                station -> station, ArrayListMultimap::create
                        ));
        return ((List<String>) args.getLegacyGraphQLIds())
                .stream()
                .flatMap(id -> vehicleRentalStations.get(id).stream())
                .collect(Collectors.toList());
      }

      return vehicleRentalStationService.getVehicleRentalStations();
    };
  }

  @Override
  public DataFetcher<VehicleRentalStation> vehicleRentalStation() {
    return environment -> {
      var args = new LegacyGraphQLTypes.LegacyGraphQLQueryTypeVehicleRentalStationArgs(
              environment.getArguments());

      VehicleRentalStationService vehicleRentalStationService = getRoutingService(environment)
              .getVehicleRentalStationService();

      if (vehicleRentalStationService == null) {
        return null;
      }

      return vehicleRentalStationService
              .getVehicleRentalStations()
              .stream()
              .filter(vehicleRentalStation -> vehicleRentalStation.getId()
                      .toString()
                      .equals(args.getLegacyGraphQLId()))
              .findAny()
              .orElse(null);
    };
  }

  @Override
  public DataFetcher<Iterable<VehicleRentalVehicle>> rentalVehicles() {
    return environment -> {
      VehicleRentalStationService vehicleRentalStationService = getRoutingService(environment)
              .getVehicleRentalStationService();

      if (vehicleRentalStationService == null) {
        return null;
      }

      var args = new LegacyGraphQLTypes.LegacyGraphQLQueryTypeRentalVehiclesArgs(
              environment.getArguments());

      if (args.getLegacyGraphQLIds() != null) {
        ArrayListMultimap<String, VehicleRentalVehicle> vehicleRentalVehicles =
                vehicleRentalStationService.getVehicleRentalVehicles()
                        .stream()
                        .collect(Multimaps.toMultimap(vehicle -> vehicle.getId().toString(),
                                vehicle -> vehicle, ArrayListMultimap::create
                        ));
        return ((List<String>) args.getLegacyGraphQLIds())
                .stream()
                .flatMap(id -> vehicleRentalVehicles.get(id).stream())
                .collect(Collectors.toList());
      }

      return vehicleRentalStationService.getVehicleRentalVehicles();
    };
  }

  @Override
  public DataFetcher<VehicleRentalVehicle> rentalVehicle() {
    return environment -> {
      var args = new LegacyGraphQLTypes.LegacyGraphQLQueryTypeRentalVehicleArgs(
              environment.getArguments());

      VehicleRentalStationService vehicleRentalStationService = getRoutingService(environment)
              .getVehicleRentalStationService();

      if (vehicleRentalStationService == null) {
        return null;
      }

      return vehicleRentalStationService
              .getVehicleRentalVehicles()
              .stream()
              .filter(vehicleRentalVehicle -> vehicleRentalVehicle.getId()
                      .toString()
                      .equals(args.getLegacyGraphQLId()))
              .findAny()
              .orElse(null);
    };
  }

  @Override
  public DataFetcher<Iterable<VehicleParking>> bikeParks() {
    return environment -> {
      VehicleParkingService vehicleParkingService = getRoutingService(environment)
          .getVehicleParkingService();

      if (vehicleParkingService == null) { return null; }

      return vehicleParkingService.getBikeParks().collect(Collectors.toList());
    };
  }

  @Override
  public DataFetcher<VehicleParking> bikePark() {
    return environment -> {
      var args = new LegacyGraphQLTypes.LegacyGraphQLQueryTypeBikeParkArgs(environment.getArguments());

      VehicleParkingService vehicleParkingService = getRoutingService(environment)
          .getVehicleParkingService();

      if (vehicleParkingService == null) { return null; }

<<<<<<< HEAD
      var bikeParkId = FeedScopedId.parseId(args.getLegacyGraphQLId());
      return vehicleParkingService
              .getBikeParks()
              .filter(bikePark -> bikePark.getId().equals(bikeParkId))
=======
      return vehicleParkingService
              .getBikeParks()
              .filter(bikePark -> bikePark.getId().getId().equals(args.getLegacyGraphQLId()))
>>>>>>> 62149878
              .findAny()
              .orElse(null);
    };
  }

  @Override
  public DataFetcher<Iterable<VehicleParking>> carParks() {
    return environment -> {
      VehicleParkingService vehicleParkingService = getRoutingService(environment)
          .getVehicleParkingService();

      if (vehicleParkingService == null) { return null; }

      var args = new LegacyGraphQLTypes.LegacyGraphQLQueryTypeCarParksArgs(
          environment.getArguments());

      if (args.getLegacyGraphQLIds() != null) {
        var idList = ((List<String>) args.getLegacyGraphQLIds());

        if (!idList.isEmpty()) {
          Map<String, VehicleParking> carParkMap = vehicleParkingService.getCarParks()
<<<<<<< HEAD
                  .collect(Collectors.toMap(station -> station.getId().toString(), station -> station));
=======
                  .collect(Collectors.toMap(station -> station.getId().getId(), station -> station));
>>>>>>> 62149878

          return idList.stream()
              .map(carParkMap::get)
              .collect(Collectors.toList());
        }
      }

      return vehicleParkingService
          .getCarParks().collect(Collectors.toList());
    };
  }

  @Override
  public DataFetcher<VehicleParking> carPark() {
    return environment -> {
      var args = new LegacyGraphQLTypes.LegacyGraphQLQueryTypeCarParkArgs(environment.getArguments());

      VehicleParkingService vehicleParkingService = getRoutingService(environment)
          .getVehicleParkingService();

      if (vehicleParkingService == null) { return null; }

<<<<<<< HEAD
      var carParkId = FeedScopedId.parseId(args.getLegacyGraphQLId());
      return vehicleParkingService
          .getCarParks()
          .filter(carPark -> carPark.getId().equals(carParkId))
=======
      return vehicleParkingService
          .getCarParks()
          .filter(carPark -> carPark.getId().getId().equals(args.getLegacyGraphQLId()))
>>>>>>> 62149878
          .findAny()
          .orElse(null);
    };
  }

  @Override
  public DataFetcher<Iterable<VehicleParking>> vehicleParkings() {
    return environment -> {
      VehicleParkingService vehicleParkingService = getRoutingService(environment)
          .getVehicleParkingService();

      if (vehicleParkingService == null) { return null; }

      var args = new LegacyGraphQLTypes.LegacyGraphQLQueryTypeVehicleParkingsArgs(
          environment.getArguments());

      if (args.getLegacyGraphQLIds() != null) {
        var idList = ((List<String>) args.getLegacyGraphQLIds());

        if (!idList.isEmpty()) {
          Map<String, VehicleParking> vehicleParkingMap = vehicleParkingService.getVehicleParkings()
                  .collect(Collectors.toMap(station -> station.getId().toString(), station -> station));

          return idList.stream()
              .map(vehicleParkingMap::get)
              .collect(Collectors.toList());
        }
      }

      return vehicleParkingService
          .getVehicleParkings().collect(Collectors.toList());
    };
  }

  @Override
  public DataFetcher<VehicleParking> vehicleParking() {
    return environment -> {
      var args = new LegacyGraphQLTypes.LegacyGraphQLQueryTypeVehicleParkingArgs(environment.getArguments());

      VehicleParkingService vehicleParkingService = getRoutingService(environment)
          .getVehicleParkingService();

      if (vehicleParkingService == null) { return null; }

      var vehicleParkingId = FeedScopedId.parseId(args.getLegacyGraphQLId());
      return vehicleParkingService
          .getVehicleParkings()
          .filter(vehicleParking -> vehicleParking.getId().equals(vehicleParkingId))
          .findAny()
          .orElse(null);
    };
  }

  @Override
  public DataFetcher<Object> viewer() {
    return environment -> new Object();
  }

  @Override
  public DataFetcher<RoutingResponse> plan() {
    return environment -> {
      LegacyGraphQLRequestContext context = environment.<LegacyGraphQLRequestContext>getContext();
      RoutingRequest request = context.getRouter().defaultRoutingRequest.clone();

      CallerWithEnvironment callWith = new CallerWithEnvironment(environment);

      callWith.argument("fromPlace", request::setFromString);
      callWith.argument("toPlace", request::setToString);

      callWith.argument("from", (Map<String, Object> v) -> request.from = toGenericLocation(v));
      callWith.argument("to", (Map<String, Object> v) -> request.to = toGenericLocation(v));

      request.setDateTime(
          environment.getArgument("date"),
          environment.getArgument("time"),
          context.getRouter().graph.getTimeZone());

      callWith.argument("wheelchair", request::setWheelchairAccessible);
      callWith.argument("numItineraries", request::setNumItineraries);
      callWith.argument("searchWindow", (Long m) -> request.searchWindow = Duration.ofSeconds(m));
      // callWith.argument("maxSlope", request::setMaxSlope);
      // callWith.argument("carParkCarLegWeight", request::setCarParkCarLegWeight);
      // callWith.argument("itineraryFiltering", request::setItineraryFiltering);
      callWith.argument("bikeReluctance", request::setBikeReluctance);
      callWith.argument("bikeWalkingReluctance", request::setBikeWalkingReluctance);
      callWith.argument("carReluctance", request::setCarReluctance);
      callWith.argument("walkReluctance", request::setWalkReluctance);
      // callWith.argument("walkOnStreetReluctance", request::setWalkOnStreetReluctance);
      callWith.argument("waitReluctance", request::setWaitReluctance);
      callWith.argument("waitAtBeginningFactor", request::setWaitAtBeginningFactor);
      callWith.argument("walkSpeed", (Double v) -> request.walkSpeed = v);
      callWith.argument("bikeWalkingSpeed", (Double v) -> request.bikeWalkingSpeed = v);
      callWith.argument("bikeSpeed", (Double v) -> request.bikeSpeed = v);
      callWith.argument("bikeSwitchTime", (Integer v) -> request.bikeSwitchTime = v);
      callWith.argument("bikeSwitchCost", (Integer v) -> request.bikeSwitchCost = v);
      callWith.argument("allowKeepingRentedBicycleAtDestination", (Boolean v) -> request.allowKeepingRentedVehicleAtDestination = v);
      callWith.argument("keepingRentedBicycleAtDestinationCost", (Integer v) -> request.keepingRentedVehicleAtDestinationCost = v);

      callWith.argument(
              "modeWeight", (Map<String, Object> v) -> request.setTransitReluctanceForMode(
                      v.entrySet()
                              .stream()
                              .collect(Collectors.toMap(e -> TransitMainMode.valueOf(e.getKey()),
                                      e -> (Double) e.getValue()
                              ))));
      callWith.argument("debugItineraryFilter", (Boolean v) -> request.itineraryFilters.debug = v);
      callWith.argument("arriveBy", request::setArriveBy);
      request.showIntermediateStops = true;
      callWith.argument("intermediatePlaces", (List<Map<String, Object>> v) -> request.intermediatePlaces = v.stream().map(LegacyGraphQLQueryTypeImpl::toGenericLocation).collect(Collectors.toList()));
      callWith.argument("preferred.routes", request::setPreferredRoutesFromSting);
      callWith.argument("preferred.otherThanPreferredRoutesPenalty", request::setOtherThanPreferredRoutesPenalty);
      callWith.argument("preferred.agencies", request::setPreferredAgenciesFromString);
      callWith.argument("unpreferred.routes", request::setUnpreferredRoutesFromSting);
      callWith.argument("unpreferred.agencies", request::setUnpreferredAgenciesFromString);
      // callWith.argument("unpreferred.useUnpreferredRoutesPenalty", request::setUseUnpreferredRoutesPenalty);
      callWith.argument("walkBoardCost", request::setWalkBoardCost);
      callWith.argument("bikeBoardCost", request::setBikeBoardCost);
      callWith.argument("banned.routes", request::setBannedRoutesFromSting);
      callWith.argument("banned.agencies", request::setBannedAgenciesFromSting);
      // callWith.argument("banned.trips", (String v) -> request.bannedTrips = RoutingResource.makeBannedTripMap(v));
      // callWith.argument("banned.stops", request::setBannedStops);
      // callWith.argument("banned.stopsHard", request::setBannedStopsHard);
      callWith.argument("transferPenalty", (Integer v) -> request.transferCost = v);
      // callWith.argument("heuristicStepsPerMainStep", (Integer v) -> request.heuristicStepsPerMainStep = v);
      // callWith.argument("compactLegsByReversedSearch", (Boolean v) -> request.compactLegsByReversedSearch = v);

      if (environment.getArgument("optimize") != null) {
        BicycleOptimizeType optimize = BicycleOptimizeType.valueOf(environment.getArgument("optimize"));

        if (optimize == BicycleOptimizeType.TRIANGLE) {

          // because we must use a final variable in the lambda we have to use this ugly crutch.
          // Arguments: [ safety, slope, time ]
          final double[] args = new double[3];

          callWith.argument("triangle.safetyFactor", (Double v) -> args[0] = v);
          callWith.argument("triangle.slopeFactor", (Double v) -> args[1] = v);
          callWith.argument("triangle.timeFactor", (Double v) -> args[2] = v);

          request.setTriangleNormalized(args[0], args[1], args[2]);
        }

        if (optimize == BicycleOptimizeType.TRANSFERS) {
          optimize = BicycleOptimizeType.QUICK;
          request.transferCost += 1800;
        }

        if (optimize != null) {
          request.bicycleOptimizeType = optimize;
        }
      }


      if (hasArgument(environment, "transportModes")) {
        QualifiedModeSet modes = new QualifiedModeSet("WALK");

        modes.qModes = environment.<List<Map<String, String>>>getArgument("transportModes")
            .stream()
            .map(transportMode -> new QualifiedMode(transportMode.get("mode") + (transportMode.get("qualifier") == null ? "" : "_" + transportMode.get("qualifier"))))
            .collect(Collectors.toSet());

        request.modes = modes.getRequestModes();
      }

      if (hasArgument(environment,  "allowedTicketTypes")) {
        // request.allowedFares = Sets.newHashSet();
        // ((List<String>)environment.getArgument("allowedTicketTypes")).forEach(ticketType -> request.allowedFares.add(ticketType.replaceFirst("_", ":")));
      }

      if (hasArgument(environment, "allowedBikeRentalNetworks")) {
        // ArrayList<String> allowedBikeRentalNetworks = environment.getArgument("allowedBikeRentalNetworks");
        // request.allowedBikeRentalNetworks = new HashSet<>(allowedBikeRentalNetworks);
      }

      if (request.vehicleRental && !hasArgument(environment, "bikeSpeed")) {
        //slower bike speed for bike sharing, based on empirical evidence from DC.
        request.bikeSpeed = 4.3;
      }

      callWith.argument("boardSlack", (Integer v) -> request.boardSlack = v);
      callWith.argument("alightSlack", (Integer v) -> request.alightSlack = v);
      callWith.argument("minTransferTime", (Integer v) -> request.transferSlack = v); // TODO RoutingRequest field should be renamed
      callWith.argument("nonpreferredTransferPenalty", (Integer v) -> request.nonpreferredTransferCost = v);

      callWith.argument("maxTransfers", (Integer v) -> request.maxTransfers = v);

      final long NOW_THRESHOLD_MILLIS = 15 * 60 * 60 * 1000;
      boolean tripPlannedForNow = Math.abs(request.getDateTime().getTime() - new Date().getTime()) < NOW_THRESHOLD_MILLIS;
      request.useVehicleRentalAvailabilityInformation = (tripPlannedForNow); // TODO the same thing for GTFS-RT

      callWith.argument("startTransitStopId", (String v) -> request.startingTransitStopId = FeedScopedId.parseId(v));
      callWith.argument("startTransitTripId", (String v) -> request.startingTransitTripId = FeedScopedId.parseId(v));
      //callWith.argument("reverseOptimizeOnTheFly", (Boolean v) -> request.reverseOptimizeOnTheFly = v);
      //callWith.argument("omitCanceled", (Boolean v) -> request.omitCanceled = v);
      callWith.argument("ignoreRealtimeUpdates", (Boolean v) -> request.ignoreRealtimeUpdates = v);
      callWith.argument("disableRemainingWeightHeuristic", (Boolean v) -> request.disableRemainingWeightHeuristic = v);

      callWith.argument("locale", (String v) -> request.locale = ResourceBundleSingleton.INSTANCE.getLocale(v));
      return context.getRoutingService().route(request, context.getRouter());
    };
  }

  private RoutingService getRoutingService(DataFetchingEnvironment environment) {
    return environment.<LegacyGraphQLRequestContext>getContext().getRoutingService();
  }

  private static <T> void call(Map<String, T> m, String name, Consumer<T> consumer) {
    if (!name.contains(".")) {
      if (hasArgument(m, name)) {
        T v = m.get(name);
        consumer.accept(v);
      }
    } else {
      String[] parts = name.split("\\.");
      if (hasArgument(m, parts[0])) {
        Map<String, T> nm = (Map<String, T>) m.get(parts[0]);
        call(nm, String.join(".", Arrays.copyOfRange(parts, 1, parts.length)), consumer);
      }
    }
  }

  private static <T> void call(DataFetchingEnvironment environment, String name, Consumer<T> consumer) {
    if (!name.contains(".")) {
      if (hasArgument(environment, name)) {
        consumer.accept(environment.getArgument(name));
      }
    } else {
      String[] parts = name.split("\\.");
      if (hasArgument(environment, parts[0])) {
        Map<String, T> nm = environment.getArgument(parts[0]);
        call(nm, String.join(".", Arrays.copyOfRange(parts, 1, parts.length)), consumer);
      }
    }
  }

  private static class CallerWithEnvironment {
    private final DataFetchingEnvironment environment;

    public CallerWithEnvironment(DataFetchingEnvironment e) {
      this.environment = e;
    }

    private <T> void argument(String name, Consumer<T> consumer) {
      call(environment, name, consumer);
    }
  }

  private static GenericLocation toGenericLocation(Map<String, Object> m) {
    double lat = (double) m.get("lat");
    double lng = (double) m.get("lon");
    String address = (String) m.get("address");
    Integer locationSlack = null; // (Integer) m.get("locationSlack");

    if (address != null) {
      return new GenericLocation(address, null, lat, lng);
    }

    return new GenericLocation(lat, lng);
  }

  private static boolean hasArgument(DataFetchingEnvironment environment, String name) {
    return environment.containsArgument(name) && environment.getArgument(name) != null;
  }

  public static <T> boolean hasArgument(Map<String, T> m, String name) {
    return m.containsKey(name) && m.get(name) != null;
  }
}<|MERGE_RESOLUTION|>--- conflicted
+++ resolved
@@ -684,16 +684,9 @@
 
       if (vehicleParkingService == null) { return null; }
 
-<<<<<<< HEAD
-      var bikeParkId = FeedScopedId.parseId(args.getLegacyGraphQLId());
-      return vehicleParkingService
-              .getBikeParks()
-              .filter(bikePark -> bikePark.getId().equals(bikeParkId))
-=======
       return vehicleParkingService
               .getBikeParks()
               .filter(bikePark -> bikePark.getId().getId().equals(args.getLegacyGraphQLId()))
->>>>>>> 62149878
               .findAny()
               .orElse(null);
     };
@@ -715,11 +708,7 @@
 
         if (!idList.isEmpty()) {
           Map<String, VehicleParking> carParkMap = vehicleParkingService.getCarParks()
-<<<<<<< HEAD
-                  .collect(Collectors.toMap(station -> station.getId().toString(), station -> station));
-=======
                   .collect(Collectors.toMap(station -> station.getId().getId(), station -> station));
->>>>>>> 62149878
 
           return idList.stream()
               .map(carParkMap::get)
@@ -742,16 +731,9 @@
 
       if (vehicleParkingService == null) { return null; }
 
-<<<<<<< HEAD
-      var carParkId = FeedScopedId.parseId(args.getLegacyGraphQLId());
-      return vehicleParkingService
-          .getCarParks()
-          .filter(carPark -> carPark.getId().equals(carParkId))
-=======
       return vehicleParkingService
           .getCarParks()
           .filter(carPark -> carPark.getId().getId().equals(args.getLegacyGraphQLId()))
->>>>>>> 62149878
           .findAny()
           .orElse(null);
     };
