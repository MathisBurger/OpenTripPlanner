package org.opentripplanner.ext.siri;

import java.io.Serializable;
import java.time.LocalDate;
import java.time.ZonedDateTime;
import java.util.ArrayList;
import java.util.HashMap;
import java.util.HashSet;
import java.util.List;
import java.util.Map;
import java.util.Set;
import org.opentripplanner.model.calendar.ServiceDate;
import org.opentripplanner.routing.alertpatch.AlertUrl;
import org.opentripplanner.routing.alertpatch.EntitySelector;
import org.opentripplanner.routing.alertpatch.StopCondition;
import org.opentripplanner.routing.alertpatch.TimePeriod;
import org.opentripplanner.routing.alertpatch.TransitAlert;
import org.opentripplanner.routing.algorithm.raptoradapter.transit.mappers.DateMapper;
import org.opentripplanner.routing.services.TransitAlertService;
import org.opentripplanner.transit.model.framework.FeedScopedId;
import org.opentripplanner.transit.model.network.SubMode;
import org.opentripplanner.transit.model.network.TransitMode;
import org.opentripplanner.transit.service.TransitModel;
import org.opentripplanner.util.I18NString;
import org.opentripplanner.util.NonLocalizedString;
import org.opentripplanner.util.TranslatedString;
import org.slf4j.Logger;
import org.slf4j.LoggerFactory;
import uk.org.ifopt.siri20.StopPlaceRef;
import uk.org.siri.siri20.AffectedLineStructure;
import uk.org.siri.siri20.AffectedOperatorStructure;
import uk.org.siri.siri20.AffectedRouteStructure;
import uk.org.siri.siri20.AffectedStopPlaceStructure;
import uk.org.siri.siri20.AffectedStopPointStructure;
import uk.org.siri.siri20.AffectedVehicleJourneyStructure;
import uk.org.siri.siri20.AffectsScopeStructure;
import uk.org.siri.siri20.DataFrameRefStructure;
import uk.org.siri.siri20.DefaultedTextStructure;
import uk.org.siri.siri20.FramedVehicleJourneyRefStructure;
import uk.org.siri.siri20.HalfOpenTimestampOutputRangeStructure;
import uk.org.siri.siri20.InfoLinkStructure;
import uk.org.siri.siri20.LineRef;
import uk.org.siri.siri20.NaturalLanguageStringStructure;
import uk.org.siri.siri20.NetworkRefStructure;
import uk.org.siri.siri20.OperatorRefStructure;
import uk.org.siri.siri20.PtSituationElement;
import uk.org.siri.siri20.RoutePointTypeEnumeration;
import uk.org.siri.siri20.ServiceDelivery;
import uk.org.siri.siri20.SituationExchangeDeliveryStructure;
import uk.org.siri.siri20.StopPointRef;
import uk.org.siri.siri20.VehicleJourneyRef;
import uk.org.siri.siri20.WorkflowStatusEnumeration;

/**
 * This updater applies the equivalent of GTFS Alerts, but from SIRI Situation Exchange feeds. NOTE
 * this cannot handle situations where there are multiple feeds with different IDs (for now it may
 * only work in single-feed regions).
 */
public class SiriAlertsUpdateHandler {

  private static final Logger LOG = LoggerFactory.getLogger(SiriAlertsUpdateHandler.class);
  private final String feedId;
  private final TransitModel transitModel;
  private final Set<TransitAlert> alerts = new HashSet<>();
  private TransitAlertService transitAlertService;
  /** How long before the posted start of an event it should be displayed to users */
  private long earlyStart;
  private SiriFuzzyTripMatcher siriFuzzyTripMatcher;

  public SiriAlertsUpdateHandler(String feedId, TransitModel transitModel) {
    this.feedId = feedId;
    this.transitModel = transitModel;
  }

  public void update(ServiceDelivery delivery) {
    for (SituationExchangeDeliveryStructure sxDelivery : delivery.getSituationExchangeDeliveries()) {
      SituationExchangeDeliveryStructure.Situations situations = sxDelivery.getSituations();
      if (situations != null) {
        long t1 = System.currentTimeMillis();
        int addedCounter = 0;
        int expiredCounter = 0;
        for (PtSituationElement sxElement : situations.getPtSituationElements()) {
          boolean expireSituation =
            (
              sxElement.getProgress() != null &&
              sxElement.getProgress().equals(WorkflowStatusEnumeration.CLOSED)
            );

          String situationNumber;
          if (sxElement.getSituationNumber() != null) {
            situationNumber = sxElement.getSituationNumber().getValue();
          } else {
            situationNumber = null;
          }

          if (expireSituation) {
            alerts.removeIf(transitAlert -> transitAlert.getId().equals(situationNumber));
            expiredCounter++;
          } else {
            TransitAlert alert = null;
            try {
              alert = handleAlert(sxElement);
              addedCounter++;
            } catch (Exception e) {
              LOG.info(
                "Caught exception when processing situation with situationNumber {}: {}",
                situationNumber,
                e
              );
            }
            if (alert != null) {
              alert.setId(situationNumber);
              if (alert.getEntities().isEmpty()) {
                LOG.info(
                  "No match found for Alert - setting Unknown entity for situation with situationNumber {}",
                  situationNumber
                );
                alert.addEntity(
                  new EntitySelector.Unknown("Alert had no entities that could be handled")
                );
              }
              alerts.removeIf(transitAlert -> transitAlert.getId().equals(situationNumber));
              alerts.add(alert);
            }
          }
        }

        transitAlertService.setAlerts(alerts);

        LOG.info(
          "Added {} alerts, expired {} alerts based on {} situations, current alert-count: {}, elapsed time {}ms",
          addedCounter,
          expiredCounter,
          situations.getPtSituationElements().size(),
          transitAlertService.getAllAlerts().size(),
          System.currentTimeMillis() - t1
        );
      }
    }
  }

  public void setTransitAlertService(TransitAlertService transitAlertService) {
    this.transitAlertService = transitAlertService;
  }

  public long getEarlyStart() {
    return earlyStart;
  }

  public void setEarlyStart(long earlyStart) {
    this.earlyStart = earlyStart;
  }

  public void setSiriFuzzyTripMatcher(SiriFuzzyTripMatcher siriFuzzyTripMatcher) {
    this.siriFuzzyTripMatcher = siriFuzzyTripMatcher;
  }

  private TransitAlert handleAlert(PtSituationElement situation) {
    TransitAlert alert = createAlertWithTexts(situation);

    if (
      (alert.alertHeaderText == null || alert.alertHeaderText.toString().isEmpty()) &&
      (alert.alertDescriptionText == null || alert.alertDescriptionText.toString().isEmpty()) &&
      (alert.alertDetailText == null || alert.alertDetailText.toString().isEmpty())
    ) {
      LOG.debug(
        "Empty Alert - ignoring situationNumber: {}",
        situation.getSituationNumber() != null ? situation.getSituationNumber().getValue() : null
      );
      return null;
    }

    ArrayList<TimePeriod> periods = new ArrayList<>();
    if (situation.getValidityPeriods().size() > 0) {
      for (HalfOpenTimestampOutputRangeStructure activePeriod : situation.getValidityPeriods()) {
        final long realStart = activePeriod.getStartTime() != null
          ? getEpochSecond(activePeriod.getStartTime())
          : 0;
        final long start = activePeriod.getStartTime() != null ? realStart - earlyStart : 0;

        final long realEnd = activePeriod.getEndTime() != null
          ? getEpochSecond(activePeriod.getEndTime())
          : TimePeriod.OPEN_ENDED;
        final long end = activePeriod.getEndTime() != null ? realEnd : TimePeriod.OPEN_ENDED;

        periods.add(new TimePeriod(start, end));
      }
    } else {
      // Per the GTFS-rt spec, if an alert has no TimeRanges, than it should always be shown.
      periods.add(new TimePeriod(0, TimePeriod.OPEN_ENDED));
    }

    alert.setTimePeriods(periods);

    if (situation.getPriority() != null) {
      alert.priority = situation.getPriority().intValue();
    }

    AffectsScopeStructure affectsStructure = situation.getAffects();

    if (affectsStructure != null) {
      AffectsScopeStructure.Operators operators = affectsStructure.getOperators();

      if (operators != null && isNotEmpty(operators.getAffectedOperators())) {
        for (AffectedOperatorStructure affectedOperator : operators.getAffectedOperators()) {
          OperatorRefStructure operatorRef = affectedOperator.getOperatorRef();
          if (operatorRef == null || operatorRef.getValue() == null) {
            continue;
          }

          // SIRI Operators are mapped to OTP Agency, this i probably wrong - but
          // I leave this for now.
          String agencyId = operatorRef.getValue();

          alert.addEntity(new EntitySelector.Agency(new FeedScopedId(feedId, agencyId)));
        }
      }

      AffectsScopeStructure.StopPoints stopPoints = affectsStructure.getStopPoints();
      AffectsScopeStructure.StopPlaces stopPlaces = affectsStructure.getStopPlaces();

      if (stopPoints != null && isNotEmpty(stopPoints.getAffectedStopPoints())) {
        for (AffectedStopPointStructure stopPoint : stopPoints.getAffectedStopPoints()) {
          StopPointRef stopPointRef = stopPoint.getStopPointRef();
          if (stopPointRef == null || stopPointRef.getValue() == null) {
            continue;
          }

          FeedScopedId stopId = siriFuzzyTripMatcher.getStop(stopPointRef.getValue());

          if (stopId == null) {
            stopId = new FeedScopedId(feedId, stopPointRef.getValue());
          }

          alert.addEntity(new EntitySelector.Stop(stopId));
          // TODO: is this correct? Should the stop conditions be in the entity selector?
          updateStopConditions(alert, stopPoint.getStopConditions());
        }
      } else if (stopPlaces != null && isNotEmpty(stopPlaces.getAffectedStopPlaces())) {
        for (AffectedStopPlaceStructure stopPoint : stopPlaces.getAffectedStopPlaces()) {
          StopPlaceRef stopPlace = stopPoint.getStopPlaceRef();
          if (stopPlace == null || stopPlace.getValue() == null) {
            continue;
          }

          FeedScopedId stopId = siriFuzzyTripMatcher.getStop(stopPlace.getValue());

          if (stopId == null) {
            stopId = new FeedScopedId(feedId, stopPlace.getValue());
          }

          alert.addEntity(new EntitySelector.Stop(stopId));
        }
      }

      AffectsScopeStructure.Networks networks = affectsStructure.getNetworks();
      if (networks != null && isNotEmpty(networks.getAffectedNetworks())) {
        for (AffectsScopeStructure.Networks.AffectedNetwork affectedNetwork : networks.getAffectedNetworks()) {
          List<AffectedLineStructure> affectedLines = affectedNetwork.getAffectedLines();
          if (isNotEmpty(affectedLines)) {
            for (AffectedLineStructure line : affectedLines) {
              LineRef lineRef = line.getLineRef();

              if (lineRef == null || lineRef.getValue() == null) {
                continue;
              }

              List<AffectedStopPointStructure> affectedStops = new ArrayList<>();

              AffectedLineStructure.Routes routes = line.getRoutes();

              // Resolve AffectedStop-ids
              if (routes != null) {
                for (AffectedRouteStructure route : routes.getAffectedRoutes()) {
                  if (route.getStopPoints() != null) {
                    List<Serializable> stopPointsList = route
                      .getStopPoints()
                      .getAffectedStopPointsAndLinkProjectionToNextStopPoints();
                    for (Serializable serializable : stopPointsList) {
                      if (serializable instanceof AffectedStopPointStructure) {
                        AffectedStopPointStructure stopPointStructure = (AffectedStopPointStructure) serializable;
                        affectedStops.add(stopPointStructure);
                      }
                    }
                  }
                }
              }
              FeedScopedId affectedRoute = new FeedScopedId(feedId, lineRef.getValue());

              if (!affectedStops.isEmpty()) {
                for (AffectedStopPointStructure affectedStop : affectedStops) {
                  FeedScopedId stop = siriFuzzyTripMatcher.getStop(
                    affectedStop.getStopPointRef().getValue()
                  );
                  if (stop == null) {
                    stop = new FeedScopedId(feedId, affectedStop.getStopPointRef().getValue());
                  }
                  alert.addEntity(new EntitySelector.StopAndRoute(stop, affectedRoute));
                  // TODO: is this correct? Should the stop conditions be in the entity selector?
                  updateStopConditions(alert, affectedStop.getStopConditions());
                }
              } else {
                alert.addEntity(new EntitySelector.Route(affectedRoute));
              }
            }
          } else {
            NetworkRefStructure networkRef = affectedNetwork.getNetworkRef();
            if (networkRef == null || networkRef.getValue() == null) {
              continue;
            }
            String networkId = networkRef.getValue();
            // TODO: What to do here?
          }
        }
      }

      AffectsScopeStructure.VehicleJourneys vjs = affectsStructure.getVehicleJourneys();
      if (vjs != null && isNotEmpty(vjs.getAffectedVehicleJourneies())) {
        for (AffectedVehicleJourneyStructure affectedVehicleJourney : vjs.getAffectedVehicleJourneies()) {
          List<AffectedStopPointStructure> affectedStops = new ArrayList<>();

          List<AffectedRouteStructure> routes = affectedVehicleJourney.getRoutes();
          // Resolve AffectedStop-ids
          if (routes != null) {
            for (AffectedRouteStructure route : routes) {
              if (route.getStopPoints() != null) {
                List<Serializable> stopPointsList = route
                  .getStopPoints()
                  .getAffectedStopPointsAndLinkProjectionToNextStopPoints();
                for (Serializable serializable : stopPointsList) {
                  if (serializable instanceof AffectedStopPointStructure) {
                    AffectedStopPointStructure stopPointStructure = (AffectedStopPointStructure) serializable;
                    affectedStops.add(stopPointStructure);
                  }
                }
              }
            }
          }

          List<VehicleJourneyRef> vehicleJourneyReves = affectedVehicleJourney.getVehicleJourneyReves();

          if (isNotEmpty(vehicleJourneyReves)) {
            for (VehicleJourneyRef vehicleJourneyRef : vehicleJourneyReves) {
              List<FeedScopedId> tripIds = new ArrayList<>();

              FeedScopedId tripIdFromVehicleJourney = siriFuzzyTripMatcher.getTripId(
                vehicleJourneyRef.getValue(),
                feedId
              );

              ZonedDateTime originAimedDepartureTime = affectedVehicleJourney.getOriginAimedDepartureTime() !=
                null
                ? affectedVehicleJourney.getOriginAimedDepartureTime()
                : ZonedDateTime.now();

              ZonedDateTime startOfService = DateMapper.asStartOfService(originAimedDepartureTime);

              ServiceDate serviceDate = new ServiceDate(startOfService.toLocalDate());

              if (tripIdFromVehicleJourney != null) {
                tripIds.add(tripIdFromVehicleJourney);
              } else {
                tripIds =
                  siriFuzzyTripMatcher.getTripIdForInternalPlanningCodeServiceDateAndMode(
                    vehicleJourneyRef.getValue(),
                    serviceDate,
                    TransitMode.RAIL,
                    SubMode.of("railReplacementBus")
                  );
              }

              for (FeedScopedId tripId : tripIds) {
                if (!affectedStops.isEmpty()) {
                  for (AffectedStopPointStructure affectedStop : affectedStops) {
                    FeedScopedId stop = siriFuzzyTripMatcher.getStop(
                      affectedStop.getStopPointRef().getValue()
                    );
                    if (stop == null) {
                      stop = new FeedScopedId(feedId, affectedStop.getStopPointRef().getValue());
                    }
                    // Creating unique, deterministic id for the alert
                    alert.addEntity(new EntitySelector.StopAndTrip(stop, tripId, serviceDate));

                    // TODO: is this correct? Should the stop conditions be in the entity selector?
                    updateStopConditions(alert, affectedStop.getStopConditions());
                  }
                } else {
                  alert.addEntity(new EntitySelector.Trip(tripId, serviceDate));
                }
              }
            }
          }

          final FramedVehicleJourneyRefStructure framedVehicleJourneyRef = affectedVehicleJourney.getFramedVehicleJourneyRef();
          if (framedVehicleJourneyRef != null) {
            final DataFrameRefStructure dataFrameRef = framedVehicleJourneyRef.getDataFrameRef();
            final String datedVehicleJourneyRef = framedVehicleJourneyRef.getDatedVehicleJourneyRef();

            FeedScopedId tripId = siriFuzzyTripMatcher.getTripId(datedVehicleJourneyRef, feedId);

            if (tripId != null) {
              ServiceDate serviceDate = null;
              if (dataFrameRef != null && dataFrameRef.getValue() != null) {
                ZonedDateTime startOfService = DateMapper.asStartOfService(
                  LocalDate.parse(dataFrameRef.getValue()),
<<<<<<< HEAD
                  graph.getTimeZone()
=======
                  transitModel.getTimeZone().toZoneId()
>>>>>>> c48b2e7c
                );

                serviceDate =
                  new ServiceDate(
                    startOfService.getYear(),
                    startOfService.getMonthValue(),
                    startOfService.getDayOfMonth()
                  );
              }

              if (!affectedStops.isEmpty()) {
                for (AffectedStopPointStructure affectedStop : affectedStops) {
                  FeedScopedId stop = siriFuzzyTripMatcher.getStop(
                    affectedStop.getStopPointRef().getValue()
                  );
                  if (stop == null) {
                    stop = new FeedScopedId(feedId, affectedStop.getStopPointRef().getValue());
                  }

                  alert.addEntity(new EntitySelector.StopAndTrip(stop, tripId, serviceDate));
                }
              } else {
                alert.addEntity(new EntitySelector.Trip(tripId, serviceDate));
              }
            }
          }
        }
      }
    }

    if (alert.getStopConditions().isEmpty()) {
      updateStopConditions(alert, null);
    }

    alert.alertType = situation.getReportType();

    alert.severity = SiriSeverityMapper.getAlertSeverityForSiriSeverity(situation.getSeverity());

    if (situation.getParticipantRef() != null) {
      String codespace = situation.getParticipantRef().getValue();
      alert.setFeedId(codespace + ":Authority:" + codespace); //TODO - SIRI: Should probably not assume this codespace -> authority rule
    }

    return alert;
  }

  private long getEpochSecond(ZonedDateTime startTime) {
    return startTime.toEpochSecond();
  }

  /*
   * Creates alert from PtSituation with all textual content
   */
  private TransitAlert createAlertWithTexts(PtSituationElement situation) {
    TransitAlert alert = new TransitAlert();

    alert.alertDescriptionText = getTranslatedString(situation.getDescriptions());
    alert.alertDetailText = getTranslatedString(situation.getDetails());
    alert.alertAdviceText = getTranslatedString(situation.getAdvices());
    alert.alertHeaderText = getTranslatedString(situation.getSummaries());
    alert.alertUrl = getInfoLinkAsString(situation.getInfoLinks());
    alert.setAlertUrlList(getInfoLinks(situation.getInfoLinks()));

    return alert;
  }

  /*
   * Returns first InfoLink-uri as a String
   */
  private I18NString getInfoLinkAsString(PtSituationElement.InfoLinks infoLinks) {
    if (infoLinks != null) {
      if (isNotEmpty(infoLinks.getInfoLinks())) {
        InfoLinkStructure infoLinkStructure = infoLinks.getInfoLinks().get(0);
        if (infoLinkStructure != null && infoLinkStructure.getUri() != null) {
          return new NonLocalizedString(infoLinkStructure.getUri());
        }
      }
    }
    return null;
  }

  /*
   * Returns all InfoLinks
   */
  private List<AlertUrl> getInfoLinks(PtSituationElement.InfoLinks infoLinks) {
    List<AlertUrl> alertUrls = new ArrayList<>();
    if (infoLinks != null) {
      if (isNotEmpty(infoLinks.getInfoLinks())) {
        for (InfoLinkStructure infoLink : infoLinks.getInfoLinks()) {
          AlertUrl alertUrl = new AlertUrl();

          List<NaturalLanguageStringStructure> labels = infoLink.getLabels();
          if (labels != null && !labels.isEmpty()) {
            NaturalLanguageStringStructure label = labels.get(0);
            alertUrl.label = label.getValue();
          }

          alertUrl.uri = infoLink.getUri();
          alertUrls.add(alertUrl);
        }
      }
    }
    return alertUrls;
  }

  private void updateStopConditions(
    TransitAlert alertPatch,
    List<RoutePointTypeEnumeration> stopConditions
  ) {
    Set<StopCondition> alertStopConditions = new HashSet<>();
    if (stopConditions != null) {
      for (RoutePointTypeEnumeration stopCondition : stopConditions) {
        switch (stopCondition) {
          case EXCEPTIONAL_STOP:
            alertStopConditions.add(StopCondition.EXCEPTIONAL_STOP);
            break;
          case DESTINATION:
            alertStopConditions.add(StopCondition.DESTINATION);
            break;
          case NOT_STOPPING:
            alertStopConditions.add(StopCondition.NOT_STOPPING);
            break;
          case REQUEST_STOP:
            alertStopConditions.add(StopCondition.REQUEST_STOP);
            break;
          case START_POINT:
            alertStopConditions.add(StopCondition.START_POINT);
            break;
        }
      }
    }
    if (alertStopConditions.isEmpty()) {
      //No StopConditions are set - set default
      alertStopConditions.add(StopCondition.START_POINT);
      alertStopConditions.add(StopCondition.DESTINATION);
    }
    alertPatch.getStopConditions().addAll(alertStopConditions);
  }

  /**
   * @return True if list have at least one element. {@code false} is returned if the given list is
   * empty or {@code null}.
   */
  private boolean isNotEmpty(List<?> list) {
    return list != null && !list.isEmpty();
  }

  /**
   * convert a SIRI DefaultedTextStructure to a OTP TranslatedString
   *
   * @return A TranslatedString containing the same information as the input
   */
  private I18NString getTranslatedString(List<DefaultedTextStructure> input) {
    Map<String, String> translations = new HashMap<>();
    if (input != null && input.size() > 0) {
      for (DefaultedTextStructure textStructure : input) {
        String language = "";
        String value = "";
        if (textStructure.getLang() != null) {
          language = textStructure.getLang();
        }
        if (textStructure.getValue() != null) {
          value = textStructure.getValue();
        }
        translations.put(language, value);
      }
    } else {
      translations.put("", "");
    }

    return translations.isEmpty()
      ? null
      : TranslatedString.getI18NString(translations, false, true);
  }
}<|MERGE_RESOLUTION|>--- conflicted
+++ resolved
@@ -403,11 +403,7 @@
               if (dataFrameRef != null && dataFrameRef.getValue() != null) {
                 ZonedDateTime startOfService = DateMapper.asStartOfService(
                   LocalDate.parse(dataFrameRef.getValue()),
-<<<<<<< HEAD
-                  graph.getTimeZone()
-=======
-                  transitModel.getTimeZone().toZoneId()
->>>>>>> c48b2e7c
+                  transitModel.getTimeZone()
                 );
 
                 serviceDate =
