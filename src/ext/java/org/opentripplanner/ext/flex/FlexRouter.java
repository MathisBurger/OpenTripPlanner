--- conflicted
+++ resolved
@@ -91,11 +91,7 @@
       this.egressFlexPathCalculator = new DirectFlexPathCalculator();
     }
 
-<<<<<<< HEAD
-    ZoneId tz = graph.getTimeZone();
-=======
-    ZoneId tz = transitModel.getTimeZone().toZoneId();
->>>>>>> c48b2e7c
+    ZoneId tz = transitModel.getTimeZone();
     LocalDate searchDate = LocalDate.ofInstant(searchInstant, tz);
     this.startOfTime = DateMapper.asStartOfService(searchDate, tz);
     this.departureTime = DateMapper.secondsSinceStartOfTime(startOfTime, searchInstant);
