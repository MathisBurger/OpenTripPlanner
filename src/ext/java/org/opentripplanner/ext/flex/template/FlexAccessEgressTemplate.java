package org.opentripplanner.ext.flex.template;

import com.google.common.base.MoreObjects;
import java.time.LocalDate;
import java.util.ArrayList;
import java.util.Collection;
import java.util.List;
import java.util.Objects;
import java.util.stream.Stream;
import org.opentripplanner.ext.flex.FlexAccessEgress;
import org.opentripplanner.ext.flex.FlexParameters;
import org.opentripplanner.ext.flex.FlexServiceDate;
import org.opentripplanner.ext.flex.edgetype.FlexTripEdge;
import org.opentripplanner.ext.flex.flexpathcalculator.FlexPathCalculator;
import org.opentripplanner.ext.flex.trip.FlexTrip;
import org.opentripplanner.model.PathTransfer;
import org.opentripplanner.routing.core.State;
import org.opentripplanner.routing.graph.Edge;
import org.opentripplanner.routing.graph.Graph;
import org.opentripplanner.routing.graph.Vertex;
import org.opentripplanner.routing.graphfinder.NearbyStop;
import org.opentripplanner.routing.vertextype.TransitStopVertex;
import org.opentripplanner.transit.model.site.Stop;
import org.opentripplanner.transit.model.site.StopLocation;
import org.opentripplanner.transit.service.TransitService;

public abstract class FlexAccessEgressTemplate {

  protected final NearbyStop accessEgress;
  protected final FlexTrip trip;
  public final int fromStopIndex;
  public final int toStopIndex;
  protected final StopLocation transferStop;
  protected final int secondsFromStartOfTime;
  public final LocalDate serviceDate;
  protected final FlexPathCalculator calculator;
  private final FlexParameters flexParams;

  /**
   * @param accessEgress  Path from origin to the point of boarding for this flex trip
   * @param trip          The FlexTrip used for this Template
   * @param fromStopIndex Stop sequence index where this FlexTrip is boarded
   * @param toStopIndex   The stop where this FlexTrip alights
   * @param transferStop  The stop location where this FlexTrip alights
   * @param date          The service date of this FlexTrip
   * @param calculator    Calculates the path and duration of the FlexTrip
   */
  FlexAccessEgressTemplate(
    NearbyStop accessEgress,
    FlexTrip trip,
    int fromStopIndex,
    int toStopIndex,
    StopLocation transferStop,
    FlexServiceDate date,
    FlexPathCalculator calculator,
    FlexParameters flexParams
  ) {
    this.accessEgress = accessEgress;
    this.trip = trip;
    this.fromStopIndex = fromStopIndex;
    this.toStopIndex = toStopIndex;
    this.transferStop = transferStop;
    this.secondsFromStartOfTime = date.secondsFromStartOfTime;
    this.serviceDate = date.serviceDate;
    this.calculator = calculator;
    this.flexParams = flexParams;
  }

  public StopLocation getTransferStop() {
    return transferStop;
  }

  public StopLocation getAccessEgressStop() {
    return accessEgress.stop;
  }

  public FlexTrip getFlexTrip() {
    return trip;
  }

  /**
   * This method is very much the hot code path in the flex access/egress search so any optimization
   * here will lead to noticeable speedups.
   */
  public Stream<FlexAccessEgress> createFlexAccessEgressStream(
    Graph graph,
    TransitService transitService
  ) {
<<<<<<< HEAD
    if (transferStop instanceof Stop) {
      TransitStopVertex flexVertex = transitService.getStopVertexForStop().get(transferStop);
=======
    if (transferStop instanceof Stop stop) {
      TransitStopVertex flexVertex = transitModel.getStopModel().getStopVertexForStop(stop);
>>>>>>> 495703c5
      return Stream
        .of(getFlexAccessEgress(new ArrayList<>(), flexVertex, (Stop) transferStop))
        .filter(Objects::nonNull);
    }
    // transferStop is Location Area/Line
    else {
      return getTransfersFromTransferStop(transitService)
        .stream()
        .filter(pathTransfer -> pathTransfer.getDistanceMeters() <= flexParams.maxTransferMeters)
        .filter(transfer -> getFinalStop(transfer) != null)
        .map(transfer -> {
          List<Edge> edges = getTransferEdges(transfer);
          return getFlexAccessEgress(edges, getFlexVertex(edges.get(0)), getFinalStop(transfer));
        })
        .filter(Objects::nonNull);
    }
  }

  @Override
  public String toString() {
    return MoreObjects
      .toStringHelper(this)
      .add("accessEgress", accessEgress)
      .add("trip", trip)
      .add("fromStopIndex", fromStopIndex)
      .add("toStopIndex", toStopIndex)
      .add("transferStop", transferStop)
      .add("secondsFromStartOfTime", secondsFromStartOfTime)
      .add("serviceDate", serviceDate)
      .add("calculator", calculator)
      .add("flexParams", flexParams)
      .toString();
  }

  /**
   * Get a list of edges used for transferring to and from the scheduled transit network. The edges
   * should be in the order of traversal of the state in the NearbyStop
   */
  protected abstract List<Edge> getTransferEdges(PathTransfer transfer);

  /**
   * Get the {@Link Stop} where the connection to the scheduled transit network is made.
   */
  protected abstract Stop getFinalStop(PathTransfer transfer);

  /**
   * Get the transfers to/from stops in the scheduled transit network from the beginning/end of the
   * flex ride for the access/egress.
   */
  protected abstract Collection<PathTransfer> getTransfersFromTransferStop(
    TransitService transitService
  );

  /**
   * Get the {@Link Vertex} where the flex ride ends/begins for the access/egress.
   */
  protected abstract Vertex getFlexVertex(Edge edge);

  /**
   * Get the times in seconds, before during and after the flex ride.
   */
  protected abstract int[] getFlexTimes(FlexTripEdge flexEdge, State state);

  /**
   * Get the FlexTripEdge for the flex ride.
   */
  protected abstract FlexTripEdge getFlexEdge(Vertex flexFromVertex, StopLocation transferStop);

  protected FlexAccessEgress getFlexAccessEgress(
    List<Edge> transferEdges,
    Vertex flexVertex,
    Stop stop
  ) {
    FlexTripEdge flexEdge = getFlexEdge(flexVertex, transferStop);

    // this code is a little repetitive but needed as a performance improvement. previously
    // the flex path was checked before this method was called. this meant that every path
    // was traversed twice leading to a noticeable slowdown.
    State state = flexEdge.traverse(accessEgress.state);
    if (state == null) {
      return null;
    }
    for (Edge e : transferEdges) {
      state = e.traverse(state);
      if (state == null) {
        return null;
      }
    }

    int[] times = getFlexTimes(flexEdge, state);

    return new FlexAccessEgress(
      stop,
      times[0],
      times[1],
      times[2],
      fromStopIndex,
      toStopIndex,
      secondsFromStartOfTime,
      trip,
      state,
      transferEdges.isEmpty()
    );
  }
}<|MERGE_RESOLUTION|>--- conflicted
+++ resolved
@@ -86,13 +86,8 @@
     Graph graph,
     TransitService transitService
   ) {
-<<<<<<< HEAD
-    if (transferStop instanceof Stop) {
-      TransitStopVertex flexVertex = transitService.getStopVertexForStop().get(transferStop);
-=======
     if (transferStop instanceof Stop stop) {
-      TransitStopVertex flexVertex = transitModel.getStopModel().getStopVertexForStop(stop);
->>>>>>> 495703c5
+      TransitStopVertex flexVertex = transitService.getStopVertexForStop(stop);
       return Stream
         .of(getFlexAccessEgress(new ArrayList<>(), flexVertex, (Stop) transferStop))
         .filter(Objects::nonNull);
