--- conflicted
+++ resolved
@@ -1390,11 +1390,7 @@
     bikePark: BikePark @deprecated(reason: "bikePark is deprecated. Use vehicleParking instead.")
 
     """The car parking related to the place"""
-<<<<<<< HEAD
-    carPark: CarPark
-=======
     carPark: CarPark @deprecated(reason: "carPark is deprecated. Use vehicleParking instead.")
->>>>>>> 62149878
 
     """The vehicle parking related to the place"""
     vehicleParking: VehicleParking
@@ -1879,21 +1875,6 @@
 
     """Get a single car park based on its ID, i.e. value of field `carParkId`"""
     carPark(id: String!): CarPark @deprecated(reason: "carPark is deprecated. Use vehicleParking instead.")
-
-    """Get all vehicle parkings"""
-    vehicleParkings(
-        """
-        Return vehicle parkings with these ids.
-        **Note:** if an id is invalid (or the vehicle parking service is unavailable)
-        the returned list will contain `null` values.
-        """
-        ids: [String]
-    ): [VehicleParking]
-
-    """
-    Get a single vehicle parking based on its ID
-    """
-    vehicleParking(id: String!): VehicleParking
 
     """Get all vehicle parkings"""
     vehicleParkings(
