--- conflicted
+++ resolved
@@ -295,14 +295,9 @@
                 && (!((PlainStreetEdge) backEdge).getTurnRestrictions().isEmpty())))
             return false;
 
-<<<<<<< HEAD
-        if (this.similarRouteSequence(other)) {
+        if (this.routeSequenceSubset(other)) {
             return this.weight <= other.weight &&
                     other.getElapsedTimeSeconds() >= this.getElapsedTimeSeconds();
-=======
-        if (this.routeSequenceSubset(other)) {
-            return this.weight <= other.weight;
->>>>>>> 2c58919b
         }
 
         // If returning more than one result from GenericAStar, the search can be very slow
@@ -312,7 +307,6 @@
         return walkDistance <= other.getWalkDistance() * 1.05
                 && (weightDiff < 1.02 && this.weight - other.weight < 30)
                 && this.getElapsedTimeSeconds() - other.getElapsedTimeSeconds() <= 30;
-        
     }
 
     /**
