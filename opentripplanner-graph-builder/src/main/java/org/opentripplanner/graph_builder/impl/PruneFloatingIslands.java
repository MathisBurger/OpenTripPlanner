/* This program is free software: you can redistribute it and/or
 modify it under the terms of the GNU Lesser General Public License
 as published by the Free Software Foundation, either version 3 of
 the License, or (at your option) any later version.

 This program is distributed in the hope that it will be useful,
 but WITHOUT ANY WARRANTY; without even the implied warranty of
 MERCHANTABILITY or FITNESS FOR A PARTICULAR PURPOSE.  See the
 GNU General Public License for more details.

 You should have received a copy of the GNU General Public License
 along with this program.  If not, see <http://www.gnu.org/licenses/>. */

package org.opentripplanner.graph_builder.impl;

import java.io.IOException;
import java.util.Arrays;
import java.util.Collections;
import java.util.HashMap;
import java.util.List;

import lombok.Getter;
import lombok.Setter;
import org.apache.log4j.*;
import org.apache.log4j.Logger;
import org.opentripplanner.common.StreetUtils;
import org.opentripplanner.graph_builder.services.GraphBuilder;
import org.opentripplanner.routing.graph.Graph;
import org.opentripplanner.routing.services.StreetVertexIndexService;
import org.slf4j.*;

public class PruneFloatingIslands implements GraphBuilder {

    @Setter
    private int maxIslandSize = 40;

    @Setter
    private int islandWithStopMaxSize = 5;

    @Setter
    private String islandLogFile = "";

    @Setter
    private TransitToStreetNetworkGraphBuilderImpl transitToStreetNetwork;

    public List<String> provides() {
        return Collections.emptyList();
    }

    public List<String> getPrerequisites() {
//        return Arrays.asList("streets","linking");
        return Arrays.asList("streets");
    }

    @Override
    public void buildGraph(Graph graph, HashMap<Class<?>, Object> extra) {
<<<<<<< HEAD
        if(graph.getService(StreetVertexIndexService.class) == null) {
            //TODO:log and throw error
        }
        StreetUtils.pruneFloatingIslands(graph, maxIslandSize, islandWithStopMaxSize,
                LoggerAppenderProvider.createCsvFile4LoggerCat(islandLogFile, "islands"));
        //reconnect stops on small islands (that removed)
        transitToStreetNetwork.buildGraph(graph,extra);
=======
        _log.warn("Pruning isolated islands ...");
        StreetUtils.pruneFloatingIslands(graph, maxIslandSize, islandWithStopMaxSize, createLogger());
        if(transitToStreetNetwork == null){
            _log.warn("Could not reconnect stop, TransitToStreetNetworkGraphBuilder was not provided");
        }else{
            //reconnect stops on small islands (that removed)
            transitToStreetNetwork.buildGraph(graph,extra);
        }
        _log.warn("Done pruning isolated islands");
>>>>>>> a5e30666
    }

    @Override
    public void checkInputs() {
        //no inputs
    }

}<|MERGE_RESOLUTION|>--- conflicted
+++ resolved
@@ -31,6 +31,8 @@
 
 public class PruneFloatingIslands implements GraphBuilder {
 
+    private static org.slf4j.Logger _log = LoggerFactory.getLogger(PruneFloatingIslands.class);
+
     @Setter
     private int maxIslandSize = 40;
 
@@ -54,17 +56,9 @@
 
     @Override
     public void buildGraph(Graph graph, HashMap<Class<?>, Object> extra) {
-<<<<<<< HEAD
-        if(graph.getService(StreetVertexIndexService.class) == null) {
-            //TODO:log and throw error
-        }
+        _log.warn("Pruning isolated islands ...");
         StreetUtils.pruneFloatingIslands(graph, maxIslandSize, islandWithStopMaxSize,
                 LoggerAppenderProvider.createCsvFile4LoggerCat(islandLogFile, "islands"));
-        //reconnect stops on small islands (that removed)
-        transitToStreetNetwork.buildGraph(graph,extra);
-=======
-        _log.warn("Pruning isolated islands ...");
-        StreetUtils.pruneFloatingIslands(graph, maxIslandSize, islandWithStopMaxSize, createLogger());
         if(transitToStreetNetwork == null){
             _log.warn("Could not reconnect stop, TransitToStreetNetworkGraphBuilder was not provided");
         }else{
@@ -72,7 +66,6 @@
             transitToStreetNetwork.buildGraph(graph,extra);
         }
         _log.warn("Done pruning isolated islands");
->>>>>>> a5e30666
     }
 
     @Override
