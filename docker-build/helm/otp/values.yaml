# Default values for otp.
# This is a YAML-formatted file.
# Declare variables to be passed into your templates.

replicaCount: 1

image:
  repository: tjpcrprod.azurecr.io/otp
  pullPolicy: IfNotPresent

imagePullSecrets: []
nameOverride: ""
fullnameOverride: ""

serviceAccount:
  # Specifies whether a service account should be created
  create: true
  # Annotations to add to the service account
  annotations: {}
  # The name of the service account to use.
  # If not set and create is true, a name is generated using the fullname template
  name:

podSecurityContext: {}
  # fsGroup: 2000

securityContext: {}
  # capabilities:
  #   drop:
  #   - ALL
  # readOnlyRootFilesystem: true
  # runAsNonRoot: true
  # runAsUser: 1000

service:
  type: ClusterIP
  port: 8080

<<<<<<< HEAD
ingress:
  enabled: true
  annotations:
    kubernetes.io/ingress.class: nginx

  hosts:
    - host: should-be-set-from-value-file.com
      paths: [/otp]
  tls:
    - secretName: internal-cert
      hosts:
        - should-be-set-from-value-file.com

=======
>>>>>>> a6a0cbca
resources:
  limits:
    cpu: "6.0"
    memory: "10Gi"
  requests:
    cpu: "4.0"
    memory: "6Gi"

autoscaling:
  enabled: false
  minReplicas: 1
  maxReplicas: 100
  targetCPUUtilizationPercentage: 80
  # targetMemoryUtilizationPercentage: 80

nodeSelector: {}

tolerations: []

affinity: {}

#Parameters set in values files for each environment
ENVIRONMENT: "set by Azure Pipeline"

# Managed identities
OtpKeyVaultName: "This secret should be set from build pipeline"

azureIdentity:
  bindingName: "resesok-otp-service-azure-identity-binding"
  name: "resesok-otp-service-azure-identity"

manageIdentity:
  clientId: "This secret should be set from build pipeline"
  resourceId: "This secret should be set from build pipeline"
<|MERGE_RESOLUTION|>--- conflicted
+++ resolved
@@ -36,22 +36,6 @@
   type: ClusterIP
   port: 8080
 
-<<<<<<< HEAD
-ingress:
-  enabled: true
-  annotations:
-    kubernetes.io/ingress.class: nginx
-
-  hosts:
-    - host: should-be-set-from-value-file.com
-      paths: [/otp]
-  tls:
-    - secretName: internal-cert
-      hosts:
-        - should-be-set-from-value-file.com
-
-=======
->>>>>>> a6a0cbca
 resources:
   limits:
     cpu: "6.0"
