--- conflicted
+++ resolved
@@ -4,11 +4,8 @@
 
 - Update onebusaway-gtfs to latest version from OBA project (#2636)
 - Remove the coupling to OneBusAway GTFS within OTP's internal model by creating new classes replacing the external classes (#2494)
-<<<<<<< HEAD
+- Allow itineraries in response to be sorted by duration (#2593)
 - Add support for GTFS-flex services: flag stops, deviated-route service, and call-and-ride (#2603)
-=======
-- Allow itineraries in response to be sorted by duration (#2593)
->>>>>>> 0cfb77d4
 
 ## 1.3 (2018-08-03)
 
