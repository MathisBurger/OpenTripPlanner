# Changelog

## 2.0 (in progress)
- Sandbox for experimental features (#2745)
- Bugfix for Missing platforms for stops in GTFS import causes a NPE (#2804)
- Remove extra Djikstra implementations
- Remove redundant LineStrings in order to save memory (#2795)
- NeTEx import support (#2769)
- New Transit search algorithm, Raptor, replaces the AStar for all transit searches. 
- Added NeTEx notices (#2824)
- Make transfers and access/egress use effectiveWalkDistance to take slopes into account (#2857)
- Add MultiModalStation and GroupOfStations to OTP model and added these to the NeTEx import (#2813)
- Combined OSM loaders, removing several rarely used ones (#2878)
- New Java Code Style (part of #2755)
- Cleanup and rename Graph Builder Annotations, now Data Import Issues (#2871)
- Bugfix for graph building crashing on unsupported modes (#2899)
- Add command line parameter for building partial graphs (#2583)
- Refactor GenericLocation/AStar/RoutingContext to allow multiple start vertices (#2887) 
- New Transit search algorithm, Raptor, replaces the AStar for all transit searches. 
<<<<<<< HEAD
- Update only the relevant parts of the TransitLayer each time an update is applied (#2918)
=======
- Ability to switch off the fare service(#2912).
>>>>>>> f76183ef

## Ported over from the 1.x
- Add application/x-protobuf to accepted protobuf content-types (#2839)
- Make OTP run on Java 11 (#2812)
- Fixes surefire test failure during build (#2816)
- Disable linking from already linked stops (#2372)
- Add Way Property Set for the UK (#2818)

## 1.4 (2019-07-30)

- Remove Open Traffic prototype code (#2698)
- Docs: improve configuration documentation
- Update onebusaway-gtfs to latest version from OBA project (#2636)
- Remove the coupling to OneBusAway GTFS within OTP's internal model by creating new classes replacing the external classes (#2494)
- Allow itineraries in response to be sorted by duration (#2593)
- Fix reverse optimization bug (#2653, #2411)
- increase GTFS-realtime feeds size limit from 64MB to 2G (#2738)
- Fix XML response serialization (#2685)
- Refactor InterleavedBidirectionalHeuristic (#2671)
- Fix minor test failure against BANO geocoder (#2798)
- Add "Accept" headers to GTFS-RT HTTP requests (#2796)
- Fixes surefire test failure during build (#2816)
- Cannot transfer between stops at exactly the same location (#2371)
- Improve documentation for `mode` routing parameter (#2809)

## 1.3 (2018-08-03)

- Fix stop linking to only one edge of platform (#2472)
- Log and allow changing number of HTTP handler threads
- Update Dutch base fare from 89 to 90 cents (#2608)
- Add Dutch fare service (#2571)
- Revise unit tests to use less memory
- Run all graph updater setup methods sequentially (#2545)
- Allow vehicle rental systems with cars (stopgap parameter on bike rental)
- Bump R5 version to get newer gtfs-lib and FST serialization
- Move stopClusterMode parameter from routing config to build config (#2558)
- Update encrypted Maven artifact signing key (it expired)
- Clean up logging
- Remove/update deprecated HTTPClient, add missing SSL ciphers (#2451)
- Make maxTransfer options configurable through scripting API (#2507)
- Fix scripts when entity IDs contain colons (#2474)
- Add HTML report for stops more than 20m from linked road (#2460)
- Update fares in NycFareServiceImpl (#2466)
- Compact legs NPE fix (#2449) (#2490)
- Docs: elevation data configuration, USGS DEM files
- Docs: Update list of deployments
- Docs: API, list of deployments, usage stats and tutorials
- Docs: Update leadership committee listing following Boston Summit
- Docs: Update OTP logo (Thanks Kate Chanba!)

## 1.2 (2017-09-18)

- Add support for consuming GBFS bike-rental availability feeds. #2458
- Add GBFS configuration example
- Add flag for including requested start/end time in maxHours in planner API. #2457
- Add maxTransferDistance graph builder parameter
- Add option for filtering non-pickup stops in TransitIndex stop times functions. #2377
- Support foot/bicycle=discouraged OSM tag. #2415
- Improve linking of transit platforms to connecting access ways. #2422 / #2428
- Fix bug when building graph with parent station transfers. #2404 / #2410
- Fix bugs in park and ride search. #2424
- Support different stop ID formats in field trip module
- Update URL in BANO geocoding module. #2438 / #2439
- Add more debug information related to trips matching using GTFS-RT feed. #2432
- Update default PATH_NOT_FOUND message to new wording developed w/ TriMet. #2355
- Update Travis build configuration to not attempt GPG operations. #2441
- Fix javadoc URL in scripting documentation. #2437
- Automatically link to GitHub issues in Changelog. #2426
- Expose FeedInfo objects in the Index API #2456
- Changes to Puget Sound region fare calculation #2484
- Fix coordinatates when clustering by parent station #2447
- Allow setting OSM Way Properties from build-config.json #2389
- Optionally compact ("reverse-optimize") results with complete reverse search #2449
- Add updater for urbaninfrastructure city bikes #2448
- Miscellaneous documentation updates

## 1.1 (2017-03-16)

- Deploy to Sonatype OSSRH and Maven Central
- Documentation updates including repo links
- New router-config stopClusterMode: clustering by parent station or geography [#2364](https://github.com/opentripplanner/OpenTripPlanner/issues/2364)
- Spanish and Portuguese UI Translations
- In TimeSurface API, serialize travel times to every point when detail=true
- Make OSM highway=corridor pedestrian routable
- Fix GraphIndex.stopTimesForStop to search on the request day rather than now
- Update GraphQL to latest version and improve support for complex arguments [#2367](https://github.com/opentripplanner/OpenTripPlanner/issues/2367)
- Add support for operationName to the graphql endpoint
- Fix findClosestStopsByWalking, properly set RoutingContext
- Fixed major routing problem where dead-end SimpleTransfers blocked walking paths [#2414](https://github.com/opentripplanner/OpenTripPlanner/issues/2414)
- Created Github issue template
- Avoid negative elevation figures: Compute ellipsoid-geoid offset and optionally apply to elevation calculations [#2301](https://github.com/opentripplanner/OpenTripPlanner/issues/2301)
- Fix VCub bike share updater using new API variable names.
- Fix spurious different-day warning [#2399](https://github.com/opentripplanner/OpenTripPlanner/issues/2399)
- Shutdown hook to gracefully shut down Grizzly [#2384](https://github.com/opentripplanner/OpenTripPlanner/issues/2384)
- Added headsign attribute for stoptimes in GraphQL [#2224](https://github.com/opentripplanner/OpenTripPlanner/issues/2224)
- Allow Cars on highway=*;bicycle=designated [#2374](https://github.com/opentripplanner/OpenTripPlanner/issues/2374)
- Expose PruneFloatingIslands parameters in build-config.json
- Lazy initialization of stop clusters where needed
- Include Agency/Route branding in responses
- Include turn-by-turn walking directions for transfer legs [#1707](https://github.com/opentripplanner/OpenTripPlanner/issues/1707)
- Output error when edge lengths are negative, and set them to 1mm
- Add disableAlertFiltering API flag [#2351](https://github.com/opentripplanner/OpenTripPlanner/issues/2351)
- Do not show arrival times at terminal stops in stop time viewer [#2357](https://github.com/opentripplanner/OpenTripPlanner/issues/2357)
- Index API now returns stop information URL, enabling hyperlinks in trip viewer [#2352](https://github.com/opentripplanner/OpenTripPlanner/issues/2352)
- Remove all unused model classes for index API [#1301](https://github.com/opentripplanner/OpenTripPlanner/issues/1301)
- Apply an interlining fix from 0.10 branch
- Allow quoted search phrases in the Lucene search [#2279](https://github.com/opentripplanner/OpenTripPlanner/issues/2279)
- Re-implement maxHours filter [#2332](https://github.com/opentripplanner/OpenTripPlanner/issues/2332)
- Properly set wheelchairAccessible on area edges
- Fixed file URL in test [#2339](https://github.com/opentripplanner/OpenTripPlanner/issues/2339)
- Add details field to fares, listing which legs each fare applies to [#1699](https://github.com/opentripplanner/OpenTripPlanner/issues/1699)

## 1.0 (2016-09-09)

- Fix problem with missing embedded router-configs.
- Check whether trips have been banned when applying in-seat transfers (interlining).
- Load embedded config for existing graphs on disk.
- Apply max walk distance to transfers, not just initial and final walk.
- Remove Conveyal tiles from client (which was getting expensive), add free Carto/MapZen tiles.
- Fixed headsigns: in itineraries, headsign for a leg used to always be the last stop.
- Updated default map tile sets in the client because Mapquest is no longer gratis.
- Fix problem with empty list ??? [#1873](https://github.com/opentripplanner/OpenTripPlanner/issues/1873)
- Rewrite of intermediate places handling in GraphPathFinder. Original request is cloned for each intermediate path.
- Routes in GraphQL API Change "type" to "mode" and add "type" as route type to Route for GraphQL
- Add effective end date to alerts (from HSL).
- Rutebanken Citybike bike share.
- Correct TPEG transport modes TPEG 401 and 402 to be "subway".
- Ignore exceptions caused by errors in OSM linear rings.
- Updated to version 2.18 of Jersey to fix hanging threads in Grizzly.
- Removed confusing "Busish" and "Trainish" pseudo-modes.
- FareService for Seattle: allow specifying fares in GTFS instead of hard-coding them in Java. Senior/youth fare prices are given in an extra column in fare attributes. Per-trip fares are taken into consideration when calculating fares in this region.
- Update new linker to link to transitStops if no streets are found.
- Show the name supplied in the request for the origin/destination points in the response.
- Throw a trivialPath exception if start/end point are on the same edge.
- Switch to only use the new SimpleStreetLinker, even for search start and end points. Completely removed old linker classes. Changes for proper handling of wheelchairs and bicycles at start and end points.
- Properly handle null timetableSnapshots when there is no real-time data.


## 0.20 (2016-06-10)

- Re-enabled Enunciate, which works properly with OTP now. This means we have auto-generated API docs.
- Make headsign and block ID visible in the Stop Viewer.
- NYC fare service: filter out non-NYC agencies.
- Optionally log all requests to a file.
- Make max distance for in-seat transfers (interlining) configurable. Previously it was hardcoded at 200m.
- Polish translation for web client.
- Introduced bikeShareId in trip plans (separate from stopIds).
- Support for ShareBike bike rental system in Oslo, Drammen, Trondheim, Milan, Barcelona and Mexico City among others.
- Changed default waitAtBeginningFactor and timeouts.
- Show alert in client when itinerary departure date differs from search date.
- Exposed realtimeState in GraphQL responses.
- Fixed a routerConfig NullPointerException.
- Support for San Francisco bike share from leoromanovsky.
- GraphQL API for most transit data from hannesj.
- Disallow shortcuts through multiple StationStopEdges.
- Add support for airplanes (from HSL)
- Major simplification and correction of the longDistance heuristic, removed obsolete runState.options.heuristicWeight.
- Return default OSM level for ways that are not found.
- Profile routing: use earliest arrival objective function on-street, properly handle TrivialPathExceptions.
- Fixed ID matching when applying AlertPatches.
- Fixed banning of agencies in multi agency feeds.
- More coherent handling of feed IDs as scope for GTFS IDs.
- Added transit service start and end timestamps to BuildInfo.
- Handle embeded router configuration for POSTed graphs and zips for building.
- Simplified router-config handling.
- Properly lazy-initialize profile routing stopClusters. Added stop clusters to the Index API.
- Completely removed the ill-advised path parser system, which was too clever for its own good.    
- Sort itineraries by total travel time rather than in-transit time.
- Rental bikes: allow loading generic KML.
- Removed the experimental TransportNetwork classes, which shared no code with the rest of OTP and were duplicated in the R5 project. There are still some elements that can be cleaned out when only R5 is used by Conveyal's analysis system. The broker code in OTP is now able to start up R5 workers for Analyst.
- Use the Conveyal fork of the OBA GTFS loader, so that we can add our own extensions to GTFS.
- Updated docs to offer Conveyal Maven repo as a place to get prebuilt OTP.

## 0.19.0 (2016-05-25)

- TODO

## 0.18.0 (2015-05-29)

- Ability to load elevation from projected GeoTIFF
- Clarified axis order for unprojected GeoTIFFs
- Stop viewer and car distance fixed in client
- Server-side localization improvements
- Proper names for intersections
- JSON config for loading bikeshare and park and ride lots from OSM
- More ways to fetch isochrones
- Fixed frequency-based routing in repeated RAPTOR
- Calculate graph envelope at build time not runtime
- Fixed slow excessive HashGrid search
- Readthedocs documentation updates

## 0.17.0 (2015-05-14)

- Allow fetching arrivals/departures over a particular time window
- Completely new spatial analysis implementation: repeated RAPTOR search at every minute in a departure time window
- More reproducible spatial analysis results across similar graphs, thanks to more consistent splitting of streets etc.
- Sigmoidal accessibility metric rolloff (rather than hard-edged cutoff)
- Correction of equirectangular projection used in spatial analysis
- Improved, simplified, deterministic linking of stops into the street network

## 0.16.0 (2015-05-07)

- Several improvements to OSM tag based traversal permissions
- Scripting documentation
- Accept TIFF files whose names end in .tiff not .tif
- Store distances (not times) in Analyst Samples to allow variable walk speed
- Fixed bug in graph auto-scanning
- Fixed client-side bug in first and last itinerary buttons
- OTP startup scripts no longer use wildcards
- Transit, bike rental, and parking linking done in one module
- Elevation tiles for the US can be fetched from Amazon S3
- Bumped language level to Java 8 (lambda functions, method references, collection streams)

## 0.15.0 (2015-04-14)

- Fare module for Seattle
- JSON fare module and OSM street naming configuration
- Significant improvements to speed and result quality of Profile Routing
- Support for added and modified GTFS-RT trips (thanks Jaap Koelewijn of DAT Mobility and Plannerstack)
- Detailed edge lists in profile routing responses (for Transitive.js)
- Support for multiple access modes including bike rental in profile routing
- Fixes to graph reloading via web API
- Improved comments in code and documentation of PointSets
- Pulled MapDB GTFS loader out into a separate repo
- Working artifact version was 0.15.0-SNAPSHOT instead of 1.0.0-SNAPSHOT (anticipating frequent point releases)

## 0.14.0 (2015-03-28)

- JSON configuration of graph building and routers
- Began moving documentation (including this changelog) into the OTP repo and rewriting it page by page. It is built statically from Markdown using mkdocs and published on readthedocs.
- Street edge lists and bike rental station IDs in profile routing results (allows better rendering)
- Improved correctness of profile routing
- Qualified modes including rented bikes work in profile routing
- Simplification of qualified mode sets
- Elevation models are loaded from TIFFs in graph directory
- Tiles for differences between TimeSurfaces
- Restructured relationship between Routers and Graphs
- Various changes enabling use of Analyst features in a cluster computing environment.
- Removed several single-implementation interfaces, factories, services and other superfluous abstractions
- Various client fixes related to the transit index API
- Revised nearby stops logic and transfer generation to eliminate useless transfer edges
- New Index API endpoints for geometries, transfers etc.
- Isochrone generation fixes
- Default mode of operation is now “long distance mode”
- Process for finding alternative routes is now based on banning trips and retrying, while reusing the heuristic
- Optimization objective functions are swappable, and have been simplified and corrected
- All client Javascript librariess are now pulled from a CDN
- Dutch BAG and French BANO geocoders
- Bus to street matching improvements
- Complete MapDB based GTFS and OSM loader libraries (will become separate projects, not yet connected to OTP graph builder)
- API documentation generation working again
- Disable some time consuming graph building steps by default
- Finnish and Swedish translations
- Subway-specific JSON configuration options (street to platform time)
- Realtime fetch / streaming configurable via JSON
- Stairs reluctance is much higher when carrying a bike
- Graph visualizer routing progress animates when a search is triggered via the web API
- Assume WGS84 (spherical distance calculations) everywhere
- Removed custom motor vehicle (which was unmaintained and not documented)
- Ability to poll for bike rental locations only once at startup
- Stoptimes are fetched for a specific service day in index API
- Bicycle triangle support in profile routing
- Proper handling of multiple access modes with different speeds in profile routing
- Command line option to output OTP's version

## 0.13.0 (2014-12-05)
- Detect apparent errors in GTFS interlining
- Long distance mode: use a pure weight-based state comparison, and use trip-banning retrying logic to get multiple paths. This compromises correctness somewhat but brings search times back within reason for large regional graphs. Also, we create significantly less SimpleTransfers.
- Progress on GTFS reading and writing library (not yet used by OTP).
- Bug fixes for tiny street edges, time zones.
- Deployment of artifacts to maven.conveyal.com via S3.
- Handle park and ride lots that have roads running through them, but don't share nodes with those roads.

## 0.12.1 (2014-11-17)
- Fixed threading problem caused by graph visualization instrumentation [#1611](https://github.com/opentripplanner/OpenTripPlanner/issues/1611)
- Fixed 'unconnected areas' infinite loop [#1605](https://github.com/opentripplanner/OpenTripPlanner/issues/1605)

## 0.12.0 (2014-11-11)
- Graph building from zipball of data sent over the wire
- OTP-specific GTFS loader library with error checking and recovery
- Bike and car park and ride improvements
- Stable hash codes for stop patterns and trips
- Bicycle safety and wheelchair access tile generators
- Newer versions of Grizzly, Jackson, and Enunciate (documentation generation now works)
- Redesigned HashGrid spatial index
- Significant reduction in graph size in memory and on disk
- Improved internationalization
- Ability to pause and step search in graph visualizer
- Additional graph visualizer modes for spotting overbranching
- Movement toward 1.0 web services API
- Kiss and Ride
- Complete removal of Spring
- Complete removal of Lombok
- CORS replaces JSONP
- Pointset classes for dealing with one-to-many calculations and accessibility calculations
- Experimental "Profile routing" which enumerates reasonable route combinations over a time range rather than exact itineraries
- Single-module Maven build (complete elimination of submodules)
- Alternate Gradle build script
- full internationalization of the map-based web client
- basic Lucene-based built-in geocoder

## 0.11.0 (2014-03-24)
- Built-in HTTP server layer, making it possible to distribute OTP as a standalone JAR
- "Long-distance" mode for large graphs, including bidirectional goal direction heuristic.
- Simplified Maven project structure with less submodules
- GTFS-RT trip update support, including streaming incremental data, which directly affects route optimization

## 0.10.0 (2014-03-18)
This release was made to consolidate all the development that had occurred with a 0.9.x-SNAPSHOT Maven version. The changes were very significant and it was not appropriate to tag them as a minor bugfix release after the 0.9 tag. Though this release was performed at the same time as 0.11.0, it represents a much earlier stage in the development of OTP.

## 0.7.0 (2012-04-29)
- Bike rental support (thanks Laurent Grégoire)
- Realtime bike rental availability feed support
- Updated to new version of One Bus Away GTFS/CSV, fixing timezone and string interning issues (thanks Brian Ferris)
- Bugfixes in area routing, OSM loading, nonexistant NED tiles, route short names
- Dutch and French language updates
- Catch negative edge weights due to broken GTFS
- Significant (10-20%) speedup by moving a field into StateData (thanks Laurent Grégoire)

## 0.6.0 (2012-04-25)
- area routing
- more lenient parsing of times
- new directions icon set with SVG sources (thanks Laurent G)

## 0.5.4 (2012-04-06)
- catch 0 divisors in NED builder, preventing NaN propagation to edge lengths
- avoid repeated insertion of edges into edge lists, which are now threadsafe edge sets
- identity equality for edges
- bounding box check in UnifiedCoverage (speed up NED loading)
- Dutch API messages
- elevation override fix
- less verbose graph builder (be sure to check graphbuilder annotation summary)
- replacement streets given names
- geocoder bug fix (thanks Laurent Gregoire)
- git commit IDs included in MavenVersion, allowing clearer OTP/Graph version mismatch warnings
- fix problems with immediate reboarding and unexpected edges in itinerary builder
- favicon (thanks Joel Haasnoot)
- Legs in API response have TripId (for realtime information)
- Polish locale (thanks Łukasz Witkowski)
- transfers.txt can define station paths, entry costs for stations
- allow loading a base graph into graphbuilder instead of starting from scratch

## 0.5.3 (2012-03-23)
- GTFS loader now loads feeds one-at-a-time, allowing per-feed configuration
- half-written graph files are now deleted on graph build error
- DST issue OTP-side fixes, tests adjusted to use timezones
- updated French translation
- fixed problem with loop ways in OSM
- graph coherency checking
- improved OSM floor number handling
- handle units in ele tags
- ferry icons (thanks Joel Haasnoot)
- mapbox streets tile layer is now the default
- complete Dutch translation

## 0.5.2 (2012-03-20)
- hop speed/distance checks, duplicate shape point filtering, etc.

## 0.5.1 (2012-03-16)
- more transit index features
- default agencyIDs now determined on a per-feed basis
- fixed fare overflow problem
- fixed bug in loop road turn conversion
- additional graphbuilder warnings and annotations
- fixed a batch of bugs found by fixbugs  

## 0.5.0 (2012-03-09)
- stop codes, zones, and agency names in planner responses
- encapsulation of edge list modifications
- expanded edge and vertex type hierarchy
- use mapquest OSM server by default
- Turkish locale (thanks Hasan Tayyar Beşik)
- German and Italian locales (thanks Gerardo Carrieri)
- bookmarkable trip URLs (thanks Matt Conway)
- elevator and OSM level support (thanks Matt Conway)
- BART/Muni fare service
- release and javadoc/apidoc publishing automation
- graph versioning based on Maven artifact version
- API for browsing graph internals
- improved stop linking
- optional island removal graphbuilder step
- and of course, lots of bugfixes

## 0.4.4 (2012-02-06)
Release in anticipation of upcoming merges.<|MERGE_RESOLUTION|>--- conflicted
+++ resolved
@@ -17,11 +17,8 @@
 - Add command line parameter for building partial graphs (#2583)
 - Refactor GenericLocation/AStar/RoutingContext to allow multiple start vertices (#2887) 
 - New Transit search algorithm, Raptor, replaces the AStar for all transit searches. 
-<<<<<<< HEAD
 - Update only the relevant parts of the TransitLayer each time an update is applied (#2918)
-=======
 - Ability to switch off the fare service(#2912).
->>>>>>> f76183ef
 
 ## Ported over from the 1.x
 - Add application/x-protobuf to accepted protobuf content-types (#2839)
