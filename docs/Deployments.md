--- conflicted
+++ resolved
@@ -1,110 +1,92 @@
-# OpenTripPlanner Deployments Worldwide
-
-## Official Production
-
-The following are known deployments of OTP in a government- or agency-sponsored production capacity:
-
-* **Norway (nationwide)** Since November 2017, the national integrated ticketing agency Entur has
-  prodvided a [national journey planner](https://en-tur.no/) which consumes schedule data in the EU
-  standard NeTEx format with SIRI realtime updates. Entur has contributed greatly to the OTP2 effort
-  and primarily uses OTP2 in production, handling peak loads in excess of 20 requests per second.
-* **Oslo, Norway** Ruter provides a [journey planner for the Oslo region](https://ruter.no/). It has
-  been in production since January 2016 and serves around 200,000 users per day.
-* **Finland (nationwide)** The [Helsinki Regional Transport Authority](https://www.reittiopas.fi/),
-  the [Finnish Transport Agency](https://opas.matka.fi/), and
-  other [Finnish cities](https://waltti.fi/?lang=en) have collaborated to
-  create [Digitransit](https://digitransit.fi/en/), providing OTP-based trip planners, APIs, open
-  data, Docker containers and open source code. Each member organisation runs its own instance of a
-  shared codebase and deployment environment. Their source code is
-  available [on Github](https://github.com/HSLdevcom/), including
-  a [new custom UI](https://github.com/HSLdevcom/digitransit-ui). This system also has a strong
-  real-time component.
-* **Finland Intercity** The Finnish intercity coach
-  service [Matkahuolto](https://en.wikipedia.org/wiki/Matkahuolto)
-  has [developed a trip planner in partnership with Kyyti](https://www.kyyti.com/matkahuoltos-new-app-brings-real-travel-chains-within-the-reach-of-citizens-in-addition-to-coach-travel-hsl-tickets-are-also-available/)
-  .
-* **Leipzig, Germany** As of summer 2020 [Leipzig Move](https://leipzig-move.de/) has been using
-  OpenTripPlanner.
-* **Portland, Oregon** TriMet is the agency that originally started the OpenTripPlanner project.
-  Their [Regional Trip Planner](http://ride.trimet.org) is based on OTP and provides about 40,000
-  trip plans on a typical weekday.
-* **New York State** The State Department of
-  Transportation's [transit trip planner](https://511ny.org/#TransitRegion-1) provides itineraries
-  for public transit systems throughout the state in a single unified OTP instance.
-* **Los Angeles, California** The new [metro.net trip planner](https://www.metro.net/).
-<<<<<<< HEAD
-* **San Francisco Bay Area, California** The trip planners on [Caltrain](https://www.caltrain.com), [SamTrans](https://www.samtrans.com), [SMCTD](https://www.smctd.com), and [SMCTA](https://www.smcta.com) all use an OpenTripPlanner instance with regional GTFS information.
-* **Atlanta, Georgia** The Metropolitan Atlanta Rapid Transit Authority's (MARTA) [trip planner](http://itsmarta.com/planatrip.aspx) and the Atlanta region's transit information hub [atltransit.org](https://atltransit.org/) both use OTP to power their website trip planners.
-* **Boston, Massachusetts** The [Massachusetts Bay Transportation Authority trip planner](https://www.mbta.com/trip-planner).
-* **Seattle, Washington** The [Sound Transit Trip Planner](https://www.soundtransit.org/tripplanner) is based on OTP. OTP also powers the trip planning feature of the [OneBusAway native apps](http://onebusaway.org/) in the Puget Sound region.  Technical details are [here](https://github.com/OneBusAway/onebusaway-android/blob/master/SYSTEM_ARCHITECTURE.md#add-trip-planning-andor-bike-share-optional).
-* **Tampa, Florida** Hillsoborough Area Regional Transit uses an OpenTripPlanner server to power the trip planning feature of the [OneBusAway native apps](http://onebusaway.org/) in their region.  Technical details are [here](https://github.com/OneBusAway/onebusaway-android/blob/master/SYSTEM_ARCHITECTURE.md#add-trip-planning-andor-bike-share-optional).
-* [**Piemonte Region, Italy**](https://map.muoversinpiemonte.it/#planner) and the [**City of Torino**](https://www.muoversiatorino.it/) built on OpenTripPlanner by [5T](http://www.5t.torino.it/).
-* [**Valencia, Spain**](http://www.emtvalencia.es/geoportal/?lang=en_otp) from the Municipal Transport Company of Valencia S.A.U.
-* [**Grenoble, France**](http://www.metromobilite.fr/) from SMTC, Grenoble Alpes métropole, l'État Français, the Rhône-alpes region, the Isère council and the City of Grenoble.
-* **Rennes, France** where the STAR network provides an OTP client for [iOS](https://itunes.apple.com/us/app/starbusmetro/id899970416?mt=8), [Android](https://play.google.com/store/apps/details?id=com.bookbeo.starbusmetro), Windows Phone et Web.
-* **Alençon, France** integrated urban and school bus network [planner from Réunir Alençon](https://altobus.com/mon-itineraire/).
-* [**Poznań, Poland**](http://ztm.poznan.pl/#planner) from Urban Transport Authority of Poznań (ZTM Poznan).
-* **Trento Province, Italy** - [ViaggiaTrento](https://play.google.com/store/apps/details?id=eu.trentorise.smartcampus.viaggiatrento) and [ViaggiaRovereto](https://play.google.com/store/apps/details?id=eu.trentorise.smartcampus.viaggiarovereto)
-  were implemented as part of the [SmartCampus Project](http://www.smartcampuslab.it), a research project founded by [TrentoRise](http://trentorise.eu), [UNITN](http://www.unitn.it), and [FBK](http://www.fbk.eu).
-* **University of South Florida** (Tampa, Florida). The [USF Maps App](https://maps.usf.edu/) is a responsive web application for that helps university students, staff, and visitors find their way around the campus using multiple modes of transportation, including the USF Bull Runner campus shuttle, Share-A-Bull bike share, and pedestrian pathways. Open-sourced [on Github](https://github.com/CUTR-at-USF/usf-mobullity).
-=======
-* **Atlanta, Georgia** The Metropolitan Atlanta Rapid Transit Authority's (
-  MARTA) [trip planner](http://itsmarta.com/planatrip.aspx) and the Atlanta region's transit
-  information hub [atltransit.org](https://atltransit.org/) both use OTP to power their website trip
-  planners.
-* **Boston, Massachusetts**
-  The [Massachusetts Bay Transportation Authority trip planner](https://www.mbta.com/trip-planner).
-* **Seattle, Washington** The [Sound Transit Trip Planner](https://www.soundtransit.org/tripplanner)
-  is based on OTP. OTP also powers the trip planning feature of
-  the [OneBusAway native apps](http://onebusaway.org/) in the Puget Sound region. Technical details
-  are [here](https://github.com/OneBusAway/onebusaway-android/blob/master/SYSTEM_ARCHITECTURE.md#add-trip-planning-andor-bike-share-optional)
-  .
-* **Tampa, Florida** Hillsoborough Area Regional Transit uses an OpenTripPlanner server to power the
-  trip planning feature of the [OneBusAway native apps](http://onebusaway.org/) in their region.
-  Technical details
-  are [here](https://github.com/OneBusAway/onebusaway-android/blob/master/SYSTEM_ARCHITECTURE.md#add-trip-planning-andor-bike-share-optional)
-  .
-* [**Piemonte Region, Italy**](https://map.muoversinpiemonte.it/#planner) and the [**City of
-  Torino**](https://www.muoversiatorino.it/) built on OpenTripPlanner
-  by [5T](http://www.5t.torino.it/).
-* [**Valencia, Spain**](http://www.emtvalencia.es/geoportal/?lang=en_otp) from the Municipal
-  Transport Company of Valencia S.A.U.
-* [**Grenoble, France**](http://www.metromobilite.fr/) from SMTC, Grenoble Alpes métropole, l'État
-  Français, the Rhône-alpes region, the Isère council and the City of Grenoble.
-* **Rennes, France** where the STAR network provides an OTP client
-  for [iOS](https://itunes.apple.com/us/app/starbusmetro/id899970416?mt=8)
-  , [Android](https://play.google.com/store/apps/details?id=com.bookbeo.starbusmetro), Windows Phone
-  et Web.
-* **Alençon, France** integrated urban and school bus
-  network [planner from Réunir Alençon](https://altobus.com/mon-itineraire/).
-* [**Poznań, Poland**](http://ztm.poznan.pl/#planner) from Urban Transport Authority of Poznań (ZTM
-  Poznan).
-* **Trento Province, Italy**
-  - [ViaggiaTrento](https://play.google.com/store/apps/details?id=eu.trentorise.smartcampus.viaggiatrento)
-  and [ViaggiaRovereto](https://play.google.com/store/apps/details?id=eu.trentorise.smartcampus.viaggiarovereto)
-  were implemented as part of the [SmartCampus Project](http://www.smartcampuslab.it), a research
-  project founded by [TrentoRise](http://trentorise.eu), [UNITN](http://www.unitn.it),
-  and [FBK](http://www.fbk.eu).
-* **University of South Florida** (Tampa, Florida). The [USF Maps App](https://maps.usf.edu/) is a
-  responsive web application for that helps university students, staff, and visitors find their way
-  around the campus using multiple modes of transportation, including the USF Bull Runner campus
-  shuttle, Share-A-Bull bike share, and pedestrian pathways.
-  Open-sourced [on Github](https://github.com/CUTR-at-USF/usf-mobullity).
-* **Skåne, Sweden**, the JourneyPlanner and mobile app for the regional transit agency [Skånetrafiken](https://www.skanetrafiken.se/) 
-  uses OTP2 with the nordic profile of NeTEx and SIRI for realtime updates.
->>>>>>> ef85885c
-
-## Independent Production
-
-The following OTP-based services are presented as production-quality deployments, but are not backed
-by an official transportation authority or government. OTP is also known to be used on the back end
-of several popular multi-city mobile trip planning applications.
-
-* **The Netherlands (nationwide)** [Plannerstack Foundation](http://www.plannerstack.org/) provides
-  national scale trip planning APIs using OTP and other open source trip planners, based
-  on [OpenOV's extremely detailed open data](http://gtfs.openov.nl/) including minutely real-time
-  updates for every vehicle in the country.
-* [OTP Android](https://play.google.com/store/apps/details?id=edu.usf.cutr.opentripplanner.android)
-  by CUTR-USF and Vreixo González can find itineraries on many different OTP servers via a service
-  discovery mechanism.
-* [**ViviBus Bologna**](http://www.vivibus.it/) Bologna, Italy.
+# OpenTripPlanner Deployments Worldwide
+
+## Official Production
+
+The following are known deployments of OTP in a government- or agency-sponsored production capacity:
+
+* **Norway (nationwide)** Since November 2017, the national integrated ticketing agency Entur has
+  prodvided a [national journey planner](https://en-tur.no/) which consumes schedule data in the EU
+  standard NeTEx format with SIRI realtime updates. Entur has contributed greatly to the OTP2 effort
+  and primarily uses OTP2 in production, handling peak loads in excess of 20 requests per second. 
+  Most regional agencies in Norway, like **Ruter, Oslo area** uses OTP as a service provided by Entur.
+* **Finland (nationwide)** The [Helsinki Regional Transport Authority](https://www.reittiopas.fi/),
+  the [Finnish Transport Agency](https://opas.matka.fi/), and
+  other [Finnish cities](https://waltti.fi/?lang=en) have collaborated to
+  create [Digitransit](https://digitransit.fi/en/), providing OTP-based trip planners, APIs, open
+  data, Docker containers and open source code. Each member organisation runs its own instance of a
+  shared codebase and deployment environment. Their source code is
+  available [on Github](https://github.com/HSLdevcom/), including
+  a [new custom UI](https://github.com/HSLdevcom/digitransit-ui). This system also has a strong
+  real-time component.
+* **Finland Intercity** The Finnish intercity coach
+  service [Matkahuolto](https://en.wikipedia.org/wiki/Matkahuolto)
+  has [developed a trip planner in partnership with Kyyti](https://www.kyyti.com/matkahuoltos-new-app-brings-real-travel-chains-within-the-reach-of-citizens-in-addition-to-coach-travel-hsl-tickets-are-also-available/)
+  .
+* **Leipzig, Germany** As of summer 2020 [Leipzig Move](https://leipzig-move.de/) has been using
+  OpenTripPlanner.
+* **Portland, Oregon** TriMet is the agency that originally started the OpenTripPlanner project.
+  Their [Regional Trip Planner](http://ride.trimet.org) is based on OTP and provides about 40,000
+  trip plans on a typical weekday.
+* **New York State** The State Department of
+  Transportation's [transit trip planner](https://511ny.org/#TransitRegion-1) provides itineraries
+  for public transit systems throughout the state in a single unified OTP instance.
+* **Los Angeles, California** The new [metro.net trip planner](https://www.metro.net/).
+* **Atlanta, Georgia** The Metropolitan Atlanta Rapid Transit Authority's (
+  MARTA) [trip planner](http://itsmarta.com/planatrip.aspx) and the Atlanta region's transit
+  information hub [atltransit.org](https://atltransit.org/) both use OTP to power their website trip
+  planners.
+* **Boston, Massachusetts**
+  The [Massachusetts Bay Transportation Authority trip planner](https://www.mbta.com/trip-planner).
+* **Seattle, Washington** The [Sound Transit Trip Planner](https://www.soundtransit.org/tripplanner)
+  is based on OTP. OTP also powers the trip planning feature of
+  the [OneBusAway native apps](http://onebusaway.org/) in the Puget Sound region. Technical details
+  are [here](https://github.com/OneBusAway/onebusaway-android/blob/master/SYSTEM_ARCHITECTURE.md#add-trip-planning-andor-bike-share-optional)
+  .
+* **Tampa, Florida** Hillsoborough Area Regional Transit uses an OpenTripPlanner server to power the
+  trip planning feature of the [OneBusAway native apps](http://onebusaway.org/) in their region.
+  Technical details
+  are [here](https://github.com/OneBusAway/onebusaway-android/blob/master/SYSTEM_ARCHITECTURE.md#add-trip-planning-andor-bike-share-optional)
+  .
+* [**Piemonte Region, Italy**](https://map.muoversinpiemonte.it/#planner) and the [**City of
+  Torino**](https://www.muoversiatorino.it/) built on OpenTripPlanner
+  by [5T](http://www.5t.torino.it/).
+* [**Valencia, Spain**](http://www.emtvalencia.es/geoportal/?lang=en_otp) from the Municipal
+  Transport Company of Valencia S.A.U.
+* [**Grenoble, France**](http://www.metromobilite.fr/) from SMTC, Grenoble Alpes métropole, l'État
+  Français, the Rhône-alpes region, the Isère council and the City of Grenoble.
+* **Rennes, France** where the STAR network provides an OTP client
+  for [iOS](https://itunes.apple.com/us/app/starbusmetro/id899970416?mt=8)
+  , [Android](https://play.google.com/store/apps/details?id=com.bookbeo.starbusmetro), Windows Phone
+  et Web.
+* **Alençon, France** integrated urban and school bus
+  network [planner from Réunir Alençon](https://altobus.com/mon-itineraire/).
+* [**Poznań, Poland**](http://ztm.poznan.pl/#planner) from Urban Transport Authority of Poznań (ZTM
+  Poznan).
+* **Trento Province, Italy**
+  - [ViaggiaTrento](https://play.google.com/store/apps/details?id=eu.trentorise.smartcampus.viaggiatrento)
+  and [ViaggiaRovereto](https://play.google.com/store/apps/details?id=eu.trentorise.smartcampus.viaggiarovereto)
+  were implemented as part of the [SmartCampus Project](http://www.smartcampuslab.it), a research
+  project founded by [TrentoRise](http://trentorise.eu), [UNITN](http://www.unitn.it),
+  and [FBK](http://www.fbk.eu).
+* **University of South Florida** (Tampa, Florida). The [USF Maps App](https://maps.usf.edu/) is a
+  responsive web application for that helps university students, staff, and visitors find their way
+  around the campus using multiple modes of transportation, including the USF Bull Runner campus
+  shuttle, Share-A-Bull bike share, and pedestrian pathways.
+  Open-sourced [on Github](https://github.com/CUTR-at-USF/usf-mobullity).
+* **Skåne, Sweden**, the JourneyPlanner and mobile app for the regional transit agency [Skånetrafiken](https://www.skanetrafiken.se/) 
+  uses OTP2 with the nordic profile of NeTEx and SIRI for realtime updates.
+
+## Independent Production
+
+The following OTP-based services are presented as production-quality deployments, but are not backed
+by an official transportation authority or government. OTP is also known to be used on the back end
+of several popular multi-city mobile trip planning applications.
+
+* **The Netherlands (nationwide)** [Plannerstack Foundation](http://www.plannerstack.org/) provides
+  national scale trip planning APIs using OTP and other open source trip planners, based
+  on [OpenOV's extremely detailed open data](http://gtfs.openov.nl/) including minutely real-time
+  updates for every vehicle in the country.
+* [OTP Android](https://play.google.com/store/apps/details?id=edu.usf.cutr.opentripplanner.android)
+  by CUTR-USF and Vreixo González can find itineraries on many different OTP servers via a service
+  discovery mechanism.
+* [**ViviBus Bologna**](http://www.vivibus.it/) Bologna, Italy.