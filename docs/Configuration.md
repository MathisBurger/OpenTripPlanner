# Configuring OpenTripPlanner

## Base directory

The OTP *base directory* defaults to `/var/otp`. Unless you tell OTP otherwise, all other configuration,
input files and storage directories
will be sought immediately beneath this one. This prefix follows UNIX conventions so it should work in Linux and Mac OSX
environments, but it is inappropriate in Windows and where the user running OTP either cannot obtain permissions to
`/var` or simply wishes to experiment within his or her home directory rather than deploy a system-wide server.
In these cases one should use the basePath switch when starting up OTP to override the default. For example:
`--basePath /home/username/otp` on a Linux system, `--basePath /Users/username/otp` in Mac OSX, or
`--basePath C:\Users\username\otp` in Windows.

## Routers

A single OTP instance can handle several regions independently. Each of these separate (but potentially geographically overlapping)
services is called a *router* and is referred to by a short unique ID such as 'newyork' or 'paris'. Each router has its
own subdirectory in a directory called 'graphs' directly under the OTP base directory, and each router's directory is
always named after its router ID. Thus, by default the files for the router 'tokyo' will
be located at `/var/otp/graphs/tokyo`. Here is an example directory layout for an OTP instance with two routers, one for
New York City and one for Portland, Oregon:

```
/var/otp
├── cache
│   └── ned
└── graphs
    ├── nyc
    │   ├── build-config.json
    │   ├── Graph.obj
    │   ├── long-island-rail-road_20140216_0114.zip
    │   ├── mta-new-york-city-transit_20130212_0419.zip
    │   ├── new-york-city.osm.pbf
    │   └── port-authority-of-new-york-new-jersey_20150217_0111.zip
    └── pdx
        ├── build-config.json
        ├── Graph.obj
        ├── gtfs.zip
        ├── portland_oregon.osm.pbf
        └── router-config.json
```

You can see that each of these subdirectories contains one or more GTFS feeds (which are just zip files full of
comma-separated tables), a PBF street map file, some JSON configuration files, and another file called `Graph.obj`.
On startup, OTP scans router directories for input and configuration files,
and can optionally store the resulting combined representation of the transportation network as Graph.obj in the
same directory to avoid re-processing the data the next time it starts up. The `cache` directory is where OTP will
store its local copies of resources fetched from the internet, such as US elevation tiles.


## System-wide vs. graph build vs. router configuration

OTP is configured via JSON files. The file `otp-config.json` is placed in the OTP base directory and contains settings
that affect the entire OTP instance. Each router within that instance is configured using two other JSON files placed
alongside the input files (OSM, GTFS, elevation data etc.) in the router's directory. These router-level config files
are named `build-config.json` and `router-config.json`. Each configuration option within each of these files is optional,
as are all three of the files themselves. If any option or an entire file is missing, reasonable defaults will be applied.

Some parts of the process that loads the street and transit network description are time consuming and memory-hungry.
To avoid repeating these slow steps every time OTP starts up, we can trigger them manually whenever the input files change,
saving the resulting transportation network description to disk. We call this prepared product a *graph* (following
[mathematical terminology](https://en.wikipedia.org/wiki/Graph_%28mathematics%29)), and refer to these "heavier" steps as
*graph building*. They are controlled by `build-config.json`. There are many other details of OTP operation that can be
modified without requiring the potentially long operation of rebuilding the graph. These run-time configuration options
are found in `router-config.json`.

# Graph build configuration

## Reaching a subway platform

The boarding locations for some modes of transport such as subways and airplanes can be slow to reach from the street.
When planning a trip, we need to allow additional time to reach these locations to properly inform the passenger. For
example, this helps avoid suggesting short bus rides between two subway rides as a way to improve travel time. You can
specify how long it takes to reach a subway platform

```JSON
// build-config.json
{
  subwayAccessTime: 2.5
}
```

Stops in GTFS do not necessarily serve a single transit mode, but in practice this is usually the case. This additional
access time will be added to any stop that is visited by trips on subway routes (GTFS route_type = 1).

This setting does not generalize well to airplanes because you often need much longer to check in to a flight (2-3 hours
for international flights) than to alight and exit the airport (perhaps 1 hour). Therefore there is currently no
per-mode access time, it is subway-specific.

## Transferring within stations

Subway systems tend to exist in their own layer of the city separate from the surface, though there are exceptions where
tracks lie right below the street and transfers happen via the surface. In systems where the subway is quite deep
and transfers happen via tunnels, the time required for an in-station transfer is often less than that for a
surface transfer. A proposal was made to provide detailed station pathways in GTFS but it is not in common use.

One way to resolve this problem is by ensuring that the GTFS feed codes each platform as a separate stop, then
micro-mapping stations in OSM. When OSM data contains a detailed description of walkways, stairs, and platforms within
a station, GTFS stops can be linked to the nearest platform and transfers will happen via the OSM ways, which should
yield very realistic transfer time expectations. This works particularly well in above-ground train stations where
the layering of non-intersecting ways is less prevalent. Here's an example in the Netherlands:

<iframe width="425" height="350" frameborder="0" scrolling="no" marginheight="0" marginwidth="0" src="http://www.openstreetmap.org/export/embed.html?bbox=4.70502644777298%2C52.01675028000761%2C4.7070810198783875%2C52.01813190694357&amp;layer=mapnik" style="border: 1px solid black"></iframe><small><a href="http://www.openstreetmap.org/#map=19/52.01744/4.70605">View Larger Map</a></small>

When such micro-mapping data is not available, we need to rely on information from GTFS including how stops are grouped
into stations and a table of transfer timings where available. During the graph build, OTP can create preferential
connections between each pair of stops in the same station to favor in-station transfers:

```JSON
// build-config.json
{
  stationTransfers: true
}
```

Note that this method is at odds with micro-mapping and might make some transfers artificially short.


## Elevation data

OpenTripPlanner can "drape" the OSM street network over a digital elevation model (DEM).
This allows OTP to draw an elevation profile for the on-street portion of itineraries, and helps provide better
routing for bicyclists. It even helps avoid hills for walking itineraries. DEMs are usually supplied as rasters
(regular grids of numbers) stored in image formats such as GeoTIFF.

### U.S. National Elevation Dataset

In the United States, a high resolution [National Elevation Dataset](http://ned.usgs.gov/) is available for the entire
territory. The US Geological Survey (USGS) delivers this dataset in tiles via a somewhat awkward heavyweight web-based GIS
which generates and emails you download links. OpenTripPlanner contains a module which will automatically contact this
service and download the proper tiles to completely cover your transit and street network area. This process is rather
slow (download is around 1.5 hours, then setting elevation for streets takes about 5 minutes for the Portland, Oregon region),
but once the tiles are downloaded OTP will keep them in local cache for the next graph build operation.

To auto-download NED tiles when building your graph, add the following line to `build-config.json` in your router
directory:

```JSON
// build-config.json
{
  fetchElevationUS: true
}
```

You may also want to add the `--cache <directory>` command line parameter to specify a custom NED tile cache location.

NED downloads take quite a long time and slow down the graph building process. The USGS will also deliver the
whole dataset in bulk if you [send them a hard drive](http://ned.usgs.gov/faq.html#DATA). OpenTripPlanner contains
another module that will then automatically fetch data in this format from an Amazon S3 copy of your bulk data.
You can configure it as follows in `build-config.json`:

```JSON
{
    "elevationBucket" : {
        "accessKey" : "your-aws-access-key",
        "secretKey" : "corresponding-aws-secret-key",
        "bucketName" : "ned13"
    }
}
```


### Other raster elevation data

For other parts of the world you will need a GeoTIFF file containing the elevation data. These are often available from
national geographic surveys, or you can always fall back on the worldwide
[Space Shuttle Radar Topography Mission](http://www2.jpl.nasa.gov/srtm/) (SRTM) data. This not particularly high resolution
(roughly 30 meters horizontally) but it can give acceptable results.

Simply place the elevation data file in the directory with the other graph builder inputs, alongside the GTFS and OSM data.
Make sure the file has a `.tiff` or `.tif` extension, and the graph builder should detect its presence and apply
the elevation data to the streets.

OTP should automatically handle DEM GeoTIFFs in most common projections. You may want to check for elevation-related
error messages during the graph build process to make sure OTP has properly discovered the projection. If you are using
a DEM in unprojected coordinates make sure that the axis order is (longitude, latitude) rather than
(latitude, longitude). Unfortunately there is no reliable standard for WGS84 axis order, so OTP uses the same axis
order as the above-mentioned SRTM data, which is also the default for the popular Proj4 library.


## Fares configuration

By default OTP will compute fares according to the GTFS specification if fare data is provided in your GTFS input.
For more complex scenarios or to handle bike rental fares, it is necessary to manually configure fares using the
`fares` section in `build-config.json`. You can combine different fares (for example transit and bike-rental)
by defining a `combinationStrategy` parameter, and a list of sub-fares to combine (all fields starting with `fare`
are considered to be sub-fares).

```JSON
// build-config.json
{
  // Select the custom fare "seattle"
  fares: "seattle"
  // OR this alternative form that could allow additional configuration
  fares: {
	type: "seattle"
  }
}
```

```JSON
// build-config.json
{
  fares: {
    // Combine two fares by simply adding them
    combinationStrategy: "additive",
    // First fare to combine
    fare0: "new-york",
    // Second fare to combine
    fare1: {
      type: "bike-rental-time-based",
      currency: "USD",
      prices: {
          // For trip shorter than 30', $4 fare
          "30":   4.00,
          // For trip shorter than 1h, $6 fare
          "1:00": 6.00
      }
    }
    // We could also add fareFoo, fareBar...
  }
}
```

The current list of custom fare type is:

- `bike-rental-time-based` - accepting the following parameters:
    - `currency` - the ISO 4217 currency code to use, such as `"EUR"` or `"USD"`,
    - `prices` - a list of {time, price}. The resulting cost is the smallest cost where the elapsed time of bike rental is lower than the defined time.
- `san-francisco` (no parameters)
- `new-york` (no parameters)
- `seattle` (no parameters)

The current list of `combinationStrategy` is:

- `additive` - simply adds all sub-fares.


## Custom OSM naming

You can define a custom naming scheme for elements drawn from OSM by defining an `osmNaming` field in `build-config.json`,
such as:

```JSON
// build-config.json
{
  osmNaming: "portland"
}
```

There is currently only one custom naming module called `portland` (which has no parameters).


# Runtime router configuration

This section covers all options that can be set for each router using the `router-config.json` file.
These options can be applied by the OTP server without rebuilding the graph.


## Routing defaults

There are many trip planning options used in the OTP web API, and more exist
internally that are not exposed via the API. You may want to change the default value for some of these parameters,
i.e. the value which will be applied unless it is overridden in a web API request.

A full list of them can be found in the RoutingRequest class
[in the Javadoc](http://dev.opentripplanner.org/javadoc/master/org/opentripplanner/routing/core/RoutingRequest.html).
Any public field or setter method in this class can be given a default value using the routingDefaults section of
`router-config.json` as follows:

```JSON
{
    routingDefaults: {
        walkSpeed: 2.0,
        stairsReluctance: 4.0,
        carDropoffTime: 240
    }
}
```

## Boarding and alighting times

Sometimes there is a need to configure a longer boarding or alighting times for specific modes, such as airplanes or ferries,
where the check-in process needs to be done in good time before boarding. The boarding time is added to the time when going
from the stop (offboard) vertex to the onboard vertex, and the alight time is added vice versa. The times are configured as
seconds needed for the boarding and alighting processes in `router-config.json` as follows:

```JSON
{
  boardTimes: {
    AIRPLANE: 2700
  },
  alightTimes: {
    AIRPLANE: 1200
  }
}
```

## Timeouts

Path searches can sometimes take a long time to complete, especially certain problematic cases that have yet to be optimized.
Often a first itinerary is found quickly, but it is time-consuming or impossible to find subsequent alternative itineraries
and this delays the response. You can set timeouts to avoid tying up server resources on pointless searches and ensure that
your users receive a timely response. When a search times out, a WARN level log entry is made with information that can
help identify problematic searches and improve our routing methods. The simplest timeout option is:

```JSON
// router-config.json
{
  timeout: 5.5
}
```

This specifies a single timeout in (optionally fractional) seconds. Searching is aborted after this many seconds and any
paths already found are returned to the client. This is equivalent to specifying a `timeouts` array with a single element.
The alternative is:

```JSON
// router-config.json
{
  timeouts: [5, 4, 3, 1]
}
```

Here, the configuration key is `timeouts` (plural) and we specify an array of times in floating-point seconds. The Nth
element in the array applies to the Nth itinerary search, and importantly all values are relative to the beginning of the
search for the *first* itinerary. If OTP is configured to find more itineraries than there are elements in the timeouts
array, the final element in the timeouts array will apply to all remaining unmatched searches.

This allows you to keep overall response time down while ensuring that the end user will get at least one
response, providing more only when it won't hurt response time. The timeout values will typically be decreasing to
reflect the decreasing marginal value of alternative itineraries: everyone wants at least one response, it's nice to
have two for comparison, but we only care about having three, four, or more options if completing those extra searches
doesn't cause annoyingly long response times.


## Real-time data

GTFS feeds contain *schedule* data that is is published by an agency or operator in advance. The feed does not account
 for unexpected service changes or traffic disruptions that occur from day to day. Thus, this kind of data is also
 referred to as 'static' data or 'theoretical' arrival and departure times.

### GTFS-Realtime

The [GTFS-RT spec](https://developers.google.com/transit/gtfs-realtime/) complements GTFS with three additional kinds of
feeds. In contrast to the base GTFS schedule feed, they provide *real-time* updates (*'dynamic'* data) and are are
updated from minute to minute.

- **Alerts** are text messages attached to GTFS objects, informing riders of disruptions and changes.

- **TripUpdates** report on the status of scheduled trips as they happen, providing observed and predicted arrival and
departure times for the remainder of the trip.

- **VehiclePositions** give the location of some or all vehicles currently in service, in terms of geographic coordinates
or position relative to their scheduled stops.

### Bicycle rental systems

Besides GTFS-RT transit data, OTP can also fetch real-time data about bicycle rental networks including the number
of bikes and free parking spaces at each station. We support bike rental systems from JCDecaux, BCycle, VCub, Keolis,
Bixi, the Dutch OVFiets system, and a generic KML format.
It is straightforward to extend OTP to support any bike rental system that
exposes a JSON API or provides KML place markers, though it requires writing a little code.

The generic KML needs to be in format like

```XML
<?xml version="1.0" encoding="utf-8" ?>
<kml xmlns="http://www.opengis.net/kml/2.2">
<Document id="root_doc">
<Schema name="citybikes" id="citybikes">
    <SimpleField name="ID" type="int"></SimpleField>
</Schema>
  <Placemark>
    <name>A Bike Station</name>
    <ExtendedData><SchemaData schemaUrl="#citybikes">
        <SimpleData name="ID">0</SimpleData>
    </SchemaData></ExtendedData>
      <Point><coordinates>24.950682884886643,60.155923430488102</coordinates></Point>
  </Placemark>
</Document></kml>
```

### Configuration

Real-time data can be provided using either a pull or push system. In a pull configuration, the GTFS-RT consumer polls the
real-time provider over HTTP. That is to say, OTP fetches a file from a web server every few minutes. In the push
configuration, the consumer opens a persistent connection to the GTFS-RT provider, which then sends incremental updates
immediately as they become available. OTP can use both approaches. The [OneBusAway GTFS-realtime exporter project](https://github.com/OneBusAway/onebusaway-gtfs-realtime-exporter) provides this kind of streaming, incremental updates over a websocket rather than a single large file.

Real-time data sources are configured in `router-config.json`. The `updaters` section is an array of JSON objects, each
of which has a `type` field and other configuration fields specific to that type. Common to all updater entries that
connect to a network resource is the `url` field.

```JSON
// router-config.json
{
    // Routing defaults are any public field or setter in the Java class
    // org.opentripplanner.routing.core.RoutingRequest
    routingDefaults: {
        numItineraries: 6,
        walkSpeed: 2.0,
        stairsReluctance: 4.0,
        carDropoffTime: 240
    },

    updaters: [

        // GTFS-RT service alerts (frequent polling)
        {
            type: "real-time-alerts",
            frequencySec: 30,
            url: "http://developer.trimet.org/ws/V1/FeedSpecAlerts/appID/0123456789ABCDEF",
            feedId: "TriMet"
        },

        // Polling bike rental updater.
        // sourceType can be: jcdecaux, b-cycle, bixi, keolis-rennes, ov-fiets,
        // city-bikes, citi-bike-nyc, next-bike, vcub, kml
        {
            type: "bike-rental",
            frequencySec: 300,
            sourceType: "city-bikes",
            url: "http://host.domain.tld"
        },

        // Polling bike rental updater for DC bikeshare (a Bixi system)
        // Negative update frequency means to run once and then stop updating (essentially static data)
        {
            type: "bike-rental",
            sourceType: "bixi",
            url: "https://www.capitalbikeshare.com/data/stations/bikeStations.xml",
            frequencySec: -1
		},

        // Bike parking availability
        {
            type: "bike-park"
        }

        // Polling for GTFS-RT TripUpdates)
        {
            type: "stop-time-updater",
            frequencySec: 60,
            // this is either http or file... shouldn't it default to http or guess from the presence of a URL?
            sourceType: "gtfs-http",
            url: "http://developer.trimet.org/ws/V1/TripUpdate/appID/0123456789ABCDEF",
<<<<<<< HEAD
            defaultAgencyId: "TriMet",
            // Defaults to false, if omitted. Makes the feed always incremental even when it states
            // that it contains a full dataset.
            // Useful with multiple realtime feeds to prevent last feed from clearing previous feeds.
            alwaysIncremental: true
=======
            feedId: "TriMet"
>>>>>>> 6cefac54
        },

        // Streaming differential GTFS-RT TripUpdates over websockets
        {
            type: "websocket-gtfs-rt-updater"
        },

        // OpenTraffic data
        {
          "type": "opentraffic-updater",
          "frequencySec": -1,
          // relative to OTP's working directory, where is traffic data stored.
          // Should have subdirectories z/x/y.traffic.pbf (i.e. a tile tree of traffic tiles)
          "tileDirectory": "traffic"
        }
    ]
}
```<|MERGE_RESOLUTION|>--- conflicted
+++ resolved
@@ -445,15 +445,11 @@
             // this is either http or file... shouldn't it default to http or guess from the presence of a URL?
             sourceType: "gtfs-http",
             url: "http://developer.trimet.org/ws/V1/TripUpdate/appID/0123456789ABCDEF",
-<<<<<<< HEAD
-            defaultAgencyId: "TriMet",
+            feedId: "TriMet"
             // Defaults to false, if omitted. Makes the feed always incremental even when it states
             // that it contains a full dataset.
             // Useful with multiple realtime feeds to prevent last feed from clearing previous feeds.
             alwaysIncremental: true
-=======
-            feedId: "TriMet"
->>>>>>> 6cefac54
         },
 
         // Streaming differential GTFS-RT TripUpdates over websockets
