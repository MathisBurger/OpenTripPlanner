--- conflicted
+++ resolved
@@ -27,11 +27,8 @@
 - Implement allowedBikeRentalNetworks while deprecating it and add allowedVehicleRentalNetworks and bannedVehicleRentalNetworks. (July 2022, https://github.com/opentripplanner/OpenTripPlanner/pull/4279)
 - Filters place types in legacy GraphQL API so that a bike park type is not returned if a vehicle parking has no bicycle spaces and car park type is not returned if a parking has no car spaces. (July 2022, https://github.com/opentripplanner/OpenTripPlanner/pull/4296)
 - Include departures with skipped stops in the Stop type's stopTimesForPattern query. (July 2022, https://github.com/opentripplanner/OpenTripPlanner/pull/4299)
-<<<<<<< HEAD
 - Add built-in GraphQL client. (October 2022, https://github.com/opentripplanner/OpenTripPlanner/pull/4499)
-=======
 - Implement support for omitCanceled parameter in some stop's stoptime queries (October 2023, https://github.com/opentripplanner/OpenTripPlanner/pull/4504)
->>>>>>> 42061d4b
 
 ## Documentation
 
